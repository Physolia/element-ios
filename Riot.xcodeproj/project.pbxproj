--- conflicted
+++ resolved
@@ -27,7 +27,7 @@
 		24EEE5A11F23A09A00B3C705 /* RiotDesignValues.m in Sources */ = {isa = PBXBuildFile; fileRef = F083BC171E7009EC00A9B29C /* RiotDesignValues.m */; };
 		24EEE5A21F23A8B400B3C705 /* MXRoom+Riot.m in Sources */ = {isa = PBXBuildFile; fileRef = F083BBE81E7009EC00A9B29C /* MXRoom+Riot.m */; };
 		24EEE5A31F23A8C300B3C705 /* AvatarGenerator.m in Sources */ = {isa = PBXBuildFile; fileRef = F083BC111E7009EC00A9B29C /* AvatarGenerator.m */; };
-		24EEE5A41F24C06E00B3C705 /* (null) in Resources */ = {isa = PBXBuildFile; };
+		24EEE5A41F24C06E00B3C705 /* BuildFile in Resources */ = {isa = PBXBuildFile; };
 		24EEE5A81F25529600B3C705 /* cancel@3x.png in Resources */ = {isa = PBXBuildFile; fileRef = F0614A121EDEE65000F5DC9A /* cancel@3x.png */; };
 		24EEE5A91F25529900B3C705 /* cancel@2x.png in Resources */ = {isa = PBXBuildFile; fileRef = F0614A111EDEE65000F5DC9A /* cancel@2x.png */; };
 		24EEE5AA1F25529C00B3C705 /* cancel.png in Resources */ = {isa = PBXBuildFile; fileRef = F0614A101EDEE65000F5DC9A /* cancel.png */; };
@@ -76,18 +76,14 @@
 		32D392191EB9B7AB009A2BAF /* DirectoryServerDetailTableViewCell.xib in Resources */ = {isa = PBXBuildFile; fileRef = 32D392171EB9B7AB009A2BAF /* DirectoryServerDetailTableViewCell.xib */; };
 		32FD0A3D1EB0CD9B0072B066 /* BugReportViewController.m in Sources */ = {isa = PBXBuildFile; fileRef = 32FD0A3B1EB0CD9B0072B066 /* BugReportViewController.m */; };
 		32FD0A3E1EB0CD9B0072B066 /* BugReportViewController.xib in Resources */ = {isa = PBXBuildFile; fileRef = 32FD0A3C1EB0CD9B0072B066 /* BugReportViewController.xib */; };
-<<<<<<< HEAD
 		714F6391AC0AA86C0AEB3F43 /* libPods-SiriIntents.a in Frameworks */ = {isa = PBXBuildFile; fileRef = 5666C1236223F54D4C635C54 /* libPods-SiriIntents.a */; };
 		92324BE31F4F66D3009DE194 /* IncomingCallView.m in Sources */ = {isa = PBXBuildFile; fileRef = 92324BE21F4F66D3009DE194 /* IncomingCallView.m */; };
 		92324BE61F4F6A60009DE194 /* CircleButton.m in Sources */ = {isa = PBXBuildFile; fileRef = 92324BE51F4F6A60009DE194 /* CircleButton.m */; };
+		926FA53F1F4C132000F826C2 /* MXSession+Riot.m in Sources */ = {isa = PBXBuildFile; fileRef = 926FA53E1F4C132000F826C2 /* MXSession+Riot.m */; };
 		92726A471F58737A004AD26F /* IntentHandler.m in Sources */ = {isa = PBXBuildFile; fileRef = 92726A461F58737A004AD26F /* IntentHandler.m */; };
 		92726A4B1F58737A004AD26F /* SiriIntents.appex in Embed App Extensions */ = {isa = PBXBuildFile; fileRef = 92726A431F58737A004AD26F /* SiriIntents.appex */; settings = {ATTRIBUTES = (RemoveHeadersOnCopy, ); }; };
 		92726A511F587410004AD26F /* Intents.framework in Frameworks */ = {isa = PBXBuildFile; fileRef = 92726A501F587410004AD26F /* Intents.framework */; };
 		A27ECCE3FC4971745D2CB78D /* libPods-RiotShareExtension.a in Frameworks */ = {isa = PBXBuildFile; fileRef = 7246451C668D6782166E22EC /* libPods-RiotShareExtension.a */; };
-=======
-		926FA53F1F4C132000F826C2 /* MXSession+Riot.m in Sources */ = {isa = PBXBuildFile; fileRef = 926FA53E1F4C132000F826C2 /* MXSession+Riot.m */; };
-		E2EAC1A4FBD6FE5228584591 /* libPods-Riot.a in Frameworks */ = {isa = PBXBuildFile; fileRef = 7D8737F782E108CFD6908691 /* libPods-Riot.a */; };
->>>>>>> 53d635cd
 		F0131DE51F2200D600CBF707 /* RiotSplitViewController.m in Sources */ = {isa = PBXBuildFile; fileRef = F0131DE41F2200D600CBF707 /* RiotSplitViewController.m */; };
 		F02C1A861E8EB04C0045A404 /* PeopleViewController.m in Sources */ = {isa = PBXBuildFile; fileRef = F02C1A841E8EB04C0045A404 /* PeopleViewController.m */; };
 		F05BD79E1E7AEBF800C69941 /* UnifiedSearchViewController.m in Sources */ = {isa = PBXBuildFile; fileRef = F05BD79D1E7AEBF800C69941 /* UnifiedSearchViewController.m */; };
@@ -662,7 +658,6 @@
 		32FD0A3A1EB0CD9B0072B066 /* BugReportViewController.h */ = {isa = PBXFileReference; fileEncoding = 4; lastKnownFileType = sourcecode.c.h; path = BugReportViewController.h; sourceTree = "<group>"; };
 		32FD0A3B1EB0CD9B0072B066 /* BugReportViewController.m */ = {isa = PBXFileReference; fileEncoding = 4; lastKnownFileType = sourcecode.c.objc; path = BugReportViewController.m; sourceTree = "<group>"; };
 		32FD0A3C1EB0CD9B0072B066 /* BugReportViewController.xib */ = {isa = PBXFileReference; fileEncoding = 4; lastKnownFileType = file.xib; path = BugReportViewController.xib; sourceTree = "<group>"; };
-<<<<<<< HEAD
 		397BCA987893439918EBF330 /* Pods-SiriIntents.debug.xcconfig */ = {isa = PBXFileReference; includeInIndex = 1; lastKnownFileType = text.xcconfig; name = "Pods-SiriIntents.debug.xcconfig"; path = "Pods/Target Support Files/Pods-SiriIntents/Pods-SiriIntents.debug.xcconfig"; sourceTree = "<group>"; };
 		4D1164C2F07EF74950DCDA7A /* Pods-SiriIntents.release.xcconfig */ = {isa = PBXFileReference; includeInIndex = 1; lastKnownFileType = text.xcconfig; name = "Pods-SiriIntents.release.xcconfig"; path = "Pods/Target Support Files/Pods-SiriIntents/Pods-SiriIntents.release.xcconfig"; sourceTree = "<group>"; };
 		5666C1236223F54D4C635C54 /* libPods-SiriIntents.a */ = {isa = PBXFileReference; explicitFileType = archive.ar; includeInIndex = 0; path = "libPods-SiriIntents.a"; sourceTree = BUILT_PRODUCTS_DIR; };
@@ -673,6 +668,8 @@
 		92324BE21F4F66D3009DE194 /* IncomingCallView.m */ = {isa = PBXFileReference; fileEncoding = 4; lastKnownFileType = sourcecode.c.objc; path = IncomingCallView.m; sourceTree = "<group>"; };
 		92324BE41F4F6A60009DE194 /* CircleButton.h */ = {isa = PBXFileReference; fileEncoding = 4; lastKnownFileType = sourcecode.c.h; path = CircleButton.h; sourceTree = "<group>"; };
 		92324BE51F4F6A60009DE194 /* CircleButton.m */ = {isa = PBXFileReference; fileEncoding = 4; lastKnownFileType = sourcecode.c.objc; path = CircleButton.m; sourceTree = "<group>"; };
+		926FA53D1F4C132000F826C2 /* MXSession+Riot.h */ = {isa = PBXFileReference; fileEncoding = 4; lastKnownFileType = sourcecode.c.h; path = "MXSession+Riot.h"; sourceTree = "<group>"; };
+		926FA53E1F4C132000F826C2 /* MXSession+Riot.m */ = {isa = PBXFileReference; fileEncoding = 4; lastKnownFileType = sourcecode.c.objc; path = "MXSession+Riot.m"; sourceTree = "<group>"; };
 		92726A431F58737A004AD26F /* SiriIntents.appex */ = {isa = PBXFileReference; explicitFileType = "wrapper.app-extension"; includeInIndex = 0; path = SiriIntents.appex; sourceTree = BUILT_PRODUCTS_DIR; };
 		92726A451F58737A004AD26F /* IntentHandler.h */ = {isa = PBXFileReference; lastKnownFileType = sourcecode.c.h; path = IntentHandler.h; sourceTree = "<group>"; };
 		92726A461F58737A004AD26F /* IntentHandler.m */ = {isa = PBXFileReference; lastKnownFileType = sourcecode.c.objc; path = IntentHandler.m; sourceTree = "<group>"; };
@@ -680,11 +677,6 @@
 		92726A4F1F587393004AD26F /* SiriIntents.entitlements */ = {isa = PBXFileReference; fileEncoding = 4; lastKnownFileType = text.plist.entitlements; path = SiriIntents.entitlements; sourceTree = "<group>"; };
 		92726A501F587410004AD26F /* Intents.framework */ = {isa = PBXFileReference; lastKnownFileType = wrapper.framework; name = Intents.framework; path = System/Library/Frameworks/Intents.framework; sourceTree = SDKROOT; };
 		C195C53961EA28E6900AEB68 /* Pods-Riot.release.xcconfig */ = {isa = PBXFileReference; includeInIndex = 1; lastKnownFileType = text.xcconfig; name = "Pods-Riot.release.xcconfig"; path = "Pods/Target Support Files/Pods-Riot/Pods-Riot.release.xcconfig"; sourceTree = "<group>"; };
-=======
-		7D8737F782E108CFD6908691 /* libPods-Riot.a */ = {isa = PBXFileReference; explicitFileType = archive.ar; includeInIndex = 0; path = "libPods-Riot.a"; sourceTree = BUILT_PRODUCTS_DIR; };
-		926FA53D1F4C132000F826C2 /* MXSession+Riot.h */ = {isa = PBXFileReference; fileEncoding = 4; lastKnownFileType = sourcecode.c.h; path = "MXSession+Riot.h"; sourceTree = "<group>"; };
-		926FA53E1F4C132000F826C2 /* MXSession+Riot.m */ = {isa = PBXFileReference; fileEncoding = 4; lastKnownFileType = sourcecode.c.objc; path = "MXSession+Riot.m"; sourceTree = "<group>"; };
->>>>>>> 53d635cd
 		F0131DE31F2200D600CBF707 /* RiotSplitViewController.h */ = {isa = PBXFileReference; fileEncoding = 4; lastKnownFileType = sourcecode.c.h; path = RiotSplitViewController.h; sourceTree = "<group>"; };
 		F0131DE41F2200D600CBF707 /* RiotSplitViewController.m */ = {isa = PBXFileReference; fileEncoding = 4; lastKnownFileType = sourcecode.c.objc; path = RiotSplitViewController.m; sourceTree = "<group>"; };
 		F02C1A831E8EB04C0045A404 /* PeopleViewController.h */ = {isa = PBXFileReference; fileEncoding = 4; lastKnownFileType = sourcecode.c.h; path = PeopleViewController.h; sourceTree = "<group>"; };
@@ -2547,7 +2539,7 @@
 				24EEE5AF1F25F0F500B3C705 /* Images.xcassets in Resources */,
 				24EEE5AA1F25529C00B3C705 /* cancel.png in Resources */,
 				24D6B35E1F3CA03E00FC7A71 /* FallbackViewController.xib in Resources */,
-				24EEE5A41F24C06E00B3C705 /* (null) in Resources */,
+				24EEE5A41F24C06E00B3C705 /* BuildFile in Resources */,
 			);
 			runOnlyForDeploymentPostprocessing = 0;
 		};
