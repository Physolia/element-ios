// File created from SimpleUserProfileExample
// $ createScreen.sh Spaces/SpaceCreation/SpaceCreationMatrixItemChooser SpaceCreationMatrixItemChooser
//
// Copyright 2021 New Vector Ltd
//
// Licensed under the Apache License, Version 2.0 (the "License");
// you may not use this file except in compliance with the License.
// You may obtain a copy of the License at
//
// http://www.apache.org/licenses/LICENSE-2.0
//
// Unless required by applicable law or agreed to in writing, software
// distributed under the License is distributed on an "AS IS" BASIS,
// WITHOUT WARRANTIES OR CONDITIONS OF ANY KIND, either express or implied.
// See the License for the specific language governing permissions and
// limitations under the License.
//

import SwiftUI

@available(iOS 14.0, *)
struct MatrixItemChooser: View {
    
    // MARK: Properties
    
    @ObservedObject var viewModel: MatrixItemChooserViewModel.Context
    let listBottomPadding: CGFloat?
    @State var searchText: String = ""
    
    // MARK: Private
    
    @Environment(\.theme) private var theme: ThemeSwiftUI
    
    private var spacerHeight: CGFloat {
        if viewModel.viewState.title != nil || viewModel.viewState.message != nil {
            return 24
        } else {
            return 8
        }
    }

    // MARK: Public
    
    var body: some View {
        listContent
            .background(Color.clear)
<<<<<<< HEAD
            .modifier(WaitOverlay(allowUserInteraction: false, message: .constant(viewModel.viewState.loadingText), isLoading: .constant(viewModel.viewState.loading)))
            .alert(isPresented: .constant(viewModel.viewState.error != nil), content: {
                Alert(title: Text(MatrixKitL10n.error), message: Text(viewModel.viewState.error ?? ""), dismissButton: .cancel(Text(MatrixKitL10n.ok)))
            })
=======
            .modifier(WaitOverlay(isLoading: .constant(viewModel.viewState.loading)))
            .alert(isPresented: .constant(viewModel.viewState.error != nil)) {
                Alert(title: Text(VectorL10n.error), message: Text(viewModel.viewState.error ?? ""), dismissButton: .cancel(Text(VectorL10n.ok)))
            }
>>>>>>> 6735b667
    }
    
    // MARK: Private

    @ViewBuilder
    private var listContent: some View {
        ScrollView {
            headerView
            LazyVStack(spacing: 0) {
                ForEach(viewModel.viewState.sections) { section in
                    if section.title != nil || section.infoText != nil {
                        MatrixItemChooserSectionHeader(title: section.title, infoText: section.infoText)
                    }
                    
                    if section.items.isEmpty {
                        Text(viewModel.viewState.emptyListMessage)
                            .font(theme.fonts.body)
                            .foregroundColor(theme.colors.secondaryContent)
                            .accessibility(identifier: "emptyListMessage")
                    } else {
                        ForEach(section.items) { item in
                            MatrixItemChooserListRow(
                                avatar: item.avatar,
                                type: item.type,
                                displayName: item.displayName,
                                detailText: item.detailText,
                                isSelected: viewModel.viewState.selectedItemIds.contains(item.id)
                            )
                            .onTapGesture {
                                viewModel.send(viewAction: .itemTapped(item.id))
                            }
                        }
                    }
                }
                if let listBottomPadding = listBottomPadding {
                    Spacer().frame(height: listBottomPadding)
                }
            }
            .accessibility(identifier: "sectionsList")
            .frame(maxHeight: .infinity, alignment: .top)
            .animation(nil)
        }
    }

    @ViewBuilder
    private var headerView: some View {
        VStack {
            if let title = viewModel.viewState.title {
                Text(title)
                    .font(theme.fonts.bodySB)
                    .foregroundColor(theme.colors.primaryContent)
                    .padding(.horizontal)
                    .padding(.vertical, 8)
                    .accessibility(identifier: "titleText")
            }
            if let message = viewModel.viewState.message {
                Text(message)
                    .font(theme.fonts.callout)
                    .foregroundColor(theme.colors.secondaryContent)
                    .multilineTextAlignment(.center)
                    .padding(.horizontal)
                    .accessibility(identifier: "messageText")
            }
            Spacer().frame(height: spacerHeight)
            SearchBar(placeholder: VectorL10n.searchDefaultPlaceholder, text: $searchText)
                .onChange(of: searchText) { value in
                    viewModel.send(viewAction: .searchTextChanged(searchText))
                }
        }
    }
}

// MARK: - Previews

@available(iOS 14.0, *)
struct MatrixItemChooser_Previews: PreviewProvider {
    
    static let stateRenderer = MockMatrixItemChooserScreenState.stateRenderer
    static var previews: some View {
        stateRenderer.screenGroup(addNavigation: true)
            .theme(.light).preferredColorScheme(.light)
        stateRenderer.screenGroup(addNavigation: true)
            .theme(.dark).preferredColorScheme(.dark)
    }
}<|MERGE_RESOLUTION|>--- conflicted
+++ resolved
@@ -44,17 +44,10 @@
     var body: some View {
         listContent
             .background(Color.clear)
-<<<<<<< HEAD
-            .modifier(WaitOverlay(allowUserInteraction: false, message: .constant(viewModel.viewState.loadingText), isLoading: .constant(viewModel.viewState.loading)))
-            .alert(isPresented: .constant(viewModel.viewState.error != nil), content: {
-                Alert(title: Text(MatrixKitL10n.error), message: Text(viewModel.viewState.error ?? ""), dismissButton: .cancel(Text(MatrixKitL10n.ok)))
-            })
-=======
             .modifier(WaitOverlay(isLoading: .constant(viewModel.viewState.loading)))
             .alert(isPresented: .constant(viewModel.viewState.error != nil)) {
                 Alert(title: Text(VectorL10n.error), message: Text(viewModel.viewState.error ?? ""), dismissButton: .cancel(Text(VectorL10n.ok)))
             }
->>>>>>> 6735b667
     }
     
     // MARK: Private
