--- conflicted
+++ resolved
@@ -109,17 +109,7 @@
         displayLink.isPaused = false
         isActuallyPaused = false
         
-<<<<<<< HEAD
         if let audioPlayer = audioPlayer {
-=======
-        if voiceBroadcastAggregator.isStarted == false {
-            // Start the streaming by fetching broadcast chunks
-            // The audio player will automatically start the playback on incoming chunks
-            MXLog.debug("[VoiceBroadcastPlaybackViewModel] play: Start streaming")
-            state.playbackState = .buffering
-            voiceBroadcastAggregator.start()
-        } else if let audioPlayer = audioPlayer {
->>>>>>> 17b45aa7
             MXLog.debug("[VoiceBroadcastPlaybackViewModel] play: resume")
             audioPlayer.play()
         } else if voiceBroadcastAggregator.launchState == .loaded {
@@ -150,11 +140,7 @@
         
         // Check if the broadcast is over before stopping everything
         // If not, the player should not stopped. The view state must be move to buffering
-<<<<<<< HEAD
-        if state.broadcastState == .stopped {
-=======
         if state.broadcastState == .stopped, isPlayingLastChunk {
->>>>>>> 17b45aa7
             stop()
         } else {
             state.playbackState = .buffering
@@ -248,11 +234,7 @@
                             audioPlayer.play()
                         } else {
                             self.state.playbackState = .playing
-<<<<<<< HEAD
-                            self.state.playingState.isLive = self.isLivePlayback()
-=======
                             self.state.playingState.isLive = self.isLivePlayback
->>>>>>> 17b45aa7
                         }
                     }
                 } else {
@@ -339,20 +321,6 @@
         
         state.bindings.progress = Float(progress)
     }
-<<<<<<< HEAD
-        
-    private func isPlayingLastChunk() -> Bool {
-        let chunks = reorderVoiceBroadcastChunks(chunks: Array(voiceBroadcastAggregator.voiceBroadcast.chunks))
-        guard let chunkDuration = chunks.last?.duration else {
-            return false
-        }
-        
-        return state.bindings.progress + 1000 >= state.playingState.duration - Float(chunkDuration)
-    }
-    
-    private func isLivePlayback() -> Bool {
-        return (!isPlaybackInitialized || isPlayingLastChunk()) && (state.broadcastState == .started || state.broadcastState == .resumed)
-    }
     
     private func handleWaitingLiveData() {
         // Handle specifically the case where we were waiting data to start playing a live playback
@@ -363,8 +331,6 @@
             processPendingVoiceBroadcastChunks()
         }
     }
-=======
->>>>>>> 17b45aa7
 }
 
 // MARK: VoiceBroadcastAggregatorDelegate
@@ -386,36 +352,19 @@
         voiceBroadcastChunkQueue.append(didReceiveChunk)
     }
     
-<<<<<<< HEAD
-    func voiceBroadcastAggregator(_ aggregator: VoiceBroadcastAggregator, didReceiveState: VoiceBroadcastInfo.State) {
-        state.broadcastState = didReceiveState
-        
-        // Handle the live icon appearance
-        state.playingState.isLive = isLivePlayback()
-=======
     func voiceBroadcastAggregator(_ aggregator: VoiceBroadcastAggregator, didReceiveState: VoiceBroadcastInfoState) {
         state.broadcastState = didReceiveState
         
         // Handle the live icon appearance
         state.playingState.isLive = isLivePlayback
->>>>>>> 17b45aa7
     }
     
     func voiceBroadcastAggregatorDidUpdateData(_ aggregator: VoiceBroadcastAggregator) {
         
         updateDuration()
         
-<<<<<<< HEAD
         if state.playbackState != .stopped {
             handleWaitingLiveData()
-=======
-        // Handle specifically the case where we were waiting data to start playing a live playback
-        if isLivePlayback, state.playbackState == .buffering {
-            // Start the playback on the latest one
-            processPendingVoiceBroadcastChunksForLivePlayback()
-        } else {
-            processPendingVoiceBroadcastChunks()
->>>>>>> 17b45aa7
         }
     }
 }
@@ -428,11 +377,7 @@
     
     func audioPlayerDidStartPlaying(_ audioPlayer: VoiceMessageAudioPlayer) {
         state.playbackState = .playing
-<<<<<<< HEAD
-        state.playingState.isLive = isLivePlayback()
-=======
         state.playingState.isLive = isLivePlayback
->>>>>>> 17b45aa7
         isPlaybackInitialized = true
     }
     
