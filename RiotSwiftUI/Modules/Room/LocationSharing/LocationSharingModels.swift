//
// Copyright 2021 New Vector Ltd
//
// Licensed under the Apache License, Version 2.0 (the "License");
// you may not use this file except in compliance with the License.
// You may obtain a copy of the License at
//
// http://www.apache.org/licenses/LICENSE-2.0
//
// Unless required by applicable law or agreed to in writing, software
// distributed under the License is distributed on an "AS IS" BASIS,
// WITHOUT WARRANTIES OR CONDITIONS OF ANY KIND, either express or implied.
// See the License for the specific language governing permissions and
// limitations under the License.
//

import Foundation
import SwiftUI
import Combine
import CoreLocation

// This is the equivalent of MXEventAssetType in the MatrixSDK
enum LocationSharingCoordinateType {
    case user
    case pin
}

enum LocationSharingViewAction {
    case cancel
    case share
<<<<<<< HEAD
    case shareLiveLocation
=======
    case sharePinLocation
    case goToUserLocation
>>>>>>> 97a35f78
}

enum LocationSharingViewModelResult {
    case cancel
<<<<<<< HEAD
    case share(latitude: Double, longitude: Double)
    case shareLiveLocation(timeout: TimeInterval)
=======
    case share(latitude: Double, longitude: Double, coordinateType: LocationSharingCoordinateType)
>>>>>>> 97a35f78
}

enum LocationSharingViewError {
    case failedLoadingMap
    case failedLocatingUser
    case invalidLocationAuthorization
    case failedSharingLocation
}

@available(iOS 14, *)
struct LocationSharingViewState: BindableState {
    
    /// Map style URL
    let mapStyleURL: URL
    
    /// Current user avatarData
    let userAvatarData: AvatarInputProtocol
    
    /// Shared annotation to display existing location
    let sharedAnnotation: LocationAnnotation?
    
    /// Map annotations to display on map
    var annotations: [LocationAnnotation]

    /// Map annotation to focus on
    var highlightedAnnotation: LocationAnnotation?

    /// Indicates whether the user has moved around the map to drop a pin somewhere other than their current location
    var isPinDropSharing: Bool {
        return bindings.pinLocation != nil
    }
    
    var showLoadingIndicator: Bool = false
    
    /// True to indicate to show and follow current user location
    var showsUserLocation: Bool = false
    
    /// Used to hide live location sharing features until is finished
    var isLiveLocationSharingEnabled: Bool = false
    
    var shareButtonVisible: Bool {
        return self.displayExistingLocation == false
    }
    
    var displayExistingLocation: Bool {
        return sharedAnnotation != nil
    }
    
    var shareButtonEnabled: Bool {
        !showLoadingIndicator
    }

    let errorSubject = PassthroughSubject<LocationSharingViewError, Never>()
    
    var bindings = LocationSharingViewStateBindings()
}

struct LocationSharingViewStateBindings {
    var alertInfo: AlertInfo<LocationSharingAlertType>?
    var userLocation: CLLocationCoordinate2D?
    var pinLocation: CLLocationCoordinate2D?
}

enum LocationSharingAlertType {
    case mapLoadingError
    case userLocatingError
    case authorizationError
    case locationSharingError
}<|MERGE_RESOLUTION|>--- conflicted
+++ resolved
@@ -28,22 +28,14 @@
 enum LocationSharingViewAction {
     case cancel
     case share
-<<<<<<< HEAD
-    case shareLiveLocation
-=======
     case sharePinLocation
     case goToUserLocation
->>>>>>> 97a35f78
 }
 
 enum LocationSharingViewModelResult {
     case cancel
-<<<<<<< HEAD
-    case share(latitude: Double, longitude: Double)
+    case share(latitude: Double, longitude: Double, coordinateType: LocationSharingCoordinateType)
     case shareLiveLocation(timeout: TimeInterval)
-=======
-    case share(latitude: Double, longitude: Double, coordinateType: LocationSharingCoordinateType)
->>>>>>> 97a35f78
 }
 
 enum LocationSharingViewError {
