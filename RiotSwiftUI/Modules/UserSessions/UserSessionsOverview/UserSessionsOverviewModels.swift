//
// Copyright 2022 New Vector Ltd
//
// Licensed under the Apache License, Version 2.0 (the "License");
// you may not use this file except in compliance with the License.
// You may obtain a copy of the License at
//
// http://www.apache.org/licenses/LICENSE-2.0
//
// Unless required by applicable law or agreed to in writing, software
// distributed under the License is distributed on an "AS IS" BASIS,
// WITHOUT WARRANTIES OR CONDITIONS OF ANY KIND, either express or implied.
// See the License for the specific language governing permissions and
// limitations under the License.
//

import Foundation

// MARK: - Coordinator

enum UserSessionsOverviewCoordinatorResult {
<<<<<<< HEAD
    case openSessionOverview(session: UserSessionInfo)
    case openOtherSessions(sessions: [UserSessionInfo], filter: OtherUserSessionsFilter)
=======
    case openSessionOverview(sessionInfo: UserSessionInfo)
>>>>>>> c8b1657e
}

// MARK: View model

<<<<<<< HEAD
enum UserSessionsOverviewViewModelResult {
    case showOtherSessions(sessions: [UserSessionInfo], filter: OtherUserSessionsFilter)
=======
enum UserSessionsOverviewViewModelResult: Equatable {
    case showAllUnverifiedSessions
    case showAllInactiveSessions
>>>>>>> c8b1657e
    case verifyCurrentSession
    case showCurrentSessionOverview(session: UserSessionInfo)
    case showUserSessionOverview(session: UserSessionInfo)
}

// MARK: View

struct UserSessionsOverviewViewState: BindableState {
    var currentSessionViewData: UserSessionCardViewData?
    
    var unverifiedSessionsViewData = [UserSessionListItemViewData]()
    
    var inactiveSessionsViewData = [UserSessionListItemViewData]()
    
    var otherSessionsViewData = [UserSessionListItemViewData]()
    
    var showLoadingIndicator = false
}

enum UserSessionsOverviewViewAction {
    case viewAppeared
    case verifyCurrentSession
    case viewCurrentSessionDetails
    case viewAllUnverifiedSessions
    case viewAllInactiveSessions
    case viewAllOtherSessions
    case tapUserSession(_ sessionId: String)
}<|MERGE_RESOLUTION|>--- conflicted
+++ resolved
@@ -19,27 +19,17 @@
 // MARK: - Coordinator
 
 enum UserSessionsOverviewCoordinatorResult {
-<<<<<<< HEAD
-    case openSessionOverview(session: UserSessionInfo)
-    case openOtherSessions(sessions: [UserSessionInfo], filter: OtherUserSessionsFilter)
-=======
     case openSessionOverview(sessionInfo: UserSessionInfo)
->>>>>>> c8b1657e
+    case openOtherSessions(sessionsInfo: [UserSessionInfo], filter: OtherUserSessionsFilter)
 }
 
 // MARK: View model
 
-<<<<<<< HEAD
-enum UserSessionsOverviewViewModelResult {
-    case showOtherSessions(sessions: [UserSessionInfo], filter: OtherUserSessionsFilter)
-=======
 enum UserSessionsOverviewViewModelResult: Equatable {
-    case showAllUnverifiedSessions
-    case showAllInactiveSessions
->>>>>>> c8b1657e
+    case showOtherSessions(sessionsInfo: [UserSessionInfo], filter: OtherUserSessionsFilter)
     case verifyCurrentSession
-    case showCurrentSessionOverview(session: UserSessionInfo)
-    case showUserSessionOverview(session: UserSessionInfo)
+    case showCurrentSessionOverview(sessionInfo: UserSessionInfo)
+    case showUserSessionOverview(sessionInfo: UserSessionInfo)
 }
 
 // MARK: View
