--- conflicted
+++ resolved
@@ -56,13 +56,10 @@
             switch result {
             case let .showUserSessionOverview(sessionInfo: session):
                 self.completion?(.openSessionOverview(sessionInfo: session))
-<<<<<<< HEAD
+            case let .logoutFromUserSessions(sessionInfos: sessionInfos):
+                self.completion?(.logoutFromUserSessions(sessionInfos: sessionInfos))
             case .showSessionStateInfo(filter: let filter):
                 self.completion?(.showSessionStateByFilter(filter: filter))
-=======
-            case let .logoutFromUserSessions(sessionInfos: sessionInfos):
-                self.completion?(.logoutFromUserSessions(sessionInfos: sessionInfos))
->>>>>>> 70ae9d6e
             }
             MXLog.debug("[UserOtherSessionsCoordinator] UserOtherSessionsViewModel did complete with result: \(result).")
         }
