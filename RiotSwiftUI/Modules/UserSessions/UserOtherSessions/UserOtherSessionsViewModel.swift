--- conflicted
+++ resolved
@@ -62,10 +62,6 @@
         case .toggleAllSelection:
             toggleAllSelection()
             updateViewState()
-<<<<<<< HEAD
-        case .viewSessionInfo:
-            completion?(.showSessionStateInfo(filter: state.bindings.filter))
-=======
         case .logoutAllUserSessions:
             let filteredSessions = state.bindings.filter.filterSessionsInfos(sessionInfos)
             completion?(.logoutFromUserSessions(sessionInfos: filteredSessions))
@@ -74,7 +70,8 @@
                 selectedSessions.contains(sessionInfo.id)
             }
             completion?(.logoutFromUserSessions(sessionInfos: selectedSessionInfos))
->>>>>>> 70ae9d6e
+        case .viewSessionInfo:
+            completion?(.showSessionStateInfo(filter: state.bindings.filter))
         }
     }
 
