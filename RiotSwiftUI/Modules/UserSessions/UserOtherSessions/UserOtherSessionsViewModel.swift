//
// Copyright 2021 New Vector Ltd
//
// Licensed under the Apache License, Version 2.0 (the "License");
// you may not use this file except in compliance with the License.
// You may obtain a copy of the License at
//
// http://www.apache.org/licenses/LICENSE-2.0
//
// Unless required by applicable law or agreed to in writing, software
// distributed under the License is distributed on an "AS IS" BASIS,
// WITHOUT WARRANTIES OR CONDITIONS OF ANY KIND, either express or implied.
// See the License for the specific language governing permissions and
// limitations under the License.
//

import SwiftUI

typealias UserOtherSessionsViewModelType = StateStoreViewModel<UserOtherSessionsViewState, UserOtherSessionsViewAction>

class UserOtherSessionsViewModel: UserOtherSessionsViewModelType, UserOtherSessionsViewModelProtocol {
    var completion: ((UserOtherSessionsViewModelResult) -> Void)?
    private let sessionInfos: [UserSessionInfo]
    
    init(sessionInfos: [UserSessionInfo],
         filter: UserOtherSessionsFilter,
         title: String) {
        self.sessionInfos = sessionInfos
        super.init(initialViewState: UserOtherSessionsViewState(bindings: UserOtherSessionsBindings(filter: filter),
                                                                title: title,
                                                                sections: []))
        updateViewState()
    }
    
    // MARK: - Public
    
    override func process(viewAction: UserOtherSessionsViewAction) {
        switch viewAction {
        case let .userOtherSessionSelected(sessionId: sessionId):
            guard let session = sessionInfos.first(where: { $0.id == sessionId }) else {
                assertionFailure("Session should exist in the array.")
                return
            }
            completion?(.showUserSessionOverview(sessionInfo: session))
        case .filerWasChanged:
            updateViewState()
        case .clearFilter:
            state.bindings.filter = .all
            updateViewState()
        }
    }
    
    // MARK: - Private
    
    private func updateViewState() {
        let sectionItems = createSectionItems(sessionInfos: sessionInfos, filter: state.bindings.filter)
        let sectionHeader = createHeaderData(filter: state.bindings.filter)
        if sectionItems.isEmpty {
            state.sections = [.emptySessionItems(header: sectionHeader,
                                                 title: noSessionsTitle(filter: state.bindings.filter))]
        } else {
            state.sections = [.sessionItems(header: sectionHeader,
                                            items: sectionItems)]
        }
    }
    
    private func createSectionItems(sessionInfos: [UserSessionInfo], filter: UserOtherSessionsFilter) -> [UserSessionListItemViewData] {
        filterSessions(sessionInfos: sessionInfos, by: filter)
            .map {
                UserSessionListItemViewDataFactory().create(from: $0,
                                                            highlightSessionDetails: filter == .unverified && $0.isCurrent)
            }
    }
    
    private func filterSessions(sessionInfos: [UserSessionInfo], by filter: UserOtherSessionsFilter) -> [UserSessionInfo] {
        switch filter {
        case .all:
            return sessionInfos.filter { !$0.isCurrent }
        case .inactive:
            return sessionInfos.filter { !$0.isActive }
        case .unverified:
<<<<<<< HEAD
            return sessionInfos.filter { !$0.isVerified }
        case .verified:
            return sessionInfos.filter(\.isVerified)
=======
            return sessionInfos.filter { $0.verificationState != .verified }
>>>>>>> 31333170
        }
    }
    
    private func createHeaderData(filter: UserOtherSessionsFilter) -> UserOtherSessionsHeaderViewData {
        switch filter {
        case .all:
            return UserOtherSessionsHeaderViewData(title: nil,
                                                   subtitle: VectorL10n.userSessionsOverviewOtherSessionsSectionInfo,
                                                   iconName: nil)
        case .inactive:
            return UserOtherSessionsHeaderViewData(title: VectorL10n.userOtherSessionFilterMenuInactive,
                                                   subtitle: VectorL10n.userSessionsOverviewSecurityRecommendationsInactiveInfo,
                                                   iconName: Asset.Images.userOtherSessionsInactive.name)
        case .unverified:
            return UserOtherSessionsHeaderViewData(title: VectorL10n.userSessionUnverifiedShort,
                                                   subtitle: VectorL10n.userOtherSessionUnverifiedSessionsHeaderSubtitle,
                                                   iconName: Asset.Images.userOtherSessionsUnverified.name)
        case .verified:
            return UserOtherSessionsHeaderViewData(title: VectorL10n.userOtherSessionFilterMenuVerified,
                                                   subtitle: VectorL10n.userOtherSessionVerifiedSessionsHeaderSubtitle,
                                                   iconName: Asset.Images.userOtherSessionsVerified.name)
        }
    }
    
    private func noSessionsTitle(filter: UserOtherSessionsFilter) -> String {
        switch filter {
        case .all:
            assertionFailure("The view is not intended to be displayed without any session")
            return ""
        case .verified:
            return VectorL10n.userOtherSessionNoVerifiedSessions
        case .unverified:
            return VectorL10n.userOtherSessionNoUnverifiedSessions
        case .inactive:
            return VectorL10n.userOtherSessionNoInactiveSessions
        }
    }
}<|MERGE_RESOLUTION|>--- conflicted
+++ resolved
@@ -79,13 +79,9 @@
         case .inactive:
             return sessionInfos.filter { !$0.isActive }
         case .unverified:
-<<<<<<< HEAD
-            return sessionInfos.filter { !$0.isVerified }
+            return sessionInfos.filter { $0.verificationState != .verified }
         case .verified:
-            return sessionInfos.filter(\.isVerified)
-=======
-            return sessionInfos.filter { $0.verificationState != .verified }
->>>>>>> 31333170
+            return sessionInfos.filter {$0.verificationState == .verified}
         }
     }
     
