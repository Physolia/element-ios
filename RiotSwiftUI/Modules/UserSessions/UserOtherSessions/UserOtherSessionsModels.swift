--- conflicted
+++ resolved
@@ -20,22 +20,16 @@
 
 enum UserOtherSessionsCoordinatorResult {
     case openSessionOverview(sessionInfo: UserSessionInfo)
-<<<<<<< HEAD
+    case logoutFromUserSessions(sessionInfos: [UserSessionInfo])
     case showSessionStateByFilter(filter: UserOtherSessionsFilter)
-=======
-    case logoutFromUserSessions(sessionInfos: [UserSessionInfo])
->>>>>>> 70ae9d6e
 }
 
 // MARK: View model
 
 enum UserOtherSessionsViewModelResult: Equatable {
     case showUserSessionOverview(sessionInfo: UserSessionInfo)
-<<<<<<< HEAD
+    case logoutFromUserSessions(sessionInfos: [UserSessionInfo])
     case showSessionStateInfo(filter: UserOtherSessionsFilter)
-=======
-    case logoutFromUserSessions(sessionInfos: [UserSessionInfo])
->>>>>>> 70ae9d6e
 }
 
 // MARK: View
@@ -61,10 +55,7 @@
     case clearFilter
     case editModeWasToggled
     case toggleAllSelection
-<<<<<<< HEAD
-    case viewSessionInfo
-=======
     case logoutAllUserSessions
     case logoutSelectedUserSessions
->>>>>>> 70ae9d6e
+    case viewSessionInfo
 }