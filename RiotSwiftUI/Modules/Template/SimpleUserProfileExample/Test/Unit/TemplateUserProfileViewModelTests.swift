// 
// Copyright 2021 New Vector Ltd
//
// Licensed under the Apache License, Version 2.0 (the "License");
// you may not use this file except in compliance with the License.
// You may obtain a copy of the License at
//
// http://www.apache.org/licenses/LICENSE-2.0
//
// Unless required by applicable law or agreed to in writing, software
// distributed under the License is distributed on an "AS IS" BASIS,
// WITHOUT WARRANTIES OR CONDITIONS OF ANY KIND, either express or implied.
// See the License for the specific language governing permissions and
// limitations under the License.
//

import XCTest
import Combine

@testable import RiotSwiftUI

@available(iOS 14.0, *)
class TemplateUserProfileViewModelTests: XCTestCase {
    private enum Constants {
        static let presenceInitialValue: TemplateUserProfilePresence = .offline
        static let displayName = "Alice"
    }
    var service: MockTemplateUserProfileService!
    var viewModel: TemplateUserProfileViewModelProtocol!
    var context: TemplateUserProfileViewModelType.Context!
    var cancellables = Set<AnyCancellable>()
    override func setUpWithError() throws {
        service = MockTemplateUserProfileService(displayName: Constants.displayName, presence: Constants.presenceInitialValue)
<<<<<<< HEAD
        viewModel = TemplateUserProfileViewModel(templateUserProfileService: service)
=======
        viewModel = TemplateUserProfileViewModel.makeTemplateUserProfileViewModel(templateUserProfileService: service)
        context = viewModel.context
>>>>>>> ed82cec9
    }
    
    func testInitialState() {
        XCTAssertEqual(context.viewState.displayName, Constants.displayName)
        XCTAssertEqual(context.viewState.presence, Constants.presenceInitialValue)
    }

    func testFirstPresenceReceived() throws {
        let presencePublisher = context.$viewState.map(\.presence).removeDuplicates().collect(1).first()
        XCTAssertEqual(try xcAwait(presencePublisher), [Constants.presenceInitialValue])
    }
    
    func testPresenceUpdatesReceived() throws {
        let presencePublisher = context.$viewState.map(\.presence).removeDuplicates().collect(3).first()
        let awaitDeferred = xcAwaitDeferred(presencePublisher)
        let newPresenceValue1: TemplateUserProfilePresence = .online
        let newPresenceValue2: TemplateUserProfilePresence = .idle
        service.simulateUpdate(presence: newPresenceValue1)
        service.simulateUpdate(presence: newPresenceValue2)
        XCTAssertEqual(try awaitDeferred(), [Constants.presenceInitialValue, newPresenceValue1, newPresenceValue2])
    }
}<|MERGE_RESOLUTION|>--- conflicted
+++ resolved
@@ -31,14 +31,10 @@
     var cancellables = Set<AnyCancellable>()
     override func setUpWithError() throws {
         service = MockTemplateUserProfileService(displayName: Constants.displayName, presence: Constants.presenceInitialValue)
-<<<<<<< HEAD
-        viewModel = TemplateUserProfileViewModel(templateUserProfileService: service)
-=======
         viewModel = TemplateUserProfileViewModel.makeTemplateUserProfileViewModel(templateUserProfileService: service)
         context = viewModel.context
->>>>>>> ed82cec9
     }
-    
+
     func testInitialState() {
         XCTAssertEqual(context.viewState.displayName, Constants.displayName)
         XCTAssertEqual(context.viewState.presence, Constants.presenceInitialValue)
@@ -48,7 +44,7 @@
         let presencePublisher = context.$viewState.map(\.presence).removeDuplicates().collect(1).first()
         XCTAssertEqual(try xcAwait(presencePublisher), [Constants.presenceInitialValue])
     }
-    
+
     func testPresenceUpdatesReceived() throws {
         let presencePublisher = context.$viewState.map(\.presence).removeDuplicates().collect(3).first()
         let awaitDeferred = xcAwaitDeferred(presencePublisher)
