source 'https://cdn.cocoapods.org/'

# Uncomment this line to define a global platform for your project
platform :ios, '12.1'

# Use frameworks to allow usage of pods written in Swift
use_frameworks!

# Different flavours of pods to MatrixSDK. Can be one of:
# - a String indicating an official MatrixSDK released version number
# - `:local` (to use Development Pods)
# - `{ :branch => 'sdk branch name'}` to depend on specific branch of MatrixSDK repo
# - `{ :specHash => {sdk spec hash}` to depend on specific pod options (:git => …, :podspec => …) for MatrixSDK repo. Used by Fastfile during CI
#
# Warning: our internal tooling depends on the name of this variable name, so be sure not to change it
<<<<<<< HEAD
# $matrixSDKVersion = '0.20.15'
=======
$matrixSDKVersion = '= 0.20.16'
>>>>>>> d29c2da9
# $matrixSDKVersion = :local
# $matrixSDKVersion = { :branch => 'develop'}
$matrixSDKVersion = { :branch => 'langleyd/5292_refresh_tokens'}
# $matrixSDKVersion = { :specHash => { git: 'https://git.io/fork123', branch: 'fix' } }

########################################

case $matrixSDKVersion
when :local
$matrixSDKVersionSpec = { :path => '../matrix-ios-sdk/MatrixSDK.podspec' }
when Hash
spec_mode, sdk_spec = $matrixSDKVersion.first # extract first and only key/value pair; key is spec_mode, value is sdk_spec

  case spec_mode
  when :branch
  # :branch => sdk branch name
  sdk_spec = { :git => 'https://github.com/matrix-org/matrix-ios-sdk.git', :branch => sdk_spec.to_s } unless sdk_spec.is_a?(Hash)
  when :specHash
  # :specHash => {sdk spec Hash}
  sdk_spec = sdk_spec
  end

$matrixSDKVersionSpec = sdk_spec
when String # specific MatrixSDK released version
$matrixSDKVersionSpec = $matrixSDKVersion
end

# Method to import the MatrixSDK
def import_MatrixSDK
  pod 'MatrixSDK', $matrixSDKVersionSpec
  pod 'MatrixSDK/JingleCallStack', $matrixSDKVersionSpec
end

########################################

def import_MatrixKit_pods
  pod 'HPGrowingTextView', '~> 1.1'  
  pod 'libPhoneNumber-iOS', '~> 0.9.13'  
  pod 'DTCoreText', '~> 1.6.25'
  #pod 'DTCoreText/Extension', '~> 1.6.25'
  pod 'Down', '~> 0.11.0'
end

def import_SwiftUI_pods
    pod 'Introspect', '~> 0.1'
end

abstract_target 'RiotPods' do

  pod 'GBDeviceInfo', '~> 6.6.0'
  pod 'Reusable', '~> 4.1'
  pod 'KeychainAccess', '~> 4.2.2'
  pod 'WeakDictionary', '~> 2.0'

  # PostHog for analytics
  pod 'PostHog', '~> 1.4.4'
  pod 'AnalyticsEvents', :git => 'https://github.com/matrix-org/matrix-analytics-events.git', :branch => 'release/swift'
  # pod 'AnalyticsEvents', :path => '../matrix-analytics-events/AnalyticsEvents.podspec'

  # Remove warnings from "bad" pods
  pod 'OLMKit', :inhibit_warnings => true
  pod 'zxcvbn-ios', :inhibit_warnings => true

  # Tools
  pod 'SwiftGen', '~> 6.3'
  pod 'SwiftLint', '~> 0.44.0'

  target "Riot" do
    import_MatrixSDK
    import_MatrixKit_pods

    import_SwiftUI_pods

    pod 'DGCollectionViewLeftAlignFlowLayout', '~> 1.0.4'
    pod 'KTCenterFlowLayout', '~> 1.3.1'
    pod 'ZXingObjC', '~> 3.6.5'
    pod 'FlowCommoniOS', '~> 1.12.0'
    pod 'ReadMoreTextView', '~> 3.0.1'
    pod 'SwiftBase32', '~> 0.9.0'
    pod 'SwiftJWT', '~> 3.6.200'
    pod 'SideMenu', '~> 6.5'
    pod 'DSWaveformImage', '~> 6.1.1'
    pod 'ffmpeg-kit-ios-audio', '4.5.1'
    
    pod 'FLEX', '~> 4.5.0', :configurations => ['Debug']

    target 'RiotTests' do
      inherit! :search_paths
    end
  end

  target "RiotShareExtension" do
    import_MatrixSDK
    import_MatrixKit_pods
  end

  target "RiotSwiftUI" do
    import_SwiftUI_pods
  end 

  target "RiotSwiftUITests" do
    import_SwiftUI_pods
  end 

  target "SiriIntents" do
    import_MatrixSDK
    import_MatrixKit_pods
  end

  target "RiotNSE" do
    import_MatrixSDK
    import_MatrixKit_pods
  end

end

plugin 'cocoapods-keys', {
  :project => "Riot",
  :keys => ["MapTilerAPIKey"]
}

post_install do |installer|
  installer.pods_project.targets.each do |target|

    target.build_configurations.each do |config|
      # Disable bitcode for each pod framework
      # Because the WebRTC pod (included by the JingleCallStack pod) does not support it.
      # Plus the app does not enable it
      config.build_settings['ENABLE_BITCODE'] = 'NO'

      # Make fastlane(xcodebuild) happy by preventing it from building for arm64 simulator
      config.build_settings["EXCLUDED_ARCHS[sdk=iphonesimulator*]"] = "arm64"

      # Force ReadMoreTextView to use Swift 5.2 version (as there is no code changes to perform)
      if target.name.include? 'ReadMoreTextView'
        config.build_settings['SWIFT_VERSION'] = '5.2'
      end

      # Stop Xcode 12 complaining about old IPHONEOS_DEPLOYMENT_TARGET from pods
      config.build_settings.delete 'IPHONEOS_DEPLOYMENT_TARGET'
    end
  end
end<|MERGE_RESOLUTION|>--- conflicted
+++ resolved
@@ -13,11 +13,7 @@
 # - `{ :specHash => {sdk spec hash}` to depend on specific pod options (:git => …, :podspec => …) for MatrixSDK repo. Used by Fastfile during CI
 #
 # Warning: our internal tooling depends on the name of this variable name, so be sure not to change it
-<<<<<<< HEAD
-# $matrixSDKVersion = '0.20.15'
-=======
-$matrixSDKVersion = '= 0.20.16'
->>>>>>> d29c2da9
+# $matrixSDKVersion = '= 0.20.16'
 # $matrixSDKVersion = :local
 # $matrixSDKVersion = { :branch => 'develop'}
 $matrixSDKVersion = { :branch => 'langleyd/5292_refresh_tokens'}
@@ -54,8 +50,8 @@
 ########################################
 
 def import_MatrixKit_pods
-  pod 'HPGrowingTextView', '~> 1.1'  
-  pod 'libPhoneNumber-iOS', '~> 0.9.13'  
+  pod 'HPGrowingTextView', '~> 1.1'
+  pod 'libPhoneNumber-iOS', '~> 0.9.13'
   pod 'DTCoreText', '~> 1.6.25'
   #pod 'DTCoreText/Extension', '~> 1.6.25'
   pod 'Down', '~> 0.11.0'
@@ -101,7 +97,7 @@
     pod 'SideMenu', '~> 6.5'
     pod 'DSWaveformImage', '~> 6.1.1'
     pod 'ffmpeg-kit-ios-audio', '4.5.1'
-    
+
     pod 'FLEX', '~> 4.5.0', :configurations => ['Debug']
 
     target 'RiotTests' do
@@ -116,11 +112,11 @@
 
   target "RiotSwiftUI" do
     import_SwiftUI_pods
-  end 
+  end
 
   target "RiotSwiftUITests" do
     import_SwiftUI_pods
-  end 
+  end
 
   target "SiriIntents" do
     import_MatrixSDK
