# Uncomment this line to define a global platform for your project
# platform :ios, "6.0"

source 'https://github.com/CocoaPods/Specs.git'

target "matrixConsole" do


# Different flavours of pods to MatrixKit
# The tagged version on which this version of Console has been built
<<<<<<< HEAD
pod 'MatrixKit', '~> 0.2.0'
=======
pod 'MatrixKit', '~> 0.2.1'
>>>>>>> 91b383a9

# The lastest release available on the CocoaPods repository 
#pod 'MatrixKit'

# The develop branch version
#pod 'MatrixSDK', :git => 'https://github.com/matrix-org/matrix-ios-sdk.git', :branch => 'develop'
#pod 'MatrixKit', :git => 'https://github.com/matrix-org/matrix-ios-kit.git', :branch => 'develop'

# The one used for developping both MatrixSDK and MatrixKit
# Note that MatrixSDK must be cloned into a folder called matrix-ios-sdk next to the MatrixKit folder
#pod 'MatrixKit', :path => '../matrix-ios-kit/MatrixKit.podspec'
#pod 'MatrixSDK', :path => '../matrix-ios-sdk/MatrixSDK.podspec'

pod 'GBDeviceInfo', '~> 2.2.9'


### OpenWebRTC call stack ###
# The wrapper lib between MatrixSDK and OpenWebRTC-SDK
pod 'MatrixOpenWebRTCWrapper', :git => 'https://github.com/matrix-org/matrix-ios-openwebrtc-wrapper.git', :branch => 'master'
pod 'OpenWebRTC-SDK', :git => 'https://github.com/matrix-org/openwebrtc-ios-sdk.git', :branch => 'cvo_support'

end

target "matrixConsole" do

end
<|MERGE_RESOLUTION|>--- conflicted
+++ resolved
@@ -8,11 +8,7 @@
 
 # Different flavours of pods to MatrixKit
 # The tagged version on which this version of Console has been built
-<<<<<<< HEAD
-pod 'MatrixKit', '~> 0.2.0'
-=======
 pod 'MatrixKit', '~> 0.2.1'
->>>>>>> 91b383a9
 
 # The lastest release available on the CocoaPods repository 
 #pod 'MatrixKit'
@@ -28,12 +24,6 @@
 
 pod 'GBDeviceInfo', '~> 2.2.9'
 
-
-### OpenWebRTC call stack ###
-# The wrapper lib between MatrixSDK and OpenWebRTC-SDK
-pod 'MatrixOpenWebRTCWrapper', :git => 'https://github.com/matrix-org/matrix-ios-openwebrtc-wrapper.git', :branch => 'master'
-pod 'OpenWebRTC-SDK', :git => 'https://github.com/matrix-org/openwebrtc-ios-sdk.git', :branch => 'cvo_support'
-
 end
 
 target "matrixConsole" do
