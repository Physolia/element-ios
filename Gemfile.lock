GEM
  remote: https://rubygems.org/
  specs:
    CFPropertyList (3.0.2)
<<<<<<< HEAD
    activesupport (4.2.11.1)
=======
    activesupport (4.2.11.3)
>>>>>>> 6cc9d9fd
      i18n (~> 0.7)
      minitest (~> 5.1)
      thread_safe (~> 0.3, >= 0.3.4)
      tzinfo (~> 1.1)
    addressable (2.7.0)
      public_suffix (>= 2.0.2, < 5.0)
    algoliasearch (1.27.3)
      httpclient (~> 2.8, >= 2.8.3)
      json (>= 1.5.1)
    atomos (0.1.3)
    aws-eventstream (1.1.0)
<<<<<<< HEAD
    aws-partitions (1.322.0)
    aws-sdk-core (3.97.0)
=======
    aws-partitions (1.337.0)
    aws-sdk-core (3.102.1)
>>>>>>> 6cc9d9fd
      aws-eventstream (~> 1, >= 1.0.2)
      aws-partitions (~> 1, >= 1.239.0)
      aws-sigv4 (~> 1.1)
      jmespath (~> 1.0)
<<<<<<< HEAD
    aws-sdk-kms (1.32.0)
      aws-sdk-core (~> 3, >= 3.71.0)
      aws-sigv4 (~> 1.1)
    aws-sdk-s3 (1.67.0)
      aws-sdk-core (~> 3, >= 3.96.1)
      aws-sdk-kms (~> 1)
      aws-sigv4 (~> 1.1)
    aws-sigv4 (1.1.4)
      aws-eventstream (~> 1.0, >= 1.0.2)
=======
    aws-sdk-kms (1.35.0)
      aws-sdk-core (~> 3, >= 3.99.0)
      aws-sigv4 (~> 1.1)
    aws-sdk-s3 (1.72.0)
      aws-sdk-core (~> 3, >= 3.102.1)
      aws-sdk-kms (~> 1)
      aws-sigv4 (~> 1.1)
    aws-sigv4 (1.2.1)
      aws-eventstream (~> 1, >= 1.0.2)
>>>>>>> 6cc9d9fd
    babosa (1.0.3)
    claide (1.0.3)
    cocoapods (1.8.4)
      activesupport (>= 4.0.2, < 5)
      claide (>= 1.0.2, < 2.0)
      cocoapods-core (= 1.8.4)
      cocoapods-deintegrate (>= 1.0.3, < 2.0)
      cocoapods-downloader (>= 1.2.2, < 2.0)
      cocoapods-plugins (>= 1.0.0, < 2.0)
      cocoapods-search (>= 1.0.0, < 2.0)
      cocoapods-stats (>= 1.0.0, < 2.0)
      cocoapods-trunk (>= 1.4.0, < 2.0)
      cocoapods-try (>= 1.1.0, < 2.0)
      colored2 (~> 3.1)
      escape (~> 0.0.4)
      fourflusher (>= 2.3.0, < 3.0)
      gh_inspector (~> 1.0)
      molinillo (~> 0.6.6)
      nap (~> 1.0)
      ruby-macho (~> 1.4)
      xcodeproj (>= 1.11.1, < 2.0)
    cocoapods-core (1.8.4)
      activesupport (>= 4.0.2, < 6)
      algoliasearch (~> 1.0)
      concurrent-ruby (~> 1.1)
      fuzzy_match (~> 2.0.4)
      nap (~> 1.0)
    cocoapods-deintegrate (1.0.4)
    cocoapods-downloader (1.3.0)
    cocoapods-plugins (1.0.0)
      nap
    cocoapods-search (1.0.0)
    cocoapods-stats (1.1.0)
    cocoapods-trunk (1.5.0)
      nap (>= 0.8, < 2.0)
      netrc (~> 0.11)
    cocoapods-try (1.2.0)
    colored (1.2)
    colored2 (3.1.2)
    commander-fastlane (4.4.6)
      highline (~> 1.7.2)
    concurrent-ruby (1.1.6)
    declarative (0.0.20)
    declarative-option (0.1.0)
    digest-crc (0.5.1)
    domain_name (0.5.20190701)
      unf (>= 0.0.5, < 1.0.0)
    dotenv (2.7.5)
    emoji_regex (1.0.1)
    escape (0.0.4)
<<<<<<< HEAD
    excon (0.73.0)
=======
    excon (0.75.0)
>>>>>>> 6cc9d9fd
    faraday (1.0.1)
      multipart-post (>= 1.2, < 3)
    faraday-cookie_jar (0.0.6)
      faraday (>= 0.7.4)
      http-cookie (~> 1.0.0)
    faraday_middleware (1.0.0)
      faraday (~> 1.0)
    fastimage (2.1.7)
<<<<<<< HEAD
    fastlane (2.148.1)
=======
    fastlane (2.149.1)
>>>>>>> 6cc9d9fd
      CFPropertyList (>= 2.3, < 4.0.0)
      addressable (>= 2.3, < 3.0.0)
      aws-sdk-s3 (~> 1.0)
      babosa (>= 1.0.2, < 2.0.0)
      bundler (>= 1.12.0, < 3.0.0)
      colored
      commander-fastlane (>= 4.4.6, < 5.0.0)
      dotenv (>= 2.1.1, < 3.0.0)
      emoji_regex (>= 0.1, < 2.0)
      excon (>= 0.71.0, < 1.0.0)
      faraday (>= 0.17, < 2.0)
      faraday-cookie_jar (~> 0.0.6)
      faraday_middleware (>= 0.13.1, < 2.0)
      fastimage (>= 2.1.0, < 3.0.0)
      gh_inspector (>= 1.1.2, < 2.0.0)
      google-api-client (>= 0.37.0, < 0.39.0)
      google-cloud-storage (>= 1.15.0, < 2.0.0)
      highline (>= 1.7.2, < 2.0.0)
      json (< 3.0.0)
      jwt (~> 2.1.0)
      mini_magick (>= 4.9.4, < 5.0.0)
      multi_xml (~> 0.5)
      multipart-post (~> 2.0.0)
      plist (>= 3.1.0, < 4.0.0)
      public_suffix (~> 2.0.0)
      rubyzip (>= 1.3.0, < 2.0.0)
      security (= 0.1.3)
      simctl (~> 1.6.3)
      slack-notifier (>= 2.0.0, < 3.0.0)
      terminal-notifier (>= 2.0.0, < 3.0.0)
      terminal-table (>= 1.4.5, < 2.0.0)
      tty-screen (>= 0.6.3, < 1.0.0)
      tty-spinner (>= 0.8.0, < 1.0.0)
      word_wrap (~> 1.0.0)
      xcodeproj (>= 1.13.0, < 2.0.0)
      xcpretty (~> 0.3.0)
      xcpretty-travis-formatter (>= 0.0.3)
    fastlane-plugin-versioning (0.4.3)
    fourflusher (2.3.1)
    fuzzy_match (2.0.4)
    gh_inspector (1.1.3)
    google-api-client (0.38.0)
      addressable (~> 2.5, >= 2.5.1)
      googleauth (~> 0.9)
      httpclient (>= 2.8.1, < 3.0)
      mini_mime (~> 1.0)
      representable (~> 3.0)
      retriable (>= 2.0, < 4.0)
      signet (~> 0.12)
    google-cloud-core (1.5.0)
      google-cloud-env (~> 1.0)
      google-cloud-errors (~> 1.0)
    google-cloud-env (1.3.2)
      faraday (>= 0.17.3, < 2.0)
    google-cloud-errors (1.0.1)
    google-cloud-storage (1.26.2)
      addressable (~> 2.5)
      digest-crc (~> 0.4)
      google-api-client (~> 0.33)
      google-cloud-core (~> 1.2)
      googleauth (~> 0.9)
      mini_mime (~> 1.0)
<<<<<<< HEAD
    googleauth (0.12.0)
=======
    googleauth (0.13.0)
>>>>>>> 6cc9d9fd
      faraday (>= 0.17.3, < 2.0)
      jwt (>= 1.4, < 3.0)
      memoist (~> 0.16)
      multi_json (~> 1.11)
      os (>= 0.9, < 2.0)
      signet (~> 0.14)
    highline (1.7.10)
    http-cookie (1.0.3)
      domain_name (~> 0.5)
    httpclient (2.8.3)
    i18n (0.9.5)
      concurrent-ruby (~> 1.0)
    jmespath (1.4.0)
<<<<<<< HEAD
    json (2.3.0)
=======
    json (2.3.1)
>>>>>>> 6cc9d9fd
    jwt (2.1.0)
    memoist (0.16.2)
    mini_magick (4.10.1)
    mini_mime (1.0.2)
<<<<<<< HEAD
    minitest (5.13.0)
=======
    minitest (5.14.1)
>>>>>>> 6cc9d9fd
    molinillo (0.6.6)
    multi_json (1.14.1)
    multi_xml (0.6.0)
    multipart-post (2.0.0)
    nanaimo (0.2.6)
    nap (1.1.0)
    naturally (2.2.0)
    netrc (0.11.0)
    os (1.1.0)
    plist (3.5.0)
    public_suffix (2.0.5)
    representable (3.0.4)
      declarative (< 0.1.0)
      declarative-option (< 0.2.0)
      uber (< 0.2.0)
    retriable (3.1.2)
    rouge (2.0.7)
    ruby-macho (1.4.0)
    rubyzip (1.3.0)
    security (0.1.3)
    signet (0.14.0)
      addressable (~> 2.3)
      faraday (>= 0.17.3, < 2.0)
      jwt (>= 1.5, < 3.0)
      multi_json (~> 1.10)
    simctl (1.6.8)
      CFPropertyList
      naturally
    slack-notifier (2.3.2)
    terminal-notifier (2.0.0)
    terminal-table (1.8.0)
      unicode-display_width (~> 1.1, >= 1.1.1)
    thread_safe (0.3.6)
    tty-cursor (0.7.1)
    tty-screen (0.8.0)
    tty-spinner (0.9.3)
      tty-cursor (~> 0.7)
    tzinfo (1.2.7)
      thread_safe (~> 0.1)
    uber (0.1.0)
    unf (0.1.4)
      unf_ext
    unf_ext (0.0.7.7)
    unicode-display_width (1.7.0)
    word_wrap (1.0.0)
    xcode-install (2.6.6)
      claide (>= 0.9.1, < 1.1.0)
      fastlane (>= 2.1.0, < 3.0.0)
<<<<<<< HEAD
    xcodeproj (1.16.0)
=======
    xcodeproj (1.17.0)
>>>>>>> 6cc9d9fd
      CFPropertyList (>= 2.3.3, < 4.0)
      atomos (~> 0.1.3)
      claide (>= 1.0.2, < 2.0)
      colored2 (~> 3.1)
      nanaimo (~> 0.2.6)
    xcpretty (0.3.0)
      rouge (~> 2.0.7)
    xcpretty-travis-formatter (1.0.0)
      xcpretty (~> 0.2, >= 0.0.7)

PLATFORMS
  ruby

DEPENDENCIES
  cocoapods (~> 1.8.3)
  fastlane
  fastlane-plugin-versioning
  xcode-install

BUNDLED WITH
   2.1.4<|MERGE_RESOLUTION|>--- conflicted
+++ resolved
@@ -2,11 +2,7 @@
   remote: https://rubygems.org/
   specs:
     CFPropertyList (3.0.2)
-<<<<<<< HEAD
-    activesupport (4.2.11.1)
-=======
     activesupport (4.2.11.3)
->>>>>>> 6cc9d9fd
       i18n (~> 0.7)
       minitest (~> 5.1)
       thread_safe (~> 0.3, >= 0.3.4)
@@ -18,28 +14,12 @@
       json (>= 1.5.1)
     atomos (0.1.3)
     aws-eventstream (1.1.0)
-<<<<<<< HEAD
-    aws-partitions (1.322.0)
-    aws-sdk-core (3.97.0)
-=======
     aws-partitions (1.337.0)
     aws-sdk-core (3.102.1)
->>>>>>> 6cc9d9fd
       aws-eventstream (~> 1, >= 1.0.2)
       aws-partitions (~> 1, >= 1.239.0)
       aws-sigv4 (~> 1.1)
       jmespath (~> 1.0)
-<<<<<<< HEAD
-    aws-sdk-kms (1.32.0)
-      aws-sdk-core (~> 3, >= 3.71.0)
-      aws-sigv4 (~> 1.1)
-    aws-sdk-s3 (1.67.0)
-      aws-sdk-core (~> 3, >= 3.96.1)
-      aws-sdk-kms (~> 1)
-      aws-sigv4 (~> 1.1)
-    aws-sigv4 (1.1.4)
-      aws-eventstream (~> 1.0, >= 1.0.2)
-=======
     aws-sdk-kms (1.35.0)
       aws-sdk-core (~> 3, >= 3.99.0)
       aws-sigv4 (~> 1.1)
@@ -49,7 +29,6 @@
       aws-sigv4 (~> 1.1)
     aws-sigv4 (1.2.1)
       aws-eventstream (~> 1, >= 1.0.2)
->>>>>>> 6cc9d9fd
     babosa (1.0.3)
     claide (1.0.3)
     cocoapods (1.8.4)
@@ -100,11 +79,7 @@
     dotenv (2.7.5)
     emoji_regex (1.0.1)
     escape (0.0.4)
-<<<<<<< HEAD
-    excon (0.73.0)
-=======
     excon (0.75.0)
->>>>>>> 6cc9d9fd
     faraday (1.0.1)
       multipart-post (>= 1.2, < 3)
     faraday-cookie_jar (0.0.6)
@@ -113,11 +88,7 @@
     faraday_middleware (1.0.0)
       faraday (~> 1.0)
     fastimage (2.1.7)
-<<<<<<< HEAD
-    fastlane (2.148.1)
-=======
     fastlane (2.149.1)
->>>>>>> 6cc9d9fd
       CFPropertyList (>= 2.3, < 4.0.0)
       addressable (>= 2.3, < 3.0.0)
       aws-sdk-s3 (~> 1.0)
@@ -180,11 +151,7 @@
       google-cloud-core (~> 1.2)
       googleauth (~> 0.9)
       mini_mime (~> 1.0)
-<<<<<<< HEAD
-    googleauth (0.12.0)
-=======
     googleauth (0.13.0)
->>>>>>> 6cc9d9fd
       faraday (>= 0.17.3, < 2.0)
       jwt (>= 1.4, < 3.0)
       memoist (~> 0.16)
@@ -198,20 +165,12 @@
     i18n (0.9.5)
       concurrent-ruby (~> 1.0)
     jmespath (1.4.0)
-<<<<<<< HEAD
-    json (2.3.0)
-=======
     json (2.3.1)
->>>>>>> 6cc9d9fd
     jwt (2.1.0)
     memoist (0.16.2)
     mini_magick (4.10.1)
     mini_mime (1.0.2)
-<<<<<<< HEAD
-    minitest (5.13.0)
-=======
     minitest (5.14.1)
->>>>>>> 6cc9d9fd
     molinillo (0.6.6)
     multi_json (1.14.1)
     multi_xml (0.6.0)
@@ -260,11 +219,7 @@
     xcode-install (2.6.6)
       claide (>= 0.9.1, < 1.1.0)
       fastlane (>= 2.1.0, < 3.0.0)
-<<<<<<< HEAD
-    xcodeproj (1.16.0)
-=======
     xcodeproj (1.17.0)
->>>>>>> 6cc9d9fd
       CFPropertyList (>= 2.3.3, < 4.0)
       atomos (~> 0.1.3)
       claide (>= 1.0.2, < 2.0)
