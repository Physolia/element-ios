--- conflicted
+++ resolved
@@ -45,12 +45,7 @@
     - GBDeviceInfo/Core (= 6.6.0)
   - GBDeviceInfo/Core (6.6.0)
   - GZIP (1.3.0)
-<<<<<<< HEAD
-  - HPGrowingTextView (1.1)
   - Introspect (0.1.4)
-=======
-  - Introspect (0.1.3)
->>>>>>> 8fa0a673
   - JitsiMeetSDK (3.10.2)
   - KeychainAccess (4.2.2)
   - KituraContracts (1.2.1):
@@ -204,12 +199,7 @@
   FlowCommoniOS: ca92071ab526dc89905495a37844fd7e78d1a7f2
   GBDeviceInfo: ed0db16230d2fa280e1cbb39a5a7f60f6946aaec
   GZIP: 416858efbe66b41b206895ac6dfd5493200d95b3
-<<<<<<< HEAD
-  HPGrowingTextView: 88a716d97fb853bcb08a4a08e4727da17efc9b19
   Introspect: b62c4dd2063072327c21d618ef2bedc3c87bc366
-=======
-  Introspect: 2be020f30f084ada52bb4387fff83fa52c5c400e
->>>>>>> 8fa0a673
   JitsiMeetSDK: 2f118fa770f23e518f3560fc224fae3ac7062223
   KeychainAccess: c0c4f7f38f6fc7bbe58f5702e25f7bd2f65abf51
   KituraContracts: e845e60dc8627ad0a76fa55ef20a45451d8f830b
@@ -235,10 +225,6 @@
   zxcvbn-ios: fef98b7c80f1512ff0eec47ac1fa399fc00f7e3c
   ZXingObjC: fdbb269f25dd2032da343e06f10224d62f537bdb
 
-<<<<<<< HEAD
-PODFILE CHECKSUM: 01b4ac5047b44a6de6738134fa67cdf14a7c3b7a
-=======
 PODFILE CHECKSUM: 03d59acfc44f69c0727a98aff6c5cbc2470844ef
->>>>>>> 8fa0a673
 
 COCOAPODS: 1.11.2