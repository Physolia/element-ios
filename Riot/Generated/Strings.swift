--- conflicted
+++ resolved
@@ -35,19 +35,13 @@
   public static func activeCallDetails(_ p1: String) -> String {
     return VectorL10n.tr("Vector", "active_call_details", p1)
   }
-<<<<<<< HEAD
   /// Add
   public static var add: String { 
     return VectorL10n.tr("Vector", "add") 
   }
-  /// Help us identify issues and improve Element by sharing anonymous usage data. To understand how people use multiple devices, we’ll generate a random identifier, shared by your devices.
-  public static var analyticsPromptMessageNewUser: String { 
-    return VectorL10n.tr("Vector", "analytics_prompt_message_new_user") 
-=======
   /// Help us identify issues and improve %@ by sharing anonymous usage data. To understand how people use multiple devices, we’ll generate a random identifier, shared by your devices.
   public static func analyticsPromptMessageNewUser(_ p1: String) -> String {
     return VectorL10n.tr("Vector", "analytics_prompt_message_new_user", p1)
->>>>>>> 6cae01c4
   }
   /// You previously consented to share anonymous usage data with us. Now, to help understand how people use multiple devices, we’ll generate a random identifier, shared by your devices.
   public static var analyticsPromptMessageUpgrade: String { 
@@ -5357,7 +5351,6 @@
   public static var spacesAddRoomsComingSoonTitle: String { 
     return VectorL10n.tr("Vector", "spaces_add_rooms_coming_soon_title") 
   }
-<<<<<<< HEAD
   /// Add space
   public static var spacesAddSpace: String { 
     return VectorL10n.tr("Vector", "spaces_add_space") 
@@ -5366,14 +5359,9 @@
   public static var spacesAddSpaceTitle: String { 
     return VectorL10n.tr("Vector", "spaces_add_space_title") 
   }
-  /// This feature hasn’t been implemented here, but it’s on the way. For now, you can do that with Element on your computer.
-  public static var spacesComingSoonDetail: String { 
-    return VectorL10n.tr("Vector", "spaces_coming_soon_detail") 
-=======
   /// This feature hasn’t been implemented here, but it’s on the way. For now, you can do that with %@ on your computer.
   public static func spacesComingSoonDetail(_ p1: String) -> String {
     return VectorL10n.tr("Vector", "spaces_coming_soon_detail", p1)
->>>>>>> 6cae01c4
   }
   /// Coming soon
   public static var spacesComingSoonTitle: String { 
