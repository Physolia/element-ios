// swiftlint:disable all
// Generated using SwiftGen, by O.Halligon — https://github.com/SwiftGen/SwiftGen

import Foundation

// swiftlint:disable superfluous_disable_command
// swiftlint:disable file_length

// MARK: - Strings

// swiftlint:disable function_parameter_count identifier_name line_length type_body_length
@objcMembers
public class VectorL10n: NSObject {
  /// Abort
  public static var abort: String { 
    return VectorL10n.tr("Vector", "abort") 
  }
  /// Accept
  public static var accept: String { 
    return VectorL10n.tr("Vector", "accept") 
  }
  /// button
  public static var accessibilityButtonLabel: String { 
    return VectorL10n.tr("Vector", "accessibility_button_label") 
  }
  /// checkbox
  public static var accessibilityCheckboxLabel: String { 
    return VectorL10n.tr("Vector", "accessibility_checkbox_label") 
  }
  /// selected
  public static var accessibilitySelected: String { 
    return VectorL10n.tr("Vector", "accessibility_selected") 
  }
  /// Unable to verify email address. Please check your email and click on the link it contains. Once this is done, click continue
  public static var accountEmailValidationError: String { 
    return VectorL10n.tr("Vector", "account_email_validation_error") 
  }
  /// Please check your email and click on the link it contains. Once this is done, click continue.
  public static var accountEmailValidationMessage: String { 
    return VectorL10n.tr("Vector", "account_email_validation_message") 
  }
  /// Verification Pending
  public static var accountEmailValidationTitle: String { 
    return VectorL10n.tr("Vector", "account_email_validation_title") 
  }
  /// Display name change failed
  public static var accountErrorDisplayNameChangeFailed: String { 
    return VectorL10n.tr("Vector", "account_error_display_name_change_failed") 
  }
  /// This doesn't appear to be a valid email address
  public static var accountErrorEmailWrongDescription: String { 
    return VectorL10n.tr("Vector", "account_error_email_wrong_description") 
  }
  /// Invalid Email Address
  public static var accountErrorEmailWrongTitle: String { 
    return VectorL10n.tr("Vector", "account_error_email_wrong_title") 
  }
  /// Matrix session is not opened
  public static var accountErrorMatrixSessionIsNotOpened: String { 
    return VectorL10n.tr("Vector", "account_error_matrix_session_is_not_opened") 
  }
  /// This doesn't appear to be a valid phone number
  public static var accountErrorMsisdnWrongDescription: String { 
    return VectorL10n.tr("Vector", "account_error_msisdn_wrong_description") 
  }
  /// Invalid Phone Number
  public static var accountErrorMsisdnWrongTitle: String { 
    return VectorL10n.tr("Vector", "account_error_msisdn_wrong_title") 
  }
  /// Picture change failed
  public static var accountErrorPictureChangeFailed: String { 
    return VectorL10n.tr("Vector", "account_error_picture_change_failed") 
  }
  /// Notifications not allowed
  public static var accountErrorPushNotAllowed: String { 
    return VectorL10n.tr("Vector", "account_error_push_not_allowed") 
  }
  /// Link Email
  public static var accountLinkEmail: String { 
    return VectorL10n.tr("Vector", "account_link_email") 
  }
  /// Linked emails
  public static var accountLinkedEmails: String { 
    return VectorL10n.tr("Vector", "account_linked_emails") 
  }
  /// Logout all accounts
  public static var accountLogoutAll: String { 
    return VectorL10n.tr("Vector", "account_logout_all") 
  }
  /// Unable to verify phone number.
  public static var accountMsisdnValidationError: String { 
    return VectorL10n.tr("Vector", "account_msisdn_validation_error") 
  }
  /// We've sent an SMS with an activation code. Please enter this code below.
  public static var accountMsisdnValidationMessage: String { 
    return VectorL10n.tr("Vector", "account_msisdn_validation_message") 
  }
  /// Verification Pending
  public static var accountMsisdnValidationTitle: String { 
    return VectorL10n.tr("Vector", "account_msisdn_validation_title") 
  }
  /// Save changes
  public static var accountSaveChanges: String { 
    return VectorL10n.tr("Vector", "account_save_changes") 
  }
  /// Logout
  public static var actionLogout: String { 
    return VectorL10n.tr("Vector", "action_logout") 
  }
  /// Active Call
  public static var activeCall: String { 
    return VectorL10n.tr("Vector", "active_call") 
  }
  /// Active Call (%@)
  public static func activeCallDetails(_ p1: String) -> String {
    return VectorL10n.tr("Vector", "active_call_details", p1)
  }
  /// Add
  public static var add: String { 
    return VectorL10n.tr("Vector", "add") 
  }
  /// All
  public static var allChatsAllFilter: String { 
    return VectorL10n.tr("Vector", "all_chats_all_filter") 
  }
  /// Layout preferences
  public static var allChatsEditLayout: String { 
    return VectorL10n.tr("Vector", "all_chats_edit_layout") 
  }
  /// Sort by activity
  public static var allChatsEditLayoutActivityOrder: String { 
    return VectorL10n.tr("Vector", "all_chats_edit_layout_activity_order") 
  }
  /// Automatically filter your messages into the categories of your choice
  public static var allChatsEditLayoutAddFiltersMessage: String { 
    return VectorL10n.tr("Vector", "all_chats_edit_layout_add_filters_message") 
  }
  /// Filter your messages
  public static var allChatsEditLayoutAddFiltersTitle: String { 
    return VectorL10n.tr("Vector", "all_chats_edit_layout_add_filters_title") 
  }
  /// Pin sections to home for easy access
  public static var allChatsEditLayoutAddSectionMessage: String { 
    return VectorL10n.tr("Vector", "all_chats_edit_layout_add_section_message") 
  }
  /// Add section to home
  public static var allChatsEditLayoutAddSectionTitle: String { 
    return VectorL10n.tr("Vector", "all_chats_edit_layout_add_section_title") 
  }
  /// Sort A-Z
  public static var allChatsEditLayoutAlphabeticalOrder: String { 
    return VectorL10n.tr("Vector", "all_chats_edit_layout_alphabetical_order") 
  }
  /// Pin your spaces
  public static var allChatsEditLayoutPinSpacesTitle: String { 
    return VectorL10n.tr("Vector", "all_chats_edit_layout_pin_spaces_title") 
  }
  /// Recents
  public static var allChatsEditLayoutRecents: String { 
    return VectorL10n.tr("Vector", "all_chats_edit_layout_recents") 
  }
  /// Show filters
  public static var allChatsEditLayoutShowFilters: String { 
    return VectorL10n.tr("Vector", "all_chats_edit_layout_show_filters") 
  }
  /// Show recents
  public static var allChatsEditLayoutShowRecents: String { 
    return VectorL10n.tr("Vector", "all_chats_edit_layout_show_recents") 
  }
  /// Sort messages by
  public static var allChatsEditLayoutSortingOptionsTitle: String { 
    return VectorL10n.tr("Vector", "all_chats_edit_layout_sorting_options_title") 
  }
  /// Unreads
  public static var allChatsEditLayoutUnreads: String { 
    return VectorL10n.tr("Vector", "all_chats_edit_layout_unreads") 
  }
  /// Leave %@
  public static func allChatsEditMenuLeaveSpace(_ p1: String) -> String {
    return VectorL10n.tr("Vector", "all_chats_edit_menu_leave_space", p1)
  }
  /// Space settings
  public static var allChatsEditMenuSpaceSettings: String { 
    return VectorL10n.tr("Vector", "all_chats_edit_menu_space_settings") 
  }
  /// You’re all caught up.
  public static var allChatsEmptyListPlaceholderTitle: String { 
    return VectorL10n.tr("Vector", "all_chats_empty_list_placeholder_title") 
  }
  /// Spaces are a new way to group rooms and people. Add an existing room, or create a new one, using the bottom-right button.
  public static var allChatsEmptySpaceInformation: String { 
    return VectorL10n.tr("Vector", "all_chats_empty_space_information") 
  }
  /// This is where your unread messages will show up, when you have some.
  public static var allChatsEmptyUnreadsPlaceholderMessage: String { 
    return VectorL10n.tr("Vector", "all_chats_empty_unreads_placeholder_message") 
  }
  /// The all-in-one secure chat app for teams, friends and organisations. Create a chat, or join an existing room, to get started.
  public static var allChatsEmptyViewInformation: String { 
    return VectorL10n.tr("Vector", "all_chats_empty_view_information") 
  }
  /// %@\nis looking a little empty.
  public static func allChatsEmptyViewTitle(_ p1: String) -> String {
    return VectorL10n.tr("Vector", "all_chats_empty_view_title", p1)
  }
  /// Try adjusting your search.
  public static var allChatsNothingFoundPlaceholderMessage: String { 
    return VectorL10n.tr("Vector", "all_chats_nothing_found_placeholder_message") 
  }
  /// Nothing found.
  public static var allChatsNothingFoundPlaceholderTitle: String { 
    return VectorL10n.tr("Vector", "all_chats_nothing_found_placeholder_title") 
  }
  /// Chats
  public static var allChatsSectionTitle: String { 
    return VectorL10n.tr("Vector", "all_chats_section_title") 
  }
  /// All chats
  public static var allChatsTitle: String { 
    return VectorL10n.tr("Vector", "all_chats_title") 
  }
  /// User menu
  public static var allChatsUserMenuAccessibilityLabel: String { 
    return VectorL10n.tr("Vector", "all_chats_user_menu_accessibility_label") 
  }
  /// User settings
  public static var allChatsUserMenuSettings: String { 
    return VectorL10n.tr("Vector", "all_chats_user_menu_settings") 
  }
  /// Help us identify issues and improve %@ by sharing anonymous usage data. To understand how people use multiple devices, we’ll generate a random identifier, shared by your devices.
  public static func analyticsPromptMessageNewUser(_ p1: String) -> String {
    return VectorL10n.tr("Vector", "analytics_prompt_message_new_user", p1)
  }
  /// You previously consented to share anonymous usage data with us. Now, to help understand how people use multiple devices, we’ll generate a random identifier, shared by your devices.
  public static var analyticsPromptMessageUpgrade: String { 
    return VectorL10n.tr("Vector", "analytics_prompt_message_upgrade") 
  }
  /// Not now
  public static var analyticsPromptNotNow: String { 
    return VectorL10n.tr("Vector", "analytics_prompt_not_now") 
  }
  /// We <b>don't</b> record or profile any account data
  public static var analyticsPromptPoint1: String { 
    return VectorL10n.tr("Vector", "analytics_prompt_point_1") 
  }
  /// We <b>don't</b> share information with third parties
  public static var analyticsPromptPoint2: String { 
    return VectorL10n.tr("Vector", "analytics_prompt_point_2") 
  }
  /// You can turn this off anytime in settings
  public static var analyticsPromptPoint3: String { 
    return VectorL10n.tr("Vector", "analytics_prompt_point_3") 
  }
  /// Stop sharing
  public static var analyticsPromptStop: String { 
    return VectorL10n.tr("Vector", "analytics_prompt_stop") 
  }
  /// here
  public static var analyticsPromptTermsLinkNewUser: String { 
    return VectorL10n.tr("Vector", "analytics_prompt_terms_link_new_user") 
  }
  /// here
  public static var analyticsPromptTermsLinkUpgrade: String { 
    return VectorL10n.tr("Vector", "analytics_prompt_terms_link_upgrade") 
  }
  /// You can read all our terms %@.
  public static func analyticsPromptTermsNewUser(_ p1: String) -> String {
    return VectorL10n.tr("Vector", "analytics_prompt_terms_new_user", p1)
  }
  /// Read all our terms %@. Is that OK?
  public static func analyticsPromptTermsUpgrade(_ p1: String) -> String {
    return VectorL10n.tr("Vector", "analytics_prompt_terms_upgrade", p1)
  }
  /// Help improve %@
  public static func analyticsPromptTitle(_ p1: String) -> String {
    return VectorL10n.tr("Vector", "analytics_prompt_title", p1)
  }
  /// Yes, that's fine
  public static var analyticsPromptYes: String { 
    return VectorL10n.tr("Vector", "analytics_prompt_yes") 
  }
  /// Answer Call
  public static var answerCall: String { 
    return VectorL10n.tr("Vector", "answer_call") 
  }
  /// Attach Media from Library
  public static var attachMedia: String { 
    return VectorL10n.tr("Vector", "attach_media") 
  }
  /// Cancel the download?
  public static var attachmentCancelDownload: String { 
    return VectorL10n.tr("Vector", "attachment_cancel_download") 
  }
  /// Cancel the upload?
  public static var attachmentCancelUpload: String { 
    return VectorL10n.tr("Vector", "attachment_cancel_upload") 
  }
  /// This file contains encryption keys exported from a Matrix client.\nDo you want to view the file content or import the keys it contains?
  public static var attachmentE2eKeysFilePrompt: String { 
    return VectorL10n.tr("Vector", "attachment_e2e_keys_file_prompt") 
  }
  /// Import...
  public static var attachmentE2eKeysImport: String { 
    return VectorL10n.tr("Vector", "attachment_e2e_keys_import") 
  }
  /// Large (~%@)
  public static func attachmentLarge(_ p1: String) -> String {
    return VectorL10n.tr("Vector", "attachment_large", p1)
  }
  /// Large %@ (~%@)
  public static func attachmentLargeWithResolution(_ p1: String, _ p2: String) -> String {
    return VectorL10n.tr("Vector", "attachment_large_with_resolution", p1, p2)
  }
  /// Medium (~%@)
  public static func attachmentMedium(_ p1: String) -> String {
    return VectorL10n.tr("Vector", "attachment_medium", p1)
  }
  /// Medium %@ (~%@)
  public static func attachmentMediumWithResolution(_ p1: String, _ p2: String) -> String {
    return VectorL10n.tr("Vector", "attachment_medium_with_resolution", p1, p2)
  }
  /// Actual Size
  public static var attachmentMultiselectionOriginal: String { 
    return VectorL10n.tr("Vector", "attachment_multiselection_original") 
  }
  /// Do you want to send images as:
  public static var attachmentMultiselectionSizePrompt: String { 
    return VectorL10n.tr("Vector", "attachment_multiselection_size_prompt") 
  }
  /// Actual Size (%@)
  public static func attachmentOriginal(_ p1: String) -> String {
    return VectorL10n.tr("Vector", "attachment_original", p1)
  }
  /// Do you want to send as:
  public static var attachmentSizePrompt: String { 
    return VectorL10n.tr("Vector", "attachment_size_prompt") 
  }
  /// You can turn this off in settings.
  public static var attachmentSizePromptMessage: String { 
    return VectorL10n.tr("Vector", "attachment_size_prompt_message") 
  }
  /// Confirm size to send
  public static var attachmentSizePromptTitle: String { 
    return VectorL10n.tr("Vector", "attachment_size_prompt_title") 
  }
  /// Small (~%@)
  public static func attachmentSmall(_ p1: String) -> String {
    return VectorL10n.tr("Vector", "attachment_small", p1)
  }
  /// Small %@ (~%@)
  public static func attachmentSmallWithResolution(_ p1: String, _ p2: String) -> String {
    return VectorL10n.tr("Vector", "attachment_small_with_resolution", p1, p2)
  }
  /// This file type is not supported.
  public static var attachmentUnsupportedPreviewMessage: String { 
    return VectorL10n.tr("Vector", "attachment_unsupported_preview_message") 
  }
  /// Unable to preview
  public static var attachmentUnsupportedPreviewTitle: String { 
    return VectorL10n.tr("Vector", "attachment_unsupported_preview_title") 
  }
  /// Please review and accept the policies of this homeserver:
  public static var authAcceptPolicies: String { 
    return VectorL10n.tr("Vector", "auth_accept_policies") 
  }
  /// Registration with email and phone number at once is not supported yet until the api exists. Only the phone number will be taken into account. You may add your email to your profile in settings.
  public static var authAddEmailAndPhoneWarning: String { 
    return VectorL10n.tr("Vector", "auth_add_email_and_phone_warning") 
  }
  /// Set an email for account recovery, and later to be optionally discoverable by people who know you.
  public static var authAddEmailMessage2: String { 
    return VectorL10n.tr("Vector", "auth_add_email_message_2") 
  }
  /// Set an email for account recovery. Use later email or phone to be optionally discoverable by people who know you.
  public static var authAddEmailPhoneMessage2: String { 
    return VectorL10n.tr("Vector", "auth_add_email_phone_message_2") 
  }
  /// Set a phone, and later to be optionally discoverable by people who know you.
  public static var authAddPhoneMessage2: String { 
    return VectorL10n.tr("Vector", "auth_add_phone_message_2") 
  }
  /// Invalid homeserver discovery response
  public static var authAutodiscoverInvalidResponse: String { 
    return VectorL10n.tr("Vector", "auth_autodiscover_invalid_response") 
  }
  /// This email address is already in use
  public static var authEmailInUse: String { 
    return VectorL10n.tr("Vector", "auth_email_in_use") 
  }
  /// No identity server is configured so you cannot add an email address in order to reset your Matrix account password in the future.
  public static var authEmailIsRequired: String { 
    return VectorL10n.tr("Vector", "auth_email_is_required") 
  }
  /// Failed to send email: This email address was not found
  public static var authEmailNotFound: String { 
    return VectorL10n.tr("Vector", "auth_email_not_found") 
  }
  /// Email address
  public static var authEmailPlaceholder: String { 
    return VectorL10n.tr("Vector", "auth_email_placeholder") 
  }
  /// Please check your email to continue registration
  public static var authEmailValidationMessage: String { 
    return VectorL10n.tr("Vector", "auth_email_validation_message") 
  }
  /// Forgot Matrix account password?
  public static var authForgotPassword: String { 
    return VectorL10n.tr("Vector", "auth_forgot_password") 
  }
  /// No identity server is configured: add one to reset your Matrix account password.
  public static var authForgotPasswordErrorNoConfiguredIdentityServer: String { 
    return VectorL10n.tr("Vector", "auth_forgot_password_error_no_configured_identity_server") 
  }
  /// URL (e.g. https://matrix.org)
  public static var authHomeServerPlaceholder: String { 
    return VectorL10n.tr("Vector", "auth_home_server_placeholder") 
  }
  /// URL (e.g. https://vector.im)
  public static var authIdentityServerPlaceholder: String { 
    return VectorL10n.tr("Vector", "auth_identity_server_placeholder") 
  }
  /// This doesn't look like a valid email address
  public static var authInvalidEmail: String { 
    return VectorL10n.tr("Vector", "auth_invalid_email") 
  }
  /// Incorrect username and/or password
  public static var authInvalidLoginParam: String { 
    return VectorL10n.tr("Vector", "auth_invalid_login_param") 
  }
  /// Password too short (min 6)
  public static var authInvalidPassword: String { 
    return VectorL10n.tr("Vector", "auth_invalid_password") 
  }
  /// This doesn't look like a valid phone number
  public static var authInvalidPhone: String { 
    return VectorL10n.tr("Vector", "auth_invalid_phone") 
  }
  /// User names may only contain letters, numbers, dots, hyphens and underscores
  public static var authInvalidUserName: String { 
    return VectorL10n.tr("Vector", "auth_invalid_user_name") 
  }
  /// Log in
  public static var authLogin: String { 
    return VectorL10n.tr("Vector", "auth_login") 
  }
  /// Sign In
  public static var authLoginSingleSignOn: String { 
    return VectorL10n.tr("Vector", "auth_login_single_sign_on") 
  }
  /// Missing email address
  public static var authMissingEmail: String { 
    return VectorL10n.tr("Vector", "auth_missing_email") 
  }
  /// Missing email address or phone number
  public static var authMissingEmailOrPhone: String { 
    return VectorL10n.tr("Vector", "auth_missing_email_or_phone") 
  }
  /// Missing password
  public static var authMissingPassword: String { 
    return VectorL10n.tr("Vector", "auth_missing_password") 
  }
  /// Missing phone number
  public static var authMissingPhone: String { 
    return VectorL10n.tr("Vector", "auth_missing_phone") 
  }
  /// Unable to verify phone number.
  public static var authMsisdnValidationError: String { 
    return VectorL10n.tr("Vector", "auth_msisdn_validation_error") 
  }
  /// We've sent an SMS with an activation code. Please enter this code below.
  public static var authMsisdnValidationMessage: String { 
    return VectorL10n.tr("Vector", "auth_msisdn_validation_message") 
  }
  /// Verification Pending
  public static var authMsisdnValidationTitle: String { 
    return VectorL10n.tr("Vector", "auth_msisdn_validation_title") 
  }
  /// New password
  public static var authNewPasswordPlaceholder: String { 
    return VectorL10n.tr("Vector", "auth_new_password_placeholder") 
  }
  /// Email address (optional)
  public static var authOptionalEmailPlaceholder: String { 
    return VectorL10n.tr("Vector", "auth_optional_email_placeholder") 
  }
  /// Phone number (optional)
  public static var authOptionalPhonePlaceholder: String { 
    return VectorL10n.tr("Vector", "auth_optional_phone_placeholder") 
  }
  /// Passwords don't match
  public static var authPasswordDontMatch: String { 
    return VectorL10n.tr("Vector", "auth_password_dont_match") 
  }
  /// Password
  public static var authPasswordPlaceholder: String { 
    return VectorL10n.tr("Vector", "auth_password_placeholder") 
  }
  /// This phone number is already in use
  public static var authPhoneInUse: String { 
    return VectorL10n.tr("Vector", "auth_phone_in_use") 
  }
  /// No identity server is configured so you cannot add a phone number in order to reset your Matrix account password in the future.
  public static var authPhoneIsRequired: String { 
    return VectorL10n.tr("Vector", "auth_phone_is_required") 
  }
  /// Phone number
  public static var authPhonePlaceholder: String { 
    return VectorL10n.tr("Vector", "auth_phone_placeholder") 
  }
  /// This homeserver would like to make sure you are not a robot
  public static var authRecaptchaMessage: String { 
    return VectorL10n.tr("Vector", "auth_recaptcha_message") 
  }
  /// Register
  public static var authRegister: String { 
    return VectorL10n.tr("Vector", "auth_register") 
  }
  /// Confirm your new Matrix account password
  public static var authRepeatNewPasswordPlaceholder: String { 
    return VectorL10n.tr("Vector", "auth_repeat_new_password_placeholder") 
  }
  /// Repeat password
  public static var authRepeatPasswordPlaceholder: String { 
    return VectorL10n.tr("Vector", "auth_repeat_password_placeholder") 
  }
  /// An email has been sent to %@. Once you've followed the link it contains, click below.
  public static func authResetPasswordEmailValidationMessage(_ p1: String) -> String {
    return VectorL10n.tr("Vector", "auth_reset_password_email_validation_message", p1)
  }
  /// No identity server is configured: add one in server options to reset your Matrix account password.
  public static var authResetPasswordErrorIsRequired: String { 
    return VectorL10n.tr("Vector", "auth_reset_password_error_is_required") 
  }
  /// Your email address does not appear to be associated with a Matrix ID on this homeserver.
  public static var authResetPasswordErrorNotFound: String { 
    return VectorL10n.tr("Vector", "auth_reset_password_error_not_found") 
  }
  /// Failed to verify email address: make sure you clicked the link in the email
  public static var authResetPasswordErrorUnauthorized: String { 
    return VectorL10n.tr("Vector", "auth_reset_password_error_unauthorized") 
  }
  /// To reset your Matrix account password, enter the email address linked to your account:
  public static var authResetPasswordMessage: String { 
    return VectorL10n.tr("Vector", "auth_reset_password_message") 
  }
  /// The email address linked to your account must be entered.
  public static var authResetPasswordMissingEmail: String { 
    return VectorL10n.tr("Vector", "auth_reset_password_missing_email") 
  }
  /// A new password must be entered.
  public static var authResetPasswordMissingPassword: String { 
    return VectorL10n.tr("Vector", "auth_reset_password_missing_password") 
  }
  /// I have verified my email address
  public static var authResetPasswordNextStepButton: String { 
    return VectorL10n.tr("Vector", "auth_reset_password_next_step_button") 
  }
  /// Your Matrix account password has been reset.\n\nYou have been logged out of all sessions and will no longer receive push notifications. To re-enable notifications, re-log in on each device.
  public static var authResetPasswordSuccessMessage: String { 
    return VectorL10n.tr("Vector", "auth_reset_password_success_message") 
  }
  /// Return to login screen
  public static var authReturnToLogin: String { 
    return VectorL10n.tr("Vector", "auth_return_to_login") 
  }
  /// Send Reset Email
  public static var authSendResetEmail: String { 
    return VectorL10n.tr("Vector", "auth_send_reset_email") 
  }
  /// Skip
  public static var authSkip: String { 
    return VectorL10n.tr("Vector", "auth_skip") 
  }
  /// Clear personal data
  public static var authSoftlogoutClearData: String { 
    return VectorL10n.tr("Vector", "auth_softlogout_clear_data") 
  }
  /// Clear all data
  public static var authSoftlogoutClearDataButton: String { 
    return VectorL10n.tr("Vector", "auth_softlogout_clear_data_button") 
  }
  /// Warning: Your personal data (including encryption keys) is still stored on this device.
  public static var authSoftlogoutClearDataMessage1: String { 
    return VectorL10n.tr("Vector", "auth_softlogout_clear_data_message_1") 
  }
  /// Clear it if you're finished using this device, or want to sign in to another account.
  public static var authSoftlogoutClearDataMessage2: String { 
    return VectorL10n.tr("Vector", "auth_softlogout_clear_data_message_2") 
  }
  /// Sign out
  public static var authSoftlogoutClearDataSignOut: String { 
    return VectorL10n.tr("Vector", "auth_softlogout_clear_data_sign_out") 
  }
  /// Are you sure you want to clear all data currently stored on this device? Sign in again to access your account data and messages.
  public static var authSoftlogoutClearDataSignOutMsg: String { 
    return VectorL10n.tr("Vector", "auth_softlogout_clear_data_sign_out_msg") 
  }
  /// Are you sure?
  public static var authSoftlogoutClearDataSignOutTitle: String { 
    return VectorL10n.tr("Vector", "auth_softlogout_clear_data_sign_out_title") 
  }
  /// Your homeserver (%1$@) admin has signed you out of your account %2$@ (%3$@).
  public static func authSoftlogoutReason(_ p1: String, _ p2: String, _ p3: String) -> String {
    return VectorL10n.tr("Vector", "auth_softlogout_reason", p1, p2, p3)
  }
  /// Sign in to recover encryption keys stored exclusively on this device. You need them to read all of your secure messages on any device.
  public static var authSoftlogoutRecoverEncryptionKeys: String { 
    return VectorL10n.tr("Vector", "auth_softlogout_recover_encryption_keys") 
  }
  /// Sign In
  public static var authSoftlogoutSignIn: String { 
    return VectorL10n.tr("Vector", "auth_softlogout_sign_in") 
  }
  /// You’re signed out
  public static var authSoftlogoutSignedOut: String { 
    return VectorL10n.tr("Vector", "auth_softlogout_signed_out") 
  }
  /// Submit
  public static var authSubmit: String { 
    return VectorL10n.tr("Vector", "auth_submit") 
  }
  /// The identity server is not trusted
  public static var authUntrustedIdServer: String { 
    return VectorL10n.tr("Vector", "auth_untrusted_id_server") 
  }
  /// Use custom server options (advanced)
  public static var authUseServerOptions: String { 
    return VectorL10n.tr("Vector", "auth_use_server_options") 
  }
  /// Email or user name
  public static var authUserIdPlaceholder: String { 
    return VectorL10n.tr("Vector", "auth_user_id_placeholder") 
  }
  /// User name
  public static var authUserNamePlaceholder: String { 
    return VectorL10n.tr("Vector", "auth_user_name_placeholder") 
  }
  /// Username in use
  public static var authUsernameInUse: String { 
    return VectorL10n.tr("Vector", "auth_username_in_use") 
  }
  /// This app does not support the authentication mechanism on your homeserver.
  public static var authenticatedSessionFlowNotSupported: String { 
    return VectorL10n.tr("Vector", "authenticated_session_flow_not_supported") 
  }
  /// Your account is not created yet. Stop the registration process?
  public static var authenticationCancelFlowConfirmationMessage: String { 
    return VectorL10n.tr("Vector", "authentication_cancel_flow_confirmation_message") 
  }
  /// Make sure it’s 8 characters or more
  public static var authenticationChoosePasswordInputMessage: String { 
    return VectorL10n.tr("Vector", "authentication_choose_password_input_message") 
  }
  /// Choose a new password
  public static var authenticationChoosePasswordInputTitle: String { 
    return VectorL10n.tr("Vector", "authentication_choose_password_input_title") 
  }
  /// Check your inbox
  public static var authenticationChoosePasswordNotVerifiedMessage: String { 
    return VectorL10n.tr("Vector", "authentication_choose_password_not_verified_message") 
  }
  /// Email not verified
  public static var authenticationChoosePasswordNotVerifiedTitle: String { 
    return VectorL10n.tr("Vector", "authentication_choose_password_not_verified_title") 
  }
  /// Sign out of all devices
  public static var authenticationChoosePasswordSignoutAllDevices: String { 
    return VectorL10n.tr("Vector", "authentication_choose_password_signout_all_devices") 
  }
  /// Reset Password
  public static var authenticationChoosePasswordSubmitButton: String { 
    return VectorL10n.tr("Vector", "authentication_choose_password_submit_button") 
  }
  /// New Password
  public static var authenticationChoosePasswordTextFieldPlaceholder: String { 
    return VectorL10n.tr("Vector", "authentication_choose_password_text_field_placeholder") 
  }
  /// %@ will send you a verification link
  public static func authenticationForgotPasswordInputMessage(_ p1: String) -> String {
    return VectorL10n.tr("Vector", "authentication_forgot_password_input_message", p1)
  }
  /// Enter your email
  public static var authenticationForgotPasswordInputTitle: String { 
    return VectorL10n.tr("Vector", "authentication_forgot_password_input_title") 
  }
  /// Email
  public static var authenticationForgotPasswordTextFieldPlaceholder: String { 
    return VectorL10n.tr("Vector", "authentication_forgot_password_text_field_placeholder") 
  }
  /// Resend email
  public static var authenticationForgotPasswordWaitingButton: String { 
    return VectorL10n.tr("Vector", "authentication_forgot_password_waiting_button") 
  }
  /// Follow the instructions sent to %@
  public static func authenticationForgotPasswordWaitingMessage(_ p1: String) -> String {
    return VectorL10n.tr("Vector", "authentication_forgot_password_waiting_message", p1)
  }
  /// Check your email.
  public static var authenticationForgotPasswordWaitingTitle: String { 
    return VectorL10n.tr("Vector", "authentication_forgot_password_waiting_title") 
  }
  /// Forgot password
  public static var authenticationLoginForgotPassword: String { 
    return VectorL10n.tr("Vector", "authentication_login_forgot_password") 
  }
  /// Welcome back!
  public static var authenticationLoginTitle: String { 
    return VectorL10n.tr("Vector", "authentication_login_title") 
  }
  /// Username / Email / Phone
  public static var authenticationLoginUsername: String { 
    return VectorL10n.tr("Vector", "authentication_login_username") 
  }
  /// Sign in with QR code
  public static var authenticationLoginWithQr: String { 
    return VectorL10n.tr("Vector", "authentication_login_with_qr") 
  }
  /// Please ensure that you know the origin of this code. By linking devices, you will provide someone with full access to your account.
  public static var authenticationQrLoginConfirmAlert: String { 
    return VectorL10n.tr("Vector", "authentication_qr_login_confirm_alert") 
  }
  /// Confirm that the code below matches with your other device:
  public static var authenticationQrLoginConfirmSubtitle: String { 
    return VectorL10n.tr("Vector", "authentication_qr_login_confirm_subtitle") 
  }
  /// Secure connection established
  public static var authenticationQrLoginConfirmTitle: String { 
    return VectorL10n.tr("Vector", "authentication_qr_login_confirm_title") 
  }
  /// Open Element on your other device
  public static var authenticationQrLoginDisplayStep1: String { 
    return VectorL10n.tr("Vector", "authentication_qr_login_display_step1") 
  }
  /// Select ‘Sign in with QR code’
  public static var authenticationQrLoginDisplayStep2: String { 
    return VectorL10n.tr("Vector", "authentication_qr_login_display_step2") 
  }
  /// Scan the QR code below with your device that’s signed out.
  public static var authenticationQrLoginDisplaySubtitle: String { 
    return VectorL10n.tr("Vector", "authentication_qr_login_display_subtitle") 
  }
  /// Link a device
  public static var authenticationQrLoginDisplayTitle: String { 
    return VectorL10n.tr("Vector", "authentication_qr_login_display_title") 
  }
  /// QR code is invalid.
  public static var authenticationQrLoginFailureInvalidQr: String { 
    return VectorL10n.tr("Vector", "authentication_qr_login_failure_invalid_qr") 
  }
  /// The request was denied on the other device.
  public static var authenticationQrLoginFailureRequestDenied: String { 
    return VectorL10n.tr("Vector", "authentication_qr_login_failure_request_denied") 
  }
  /// The linking wasn’t completed in the required time.
  public static var authenticationQrLoginFailureRequestTimedOut: String { 
    return VectorL10n.tr("Vector", "authentication_qr_login_failure_request_timed_out") 
  }
  /// Try again
  public static var authenticationQrLoginFailureRetry: String { 
    return VectorL10n.tr("Vector", "authentication_qr_login_failure_retry") 
  }
  /// Linking failed
  public static var authenticationQrLoginFailureTitle: String { 
    return VectorL10n.tr("Vector", "authentication_qr_login_failure_title") 
  }
  /// Connecting to device
  public static var authenticationQrLoginLoadingConnectingDevice: String { 
    return VectorL10n.tr("Vector", "authentication_qr_login_loading_connecting_device") 
  }
  /// You are now signed in on your other device.
  public static var authenticationQrLoginLoadingSignedIn: String { 
    return VectorL10n.tr("Vector", "authentication_qr_login_loading_signed_in") 
  }
  /// Waiting for device to sign in.
  public static var authenticationQrLoginLoadingWaitingSignin: String { 
    return VectorL10n.tr("Vector", "authentication_qr_login_loading_waiting_signin") 
  }
  /// Position the QR code in the square below
  public static var authenticationQrLoginScanSubtitle: String { 
    return VectorL10n.tr("Vector", "authentication_qr_login_scan_subtitle") 
  }
  /// Scan QR code
  public static var authenticationQrLoginScanTitle: String { 
    return VectorL10n.tr("Vector", "authentication_qr_login_scan_title") 
  }
  /// Show QR code on this device
  public static var authenticationQrLoginStartDisplayQr: String { 
    return VectorL10n.tr("Vector", "authentication_qr_login_start_display_qr") 
  }
  /// Need an alternative method?
  public static var authenticationQrLoginStartNeedAlternative: String { 
    return VectorL10n.tr("Vector", "authentication_qr_login_start_need_alternative") 
  }
  /// Open Element on your other device
  public static var authenticationQrLoginStartStep1: String { 
    return VectorL10n.tr("Vector", "authentication_qr_login_start_step1") 
  }
  /// Go to Settings -> Security & Privacy
  public static var authenticationQrLoginStartStep2: String { 
    return VectorL10n.tr("Vector", "authentication_qr_login_start_step2") 
  }
  /// Select ‘Link a device’
  public static var authenticationQrLoginStartStep3: String { 
    return VectorL10n.tr("Vector", "authentication_qr_login_start_step3") 
  }
  /// Select ‘Show QR code on this device’
  public static var authenticationQrLoginStartStep4: String { 
    return VectorL10n.tr("Vector", "authentication_qr_login_start_step4") 
  }
  /// Use the camera on this device to scan the QR code shown on your other device:
  public static var authenticationQrLoginStartSubtitle: String { 
    return VectorL10n.tr("Vector", "authentication_qr_login_start_subtitle") 
  }
  /// Scan QR code
  public static var authenticationQrLoginStartTitle: String { 
    return VectorL10n.tr("Vector", "authentication_qr_login_start_title") 
  }
  /// Are you a human?
  public static var authenticationRecaptchaTitle: String { 
    return VectorL10n.tr("Vector", "authentication_recaptcha_title") 
  }
  /// Must be 8 characters or more
  public static var authenticationRegistrationPasswordFooter: String { 
    return VectorL10n.tr("Vector", "authentication_registration_password_footer") 
  }
  /// Create your account
  public static var authenticationRegistrationTitle: String { 
    return VectorL10n.tr("Vector", "authentication_registration_title") 
  }
  /// Username
  public static var authenticationRegistrationUsername: String { 
    return VectorL10n.tr("Vector", "authentication_registration_username") 
  }
  /// You can’t change this later
  public static var authenticationRegistrationUsernameFooter: String { 
    return VectorL10n.tr("Vector", "authentication_registration_username_footer") 
  }
  /// Others can discover you %@
  public static func authenticationRegistrationUsernameFooterAvailable(_ p1: String) -> String {
    return VectorL10n.tr("Vector", "authentication_registration_username_footer_available", p1)
  }
  /// Where your conversations will live
  public static var authenticationServerInfoTitle: String { 
    return VectorL10n.tr("Vector", "authentication_server_info_title") 
  }
  /// Where your conversations live
  public static var authenticationServerInfoTitleLogin: String { 
    return VectorL10n.tr("Vector", "authentication_server_info_title_login") 
  }
  /// Cannot find a server at this URL, please check it is correct.
  public static var authenticationServerSelectionGenericError: String { 
    return VectorL10n.tr("Vector", "authentication_server_selection_generic_error") 
  }
  /// What is the address of your server?
  public static var authenticationServerSelectionLoginMessage: String { 
    return VectorL10n.tr("Vector", "authentication_server_selection_login_message") 
  }
  /// Connect to homeserver
  public static var authenticationServerSelectionLoginTitle: String { 
    return VectorL10n.tr("Vector", "authentication_server_selection_login_title") 
  }
  /// What is the address of your server? This is like a home for all your data
  public static var authenticationServerSelectionRegisterMessage: String { 
    return VectorL10n.tr("Vector", "authentication_server_selection_register_message") 
  }
  /// Select your homeserver
  public static var authenticationServerSelectionRegisterTitle: String { 
    return VectorL10n.tr("Vector", "authentication_server_selection_register_title") 
  }
  /// Homeserver URL
  public static var authenticationServerSelectionServerUrl: String { 
    return VectorL10n.tr("Vector", "authentication_server_selection_server_url") 
  }
  /// Please read %@’s terms and policies
  public static func authenticationTermsMessage(_ p1: String) -> String {
    return VectorL10n.tr("Vector", "authentication_terms_message", p1)
  }
  /// Unable to find the selected policy. Please try again later.
  public static var authenticationTermsPolicyUrlError: String { 
    return VectorL10n.tr("Vector", "authentication_terms_policy_url_error") 
  }
  /// Privacy policies
  public static var authenticationTermsTitle: String { 
    return VectorL10n.tr("Vector", "authentication_terms_title") 
  }
  /// %@ needs to verify your account
  public static func authenticationVerifyEmailInputMessage(_ p1: String) -> String {
    return VectorL10n.tr("Vector", "authentication_verify_email_input_message", p1)
  }
  /// Enter your email
  public static var authenticationVerifyEmailInputTitle: String { 
    return VectorL10n.tr("Vector", "authentication_verify_email_input_title") 
  }
  /// Email
  public static var authenticationVerifyEmailTextFieldPlaceholder: String { 
    return VectorL10n.tr("Vector", "authentication_verify_email_text_field_placeholder") 
  }
  /// Resend email
  public static var authenticationVerifyEmailWaitingButton: String { 
    return VectorL10n.tr("Vector", "authentication_verify_email_waiting_button") 
  }
  /// Did not receive an email?
  public static var authenticationVerifyEmailWaitingHint: String { 
    return VectorL10n.tr("Vector", "authentication_verify_email_waiting_hint") 
  }
  /// Follow the instructions sent to %@
  public static func authenticationVerifyEmailWaitingMessage(_ p1: String) -> String {
    return VectorL10n.tr("Vector", "authentication_verify_email_waiting_message", p1)
  }
  /// Verify your email.
  public static var authenticationVerifyEmailWaitingTitle: String { 
    return VectorL10n.tr("Vector", "authentication_verify_email_waiting_title") 
  }
  /// %@ needs to verify your account
  public static func authenticationVerifyMsisdnInputMessage(_ p1: String) -> String {
    return VectorL10n.tr("Vector", "authentication_verify_msisdn_input_message", p1)
  }
  /// Enter your phone number
  public static var authenticationVerifyMsisdnInputTitle: String { 
    return VectorL10n.tr("Vector", "authentication_verify_msisdn_input_title") 
  }
  /// Invalid phone number
  public static var authenticationVerifyMsisdnInvalidPhoneNumber: String { 
    return VectorL10n.tr("Vector", "authentication_verify_msisdn_invalid_phone_number") 
  }
  /// Confirmation Code
  public static var authenticationVerifyMsisdnOtpTextFieldPlaceholder: String { 
    return VectorL10n.tr("Vector", "authentication_verify_msisdn_otp_text_field_placeholder") 
  }
  /// Phone Number
  public static var authenticationVerifyMsisdnTextFieldPlaceholder: String { 
    return VectorL10n.tr("Vector", "authentication_verify_msisdn_text_field_placeholder") 
  }
  /// Resend code
  public static var authenticationVerifyMsisdnWaitingButton: String { 
    return VectorL10n.tr("Vector", "authentication_verify_msisdn_waiting_button") 
  }
  /// A code was sent to %@
  public static func authenticationVerifyMsisdnWaitingMessage(_ p1: String) -> String {
    return VectorL10n.tr("Vector", "authentication_verify_msisdn_waiting_message", p1)
  }
  /// Verify your phone number
  public static var authenticationVerifyMsisdnWaitingTitle: String { 
    return VectorL10n.tr("Vector", "authentication_verify_msisdn_waiting_title") 
  }
  /// Back
  public static var back: String { 
    return VectorL10n.tr("Vector", "back") 
  }
  /// Ban
  public static var ban: String { 
    return VectorL10n.tr("Vector", "ban") 
  }
  /// Log back in
  public static var biometricsCantUnlockedAlertMessageLogin: String { 
    return VectorL10n.tr("Vector", "biometrics_cant_unlocked_alert_message_login") 
  }
  /// Retry
  public static var biometricsCantUnlockedAlertMessageRetry: String { 
    return VectorL10n.tr("Vector", "biometrics_cant_unlocked_alert_message_retry") 
  }
  /// To unlock, use %@ or log back in and enable %@ again
  public static func biometricsCantUnlockedAlertMessageX(_ p1: String, _ p2: String) -> String {
    return VectorL10n.tr("Vector", "biometrics_cant_unlocked_alert_message_x", p1, p2)
  }
  /// Can't unlock app
  public static var biometricsCantUnlockedAlertTitle: String { 
    return VectorL10n.tr("Vector", "biometrics_cant_unlocked_alert_title") 
  }
  /// Disable %@
  public static func biometricsDesetupDisableButtonTitleX(_ p1: String) -> String {
    return VectorL10n.tr("Vector", "biometrics_desetup_disable_button_title_x", p1)
  }
  /// Disable %@
  public static func biometricsDesetupTitleX(_ p1: String) -> String {
    return VectorL10n.tr("Vector", "biometrics_desetup_title_x", p1)
  }
  /// Face ID
  public static var biometricsModeFaceId: String { 
    return VectorL10n.tr("Vector", "biometrics_mode_face_id") 
  }
  /// Touch ID
  public static var biometricsModeTouchId: String { 
    return VectorL10n.tr("Vector", "biometrics_mode_touch_id") 
  }
  /// Enable %@
  public static func biometricsSettingsEnableX(_ p1: String) -> String {
    return VectorL10n.tr("Vector", "biometrics_settings_enable_x", p1)
  }
  /// Enable %@
  public static func biometricsSetupEnableButtonTitleX(_ p1: String) -> String {
    return VectorL10n.tr("Vector", "biometrics_setup_enable_button_title_x", p1)
  }
  /// Save yourself time
  public static var biometricsSetupSubtitle: String { 
    return VectorL10n.tr("Vector", "biometrics_setup_subtitle") 
  }
  /// Enable %@
  public static func biometricsSetupTitleX(_ p1: String) -> String {
    return VectorL10n.tr("Vector", "biometrics_setup_title_x", p1)
  }
  /// Authentication is needed to access your app
  public static var biometricsUsageReason: String { 
    return VectorL10n.tr("Vector", "biometrics_usage_reason") 
  }
  /// Please describe what you did before the crash:
  public static var bugCrashReportDescription: String { 
    return VectorL10n.tr("Vector", "bug_crash_report_description") 
  }
  /// Crash Report
  public static var bugCrashReportTitle: String { 
    return VectorL10n.tr("Vector", "bug_crash_report_title") 
  }
  /// Continue in background
  public static var bugReportBackgroundMode: String { 
    return VectorL10n.tr("Vector", "bug_report_background_mode") 
  }
  /// Please describe the bug. What did you do? What did you expect to happen? What actually happened?
  public static var bugReportDescription: String { 
    return VectorL10n.tr("Vector", "bug_report_description") 
  }
  /// In order to diagnose problems, logs from this client will be sent with this bug report. If you would prefer to only send the text above, please untick:
  public static var bugReportLogsDescription: String { 
    return VectorL10n.tr("Vector", "bug_report_logs_description") 
  }
  /// Uploading report
  public static var bugReportProgressUploading: String { 
    return VectorL10n.tr("Vector", "bug_report_progress_uploading") 
  }
  /// Collecting logs
  public static var bugReportProgressZipping: String { 
    return VectorL10n.tr("Vector", "bug_report_progress_zipping") 
  }
  /// The application has crashed last time. Would you like to submit a crash report?
  public static var bugReportPrompt: String { 
    return VectorL10n.tr("Vector", "bug_report_prompt") 
  }
  /// Send
  public static var bugReportSend: String { 
    return VectorL10n.tr("Vector", "bug_report_send") 
  }
  /// Send logs
  public static var bugReportSendLogs: String { 
    return VectorL10n.tr("Vector", "bug_report_send_logs") 
  }
  /// Send screenshot
  public static var bugReportSendScreenshot: String { 
    return VectorL10n.tr("Vector", "bug_report_send_screenshot") 
  }
  /// Bug Report
  public static var bugReportTitle: String { 
    return VectorL10n.tr("Vector", "bug_report_title") 
  }
  /// Resume
  public static var callActionsUnhold: String { 
    return VectorL10n.tr("Vector", "call_actions_unhold") 
  }
  /// There is already a call in progress.
  public static var callAlreadyDisplayed: String { 
    return VectorL10n.tr("Vector", "call_already_displayed") 
  }
  /// Connecting…
  public static var callConnecting: String { 
    return VectorL10n.tr("Vector", "call_connecting") 
  }
  /// Consulting with %@
  public static func callConsultingWithUser(_ p1: String) -> String {
    return VectorL10n.tr("Vector", "call_consulting_with_user", p1)
  }
  /// Call ended
  public static var callEnded: String { 
    return VectorL10n.tr("Vector", "call_ended") 
  }
  /// You held the call
  public static var callHolded: String { 
    return VectorL10n.tr("Vector", "call_holded") 
  }
  /// Incoming video call…
  public static var callIncomingVideo: String { 
    return VectorL10n.tr("Vector", "call_incoming_video") 
  }
  /// Incoming video call from %@
  public static func callIncomingVideoPrompt(_ p1: String) -> String {
    return VectorL10n.tr("Vector", "call_incoming_video_prompt", p1)
  }
  /// Incoming call…
  public static var callIncomingVoice: String { 
    return VectorL10n.tr("Vector", "call_incoming_voice") 
  }
  /// Incoming voice call from %@
  public static func callIncomingVoicePrompt(_ p1: String) -> String {
    return VectorL10n.tr("Vector", "call_incoming_voice_prompt", p1)
  }
  /// Call Invite Expired
  public static var callInviteExpired: String { 
    return VectorL10n.tr("Vector", "call_invite_expired") 
  }
  /// Failed to join the conference call.
  public static var callJitsiError: String { 
    return VectorL10n.tr("Vector", "call_jitsi_error") 
  }
  /// Unable to start conference call
  public static var callJitsiUnableToStart: String { 
    return VectorL10n.tr("Vector", "call_jitsi_unable_to_start") 
  }
  /// Device Speaker
  public static var callMoreActionsAudioUseDevice: String { 
    return VectorL10n.tr("Vector", "call_more_actions_audio_use_device") 
  }
  /// Change Audio Device
  public static var callMoreActionsChangeAudioDevice: String { 
    return VectorL10n.tr("Vector", "call_more_actions_change_audio_device") 
  }
  /// Dial pad
  public static var callMoreActionsDialpad: String { 
    return VectorL10n.tr("Vector", "call_more_actions_dialpad") 
  }
  /// Hold
  public static var callMoreActionsHold: String { 
    return VectorL10n.tr("Vector", "call_more_actions_hold") 
  }
  /// Transfer
  public static var callMoreActionsTransfer: String { 
    return VectorL10n.tr("Vector", "call_more_actions_transfer") 
  }
  /// Resume
  public static var callMoreActionsUnhold: String { 
    return VectorL10n.tr("Vector", "call_more_actions_unhold") 
  }
  /// Please ask the administrator of your homeserver %@ to configure a TURN server in order for calls to work reliably.
  public static func callNoStunServerErrorMessage1(_ p1: String) -> String {
    return VectorL10n.tr("Vector", "call_no_stun_server_error_message_1", p1)
  }
  /// Alternatively, you can try to use the public server at %@, but this will not be as reliable, and it will share your IP address with that server. You can also manage this in Settings
  public static func callNoStunServerErrorMessage2(_ p1: String) -> String {
    return VectorL10n.tr("Vector", "call_no_stun_server_error_message_2", p1)
  }
  /// Call failed due to misconfigured server
  public static var callNoStunServerErrorTitle: String { 
    return VectorL10n.tr("Vector", "call_no_stun_server_error_title") 
  }
  /// Try using %@
  public static func callNoStunServerErrorUseFallbackButton(_ p1: String) -> String {
    return VectorL10n.tr("Vector", "call_no_stun_server_error_use_fallback_button", p1)
  }
  /// %@ held the call
  public static func callRemoteHolded(_ p1: String) -> String {
    return VectorL10n.tr("Vector", "call_remote_holded", p1)
  }
  /// Ringing…
  public static var callRinging: String { 
    return VectorL10n.tr("Vector", "call_ringing") 
  }
  /// All
  public static var callTransferContactsAll: String { 
    return VectorL10n.tr("Vector", "call_transfer_contacts_all") 
  }
  /// Recent
  public static var callTransferContactsRecent: String { 
    return VectorL10n.tr("Vector", "call_transfer_contacts_recent") 
  }
  /// Dial pad
  public static var callTransferDialpad: String { 
    return VectorL10n.tr("Vector", "call_transfer_dialpad") 
  }
  /// Call transfer failed
  public static var callTransferErrorMessage: String { 
    return VectorL10n.tr("Vector", "call_transfer_error_message") 
  }
  /// Error
  public static var callTransferErrorTitle: String { 
    return VectorL10n.tr("Vector", "call_transfer_error_title") 
  }
  /// Transfer
  public static var callTransferTitle: String { 
    return VectorL10n.tr("Vector", "call_transfer_title") 
  }
  /// Transfer to %@
  public static func callTransferToUser(_ p1: String) -> String {
    return VectorL10n.tr("Vector", "call_transfer_to_user", p1)
  }
  /// Users
  public static var callTransferUsers: String { 
    return VectorL10n.tr("Vector", "call_transfer_users") 
  }
  /// Video call with %@
  public static func callVideoWithUser(_ p1: String) -> String {
    return VectorL10n.tr("Vector", "call_video_with_user", p1)
  }
  /// Voice call with %@
  public static func callVoiceWithUser(_ p1: String) -> String {
    return VectorL10n.tr("Vector", "call_voice_with_user", p1)
  }
  /// 1 active call (%@) · %@ paused calls
  public static func callbarActiveAndMultiplePaused(_ p1: String, _ p2: String) -> String {
    return VectorL10n.tr("Vector", "callbar_active_and_multiple_paused", p1, p2)
  }
  /// 1 active call (%@) · 1 paused call
  public static func callbarActiveAndSinglePaused(_ p1: String) -> String {
    return VectorL10n.tr("Vector", "callbar_active_and_single_paused", p1)
  }
  /// %@ paused calls
  public static func callbarOnlyMultiplePaused(_ p1: String) -> String {
    return VectorL10n.tr("Vector", "callbar_only_multiple_paused", p1)
  }
  /// Tap to return to the call (%@)
  public static func callbarOnlySingleActive(_ p1: String) -> String {
    return VectorL10n.tr("Vector", "callbar_only_single_active", p1)
  }
  /// Tap to Join the group call (%@)
  public static func callbarOnlySingleActiveGroup(_ p1: String) -> String {
    return VectorL10n.tr("Vector", "callbar_only_single_active_group", p1)
  }
  /// Paused call
  public static var callbarOnlySinglePaused: String { 
    return VectorL10n.tr("Vector", "callbar_only_single_paused") 
  }
  /// Return
  public static var callbarReturn: String { 
    return VectorL10n.tr("Vector", "callbar_return") 
  }
  /// Camera
  public static var camera: String { 
    return VectorL10n.tr("Vector", "camera") 
  }
  /// %@ doesn't have permission to use Camera, please change privacy settings
  public static func cameraAccessNotGranted(_ p1: String) -> String {
    return VectorL10n.tr("Vector", "camera_access_not_granted", p1)
  }
  /// Video calls require access to the Camera but %@ doesn't have permission to use it
  public static func cameraAccessNotGrantedForCall(_ p1: String) -> String {
    return VectorL10n.tr("Vector", "camera_access_not_granted_for_call", p1)
  }
  /// The camera is unavailable on your device
  public static var cameraUnavailable: String { 
    return VectorL10n.tr("Vector", "camera_unavailable") 
  }
  /// Cancel
  public static var cancel: String { 
    return VectorL10n.tr("Vector", "cancel") 
  }
  /// Cancel Download
  public static var cancelDownload: String { 
    return VectorL10n.tr("Vector", "cancel_download") 
  }
  /// Cancel Upload
  public static var cancelUpload: String { 
    return VectorL10n.tr("Vector", "cancel_upload") 
  }
  /// Take Photo/Video
  public static var captureMedia: String { 
    return VectorL10n.tr("Vector", "capture_media") 
  }
  /// Close
  public static var close: String { 
    return VectorL10n.tr("Vector", "close") 
  }
  /// collapse
  public static var collapse: String { 
    return VectorL10n.tr("Vector", "collapse") 
  }
  /// Confirm
  public static var confirm: String { 
    return VectorL10n.tr("Vector", "confirm") 
  }
  /// Local Contacts
  public static var contactLocalContacts: String { 
    return VectorL10n.tr("Vector", "contact_local_contacts") 
  }
  /// Matrix Users
  public static var contactMxUsers: String { 
    return VectorL10n.tr("Vector", "contact_mx_users") 
  }
  /// Matrix users only
  public static var contactsAddressBookMatrixUsersToggle: String { 
    return VectorL10n.tr("Vector", "contacts_address_book_matrix_users_toggle") 
  }
  /// No local contacts
  public static var contactsAddressBookNoContact: String { 
    return VectorL10n.tr("Vector", "contacts_address_book_no_contact") 
  }
  /// No identity server configured
  public static var contactsAddressBookNoIdentityServer: String { 
    return VectorL10n.tr("Vector", "contacts_address_book_no_identity_server") 
  }
  /// You didn't allow %@ to access your local contacts
  public static func contactsAddressBookPermissionDenied(_ p1: String) -> String {
    return VectorL10n.tr("Vector", "contacts_address_book_permission_denied", p1)
  }
  /// To enable contacts, go to your device settings.
  public static var contactsAddressBookPermissionDeniedAlertMessage: String { 
    return VectorL10n.tr("Vector", "contacts_address_book_permission_denied_alert_message") 
  }
  /// Contacts disabled
  public static var contactsAddressBookPermissionDeniedAlertTitle: String { 
    return VectorL10n.tr("Vector", "contacts_address_book_permission_denied_alert_title") 
  }
  /// Permission required to access local contacts
  public static var contactsAddressBookPermissionRequired: String { 
    return VectorL10n.tr("Vector", "contacts_address_book_permission_required") 
  }
  /// LOCAL CONTACTS
  public static var contactsAddressBookSection: String { 
    return VectorL10n.tr("Vector", "contacts_address_book_section") 
  }
  /// USER DIRECTORY (offline)
  public static var contactsUserDirectoryOfflineSection: String { 
    return VectorL10n.tr("Vector", "contacts_user_directory_offline_section") 
  }
  /// USER DIRECTORY
  public static var contactsUserDirectorySection: String { 
    return VectorL10n.tr("Vector", "contacts_user_directory_section") 
  }
  /// Continue
  public static var `continue`: String { 
    return VectorL10n.tr("Vector", "continue") 
  }
  /// Copy
  public static var copyButtonName: String { 
    return VectorL10n.tr("Vector", "copy_button_name") 
  }
  /// Choose a country
  public static var countryPickerTitle: String { 
    return VectorL10n.tr("Vector", "country_picker_title") 
  }
  /// Create
  public static var create: String { 
    return VectorL10n.tr("Vector", "create") 
  }
  /// Create Account
  public static var createAccount: String { 
    return VectorL10n.tr("Vector", "create_account") 
  }
  /// Create Room
  public static var createRoom: String { 
    return VectorL10n.tr("Vector", "create_room") 
  }
  /// Enable Encryption
  public static var createRoomEnableEncryption: String { 
    return VectorL10n.tr("Vector", "create_room_enable_encryption") 
  }
  /// #testroom:matrix.org
  public static var createRoomPlaceholderAddress: String { 
    return VectorL10n.tr("Vector", "create_room_placeholder_address") 
  }
  /// Name
  public static var createRoomPlaceholderName: String { 
    return VectorL10n.tr("Vector", "create_room_placeholder_name") 
  }
  /// What is this room about?
  public static var createRoomPlaceholderTopic: String { 
    return VectorL10n.tr("Vector", "create_room_placeholder_topic") 
  }
  /// Creating room
  public static var createRoomProcessing: String { 
    return VectorL10n.tr("Vector", "create_room_processing") 
  }
  /// PROMOTION
  public static var createRoomPromotionHeader: String { 
    return VectorL10n.tr("Vector", "create_room_promotion_header") 
  }
  /// Encryption can’t be disabled afterwards.
  public static var createRoomSectionFooterEncryption: String { 
    return VectorL10n.tr("Vector", "create_room_section_footer_encryption") 
  }
  /// Only people invited can find and join.
  public static var createRoomSectionFooterTypePrivate: String { 
    return VectorL10n.tr("Vector", "create_room_section_footer_type_private") 
  }
  /// Only people invited can find and join, not just people in Space name.
  public static var createRoomSectionFooterTypePublic: String { 
    return VectorL10n.tr("Vector", "create_room_section_footer_type_public") 
  }
  /// Anyone in Space name can find and join.
  public static var createRoomSectionFooterTypeRestricted: String { 
    return VectorL10n.tr("Vector", "create_room_section_footer_type_restricted") 
  }
  /// ADDRESS
  public static var createRoomSectionHeaderAddress: String { 
    return VectorL10n.tr("Vector", "create_room_section_header_address") 
  }
  /// ENCRYPTION
  public static var createRoomSectionHeaderEncryption: String { 
    return VectorL10n.tr("Vector", "create_room_section_header_encryption") 
  }
  /// NAME
  public static var createRoomSectionHeaderName: String { 
    return VectorL10n.tr("Vector", "create_room_section_header_name") 
  }
  /// TOPIC (OPTIONAL)
  public static var createRoomSectionHeaderTopic: String { 
    return VectorL10n.tr("Vector", "create_room_section_header_topic") 
  }
  /// WHO CAN ACCESS
  public static var createRoomSectionHeaderType: String { 
    return VectorL10n.tr("Vector", "create_room_section_header_type") 
  }
  /// Show in room directory
  public static var createRoomShowInDirectory: String { 
    return VectorL10n.tr("Vector", "create_room_show_in_directory") 
  }
  /// This will help people find and join.
  public static var createRoomShowInDirectoryFooter: String { 
    return VectorL10n.tr("Vector", "create_room_show_in_directory_footer") 
  }
  /// Suggest to space members
  public static var createRoomSuggestRoom: String { 
    return VectorL10n.tr("Vector", "create_room_suggest_room") 
  }
  /// Suggested rooms are promoted to space members as good to join.
  public static var createRoomSuggestRoomFooter: String { 
    return VectorL10n.tr("Vector", "create_room_suggest_room_footer") 
  }
  /// New Room
  public static var createRoomTitle: String { 
    return VectorL10n.tr("Vector", "create_room_title") 
  }
  /// Private Room (invite only)
  public static var createRoomTypePrivate: String { 
    return VectorL10n.tr("Vector", "create_room_type_private") 
  }
  /// Public Room (anyone)
  public static var createRoomTypePublic: String { 
    return VectorL10n.tr("Vector", "create_room_type_public") 
  }
  /// Space members
  public static var createRoomTypeRestricted: String { 
    return VectorL10n.tr("Vector", "create_room_type_restricted") 
  }
  /// Verify your other devices easier
  public static var crossSigningSetupBannerSubtitle: String { 
    return VectorL10n.tr("Vector", "cross_signing_setup_banner_subtitle") 
  }
  /// Set up encryption
  public static var crossSigningSetupBannerTitle: String { 
    return VectorL10n.tr("Vector", "cross_signing_setup_banner_title") 
  }
  /// Please forget all messages I have sent when my account is deactivated (
  public static var deactivateAccountForgetMessagesInformationPart1: String { 
    return VectorL10n.tr("Vector", "deactivate_account_forget_messages_information_part1") 
  }
  /// Warning
  public static var deactivateAccountForgetMessagesInformationPart2Emphasize: String { 
    return VectorL10n.tr("Vector", "deactivate_account_forget_messages_information_part2_emphasize") 
  }
  /// : this will cause future users to see an incomplete view of conversations)
  public static var deactivateAccountForgetMessagesInformationPart3: String { 
    return VectorL10n.tr("Vector", "deactivate_account_forget_messages_information_part3") 
  }
  /// This will make your account permanently unusable. You will not be able to log in, and no one will be able to re-register the same user ID.  This will cause your account to leave all rooms it is participating in, and it will remove your account details from your identity server. 
  public static var deactivateAccountInformationsPart1: String { 
    return VectorL10n.tr("Vector", "deactivate_account_informations_part1") 
  }
  /// This action is irreversible.
  public static var deactivateAccountInformationsPart2Emphasize: String { 
    return VectorL10n.tr("Vector", "deactivate_account_informations_part2_emphasize") 
  }
  /// \n\nDeactivating your account 
  public static var deactivateAccountInformationsPart3: String { 
    return VectorL10n.tr("Vector", "deactivate_account_informations_part3") 
  }
  /// does not by default cause us to forget messages you have sent. 
  public static var deactivateAccountInformationsPart4Emphasize: String { 
    return VectorL10n.tr("Vector", "deactivate_account_informations_part4_emphasize") 
  }
  /// If you would like us to forget your messages, please tick the box below\n\nMessage visibility in Matrix is similar to email. Our forgetting your messages means that messages you have sent will not be shared with any new or unregistered users, but registered users who already have access to these messages will still have access to their copy.
  public static var deactivateAccountInformationsPart5: String { 
    return VectorL10n.tr("Vector", "deactivate_account_informations_part5") 
  }
  /// To continue, please enter your Matrix account password
  public static var deactivateAccountPasswordAlertMessage: String { 
    return VectorL10n.tr("Vector", "deactivate_account_password_alert_message") 
  }
  /// Deactivate Account
  public static var deactivateAccountPasswordAlertTitle: String { 
    return VectorL10n.tr("Vector", "deactivate_account_password_alert_title") 
  }
  /// Deactivate Account
  public static var deactivateAccountTitle: String { 
    return VectorL10n.tr("Vector", "deactivate_account_title") 
  }
  /// Deactivate account
  public static var deactivateAccountValidateAction: String { 
    return VectorL10n.tr("Vector", "deactivate_account_validate_action") 
  }
  /// Decline
  public static var decline: String { 
    return VectorL10n.tr("Vector", "decline") 
  }
  /// default
  public static var `default`: String { 
    return VectorL10n.tr("Vector", "default") 
  }
  /// Delete
  public static var delete: String { 
    return VectorL10n.tr("Vector", "delete") 
  }
  /// Deselect All
  public static var deselectAll: String { 
    return VectorL10n.tr("Vector", "deselect_all") 
  }
  /// This operation requires additional authentication.\nTo continue, please enter your password.
  public static var deviceDetailsDeletePromptMessage: String { 
    return VectorL10n.tr("Vector", "device_details_delete_prompt_message") 
  }
  /// Authentication
  public static var deviceDetailsDeletePromptTitle: String { 
    return VectorL10n.tr("Vector", "device_details_delete_prompt_title") 
  }
  /// ID\n
  public static var deviceDetailsIdentifier: String { 
    return VectorL10n.tr("Vector", "device_details_identifier") 
  }
  /// Last seen\n
  public static var deviceDetailsLastSeen: String { 
    return VectorL10n.tr("Vector", "device_details_last_seen") 
  }
  /// %@ @ %@\n
  public static func deviceDetailsLastSeenFormat(_ p1: String, _ p2: String) -> String {
    return VectorL10n.tr("Vector", "device_details_last_seen_format", p1, p2)
  }
  /// Public Name\n
  public static var deviceDetailsName: String { 
    return VectorL10n.tr("Vector", "device_details_name") 
  }
  /// A session's public name is visible to people you communicate with
  public static var deviceDetailsRenamePromptMessage: String { 
    return VectorL10n.tr("Vector", "device_details_rename_prompt_message") 
  }
  /// Session Name
  public static var deviceDetailsRenamePromptTitle: String { 
    return VectorL10n.tr("Vector", "device_details_rename_prompt_title") 
  }
  /// Session information\n
  public static var deviceDetailsTitle: String { 
    return VectorL10n.tr("Vector", "device_details_title") 
  }
  /// %@ Desktop
  public static func deviceNameDesktop(_ p1: String) -> String {
    return VectorL10n.tr("Vector", "device_name_desktop", p1)
  }
  /// %@ Mobile
  public static func deviceNameMobile(_ p1: String) -> String {
    return VectorL10n.tr("Vector", "device_name_mobile", p1)
  }
  /// Unknown client
  public static var deviceNameUnknown: String { 
    return VectorL10n.tr("Vector", "device_name_unknown") 
  }
  /// %@ Web
  public static func deviceNameWeb(_ p1: String) -> String {
    return VectorL10n.tr("Vector", "device_name_web", p1)
  }
  /// Desktop
  public static var deviceTypeNameDesktop: String { 
    return VectorL10n.tr("Vector", "device_type_name_desktop") 
  }
  /// Mobile
  public static var deviceTypeNameMobile: String { 
    return VectorL10n.tr("Vector", "device_type_name_mobile") 
  }
  /// Unknown
  public static var deviceTypeNameUnknown: String { 
    return VectorL10n.tr("Vector", "device_type_name_unknown") 
  }
  /// Web
  public static var deviceTypeNameWeb: String { 
    return VectorL10n.tr("Vector", "device_type_name_web") 
  }
  /// The other party cancelled the verification.
  public static var deviceVerificationCancelled: String { 
    return VectorL10n.tr("Vector", "device_verification_cancelled") 
  }
  /// The verification has been cancelled. Reason: %@
  public static func deviceVerificationCancelledByMe(_ p1: String) -> String {
    return VectorL10n.tr("Vector", "device_verification_cancelled_by_me", p1)
  }
  /// Aeroplane
  public static var deviceVerificationEmojiAeroplane: String { 
    return VectorL10n.tr("Vector", "device_verification_emoji_aeroplane") 
  }
  /// Anchor
  public static var deviceVerificationEmojiAnchor: String { 
    return VectorL10n.tr("Vector", "device_verification_emoji_anchor") 
  }
  /// Apple
  public static var deviceVerificationEmojiApple: String { 
    return VectorL10n.tr("Vector", "device_verification_emoji_apple") 
  }
  /// Ball
  public static var deviceVerificationEmojiBall: String { 
    return VectorL10n.tr("Vector", "device_verification_emoji_ball") 
  }
  /// Banana
  public static var deviceVerificationEmojiBanana: String { 
    return VectorL10n.tr("Vector", "device_verification_emoji_banana") 
  }
  /// Bell
  public static var deviceVerificationEmojiBell: String { 
    return VectorL10n.tr("Vector", "device_verification_emoji_bell") 
  }
  /// Bicycle
  public static var deviceVerificationEmojiBicycle: String { 
    return VectorL10n.tr("Vector", "device_verification_emoji_bicycle") 
  }
  /// Book
  public static var deviceVerificationEmojiBook: String { 
    return VectorL10n.tr("Vector", "device_verification_emoji_book") 
  }
  /// Butterfly
  public static var deviceVerificationEmojiButterfly: String { 
    return VectorL10n.tr("Vector", "device_verification_emoji_butterfly") 
  }
  /// Cactus
  public static var deviceVerificationEmojiCactus: String { 
    return VectorL10n.tr("Vector", "device_verification_emoji_cactus") 
  }
  /// Cake
  public static var deviceVerificationEmojiCake: String { 
    return VectorL10n.tr("Vector", "device_verification_emoji_cake") 
  }
  /// Cat
  public static var deviceVerificationEmojiCat: String { 
    return VectorL10n.tr("Vector", "device_verification_emoji_cat") 
  }
  /// Clock
  public static var deviceVerificationEmojiClock: String { 
    return VectorL10n.tr("Vector", "device_verification_emoji_clock") 
  }
  /// Cloud
  public static var deviceVerificationEmojiCloud: String { 
    return VectorL10n.tr("Vector", "device_verification_emoji_cloud") 
  }
  /// Corn
  public static var deviceVerificationEmojiCorn: String { 
    return VectorL10n.tr("Vector", "device_verification_emoji_corn") 
  }
  /// Dog
  public static var deviceVerificationEmojiDog: String { 
    return VectorL10n.tr("Vector", "device_verification_emoji_dog") 
  }
  /// Elephant
  public static var deviceVerificationEmojiElephant: String { 
    return VectorL10n.tr("Vector", "device_verification_emoji_elephant") 
  }
  /// Fire
  public static var deviceVerificationEmojiFire: String { 
    return VectorL10n.tr("Vector", "device_verification_emoji_fire") 
  }
  /// Fish
  public static var deviceVerificationEmojiFish: String { 
    return VectorL10n.tr("Vector", "device_verification_emoji_fish") 
  }
  /// Flag
  public static var deviceVerificationEmojiFlag: String { 
    return VectorL10n.tr("Vector", "device_verification_emoji_flag") 
  }
  /// Flower
  public static var deviceVerificationEmojiFlower: String { 
    return VectorL10n.tr("Vector", "device_verification_emoji_flower") 
  }
  /// Folder
  public static var deviceVerificationEmojiFolder: String { 
    return VectorL10n.tr("Vector", "device_verification_emoji_folder") 
  }
  /// Gift
  public static var deviceVerificationEmojiGift: String { 
    return VectorL10n.tr("Vector", "device_verification_emoji_gift") 
  }
  /// Glasses
  public static var deviceVerificationEmojiGlasses: String { 
    return VectorL10n.tr("Vector", "device_verification_emoji_glasses") 
  }
  /// Globe
  public static var deviceVerificationEmojiGlobe: String { 
    return VectorL10n.tr("Vector", "device_verification_emoji_globe") 
  }
  /// Guitar
  public static var deviceVerificationEmojiGuitar: String { 
    return VectorL10n.tr("Vector", "device_verification_emoji_guitar") 
  }
  /// Hammer
  public static var deviceVerificationEmojiHammer: String { 
    return VectorL10n.tr("Vector", "device_verification_emoji_hammer") 
  }
  /// Hat
  public static var deviceVerificationEmojiHat: String { 
    return VectorL10n.tr("Vector", "device_verification_emoji_hat") 
  }
  /// Headphones
  public static var deviceVerificationEmojiHeadphones: String { 
    return VectorL10n.tr("Vector", "device_verification_emoji_headphones") 
  }
  /// Heart
  public static var deviceVerificationEmojiHeart: String { 
    return VectorL10n.tr("Vector", "device_verification_emoji_heart") 
  }
  /// Horse
  public static var deviceVerificationEmojiHorse: String { 
    return VectorL10n.tr("Vector", "device_verification_emoji_horse") 
  }
  /// Hourglass
  public static var deviceVerificationEmojiHourglass: String { 
    return VectorL10n.tr("Vector", "device_verification_emoji_hourglass") 
  }
  /// Key
  public static var deviceVerificationEmojiKey: String { 
    return VectorL10n.tr("Vector", "device_verification_emoji_key") 
  }
  /// Light Bulb
  public static var deviceVerificationEmojiLightBulb: String { 
    return VectorL10n.tr("Vector", "device_verification_emoji_light bulb") 
  }
  /// Lion
  public static var deviceVerificationEmojiLion: String { 
    return VectorL10n.tr("Vector", "device_verification_emoji_lion") 
  }
  /// Lock
  public static var deviceVerificationEmojiLock: String { 
    return VectorL10n.tr("Vector", "device_verification_emoji_lock") 
  }
  /// Moon
  public static var deviceVerificationEmojiMoon: String { 
    return VectorL10n.tr("Vector", "device_verification_emoji_moon") 
  }
  /// Mushroom
  public static var deviceVerificationEmojiMushroom: String { 
    return VectorL10n.tr("Vector", "device_verification_emoji_mushroom") 
  }
  /// Octopus
  public static var deviceVerificationEmojiOctopus: String { 
    return VectorL10n.tr("Vector", "device_verification_emoji_octopus") 
  }
  /// Panda
  public static var deviceVerificationEmojiPanda: String { 
    return VectorL10n.tr("Vector", "device_verification_emoji_panda") 
  }
  /// Paperclip
  public static var deviceVerificationEmojiPaperclip: String { 
    return VectorL10n.tr("Vector", "device_verification_emoji_paperclip") 
  }
  /// Pencil
  public static var deviceVerificationEmojiPencil: String { 
    return VectorL10n.tr("Vector", "device_verification_emoji_pencil") 
  }
  /// Penguin
  public static var deviceVerificationEmojiPenguin: String { 
    return VectorL10n.tr("Vector", "device_verification_emoji_penguin") 
  }
  /// Pig
  public static var deviceVerificationEmojiPig: String { 
    return VectorL10n.tr("Vector", "device_verification_emoji_pig") 
  }
  /// Pin
  public static var deviceVerificationEmojiPin: String { 
    return VectorL10n.tr("Vector", "device_verification_emoji_pin") 
  }
  /// Pizza
  public static var deviceVerificationEmojiPizza: String { 
    return VectorL10n.tr("Vector", "device_verification_emoji_pizza") 
  }
  /// Rabbit
  public static var deviceVerificationEmojiRabbit: String { 
    return VectorL10n.tr("Vector", "device_verification_emoji_rabbit") 
  }
  /// Robot
  public static var deviceVerificationEmojiRobot: String { 
    return VectorL10n.tr("Vector", "device_verification_emoji_robot") 
  }
  /// Rocket
  public static var deviceVerificationEmojiRocket: String { 
    return VectorL10n.tr("Vector", "device_verification_emoji_rocket") 
  }
  /// Rooster
  public static var deviceVerificationEmojiRooster: String { 
    return VectorL10n.tr("Vector", "device_verification_emoji_rooster") 
  }
  /// Santa
  public static var deviceVerificationEmojiSanta: String { 
    return VectorL10n.tr("Vector", "device_verification_emoji_santa") 
  }
  /// Scissors
  public static var deviceVerificationEmojiScissors: String { 
    return VectorL10n.tr("Vector", "device_verification_emoji_scissors") 
  }
  /// Smiley
  public static var deviceVerificationEmojiSmiley: String { 
    return VectorL10n.tr("Vector", "device_verification_emoji_smiley") 
  }
  /// Spanner
  public static var deviceVerificationEmojiSpanner: String { 
    return VectorL10n.tr("Vector", "device_verification_emoji_spanner") 
  }
  /// Strawberry
  public static var deviceVerificationEmojiStrawberry: String { 
    return VectorL10n.tr("Vector", "device_verification_emoji_strawberry") 
  }
  /// Telephone
  public static var deviceVerificationEmojiTelephone: String { 
    return VectorL10n.tr("Vector", "device_verification_emoji_telephone") 
  }
  /// Thumbs up
  public static var deviceVerificationEmojiThumbsUp: String { 
    return VectorL10n.tr("Vector", "device_verification_emoji_thumbs up") 
  }
  /// Train
  public static var deviceVerificationEmojiTrain: String { 
    return VectorL10n.tr("Vector", "device_verification_emoji_train") 
  }
  /// Tree
  public static var deviceVerificationEmojiTree: String { 
    return VectorL10n.tr("Vector", "device_verification_emoji_tree") 
  }
  /// Trophy
  public static var deviceVerificationEmojiTrophy: String { 
    return VectorL10n.tr("Vector", "device_verification_emoji_trophy") 
  }
  /// Trumpet
  public static var deviceVerificationEmojiTrumpet: String { 
    return VectorL10n.tr("Vector", "device_verification_emoji_trumpet") 
  }
  /// Turtle
  public static var deviceVerificationEmojiTurtle: String { 
    return VectorL10n.tr("Vector", "device_verification_emoji_turtle") 
  }
  /// Umbrella
  public static var deviceVerificationEmojiUmbrella: String { 
    return VectorL10n.tr("Vector", "device_verification_emoji_umbrella") 
  }
  /// Unicorn
  public static var deviceVerificationEmojiUnicorn: String { 
    return VectorL10n.tr("Vector", "device_verification_emoji_unicorn") 
  }
  /// Cannot load session information.
  public static var deviceVerificationErrorCannotLoadDevice: String { 
    return VectorL10n.tr("Vector", "device_verification_error_cannot_load_device") 
  }
  /// Verify this session to mark it as trusted. Trusting sessions of partners gives you extra peace of mind when using end-to-end encrypted messages.
  public static var deviceVerificationIncomingDescription1: String { 
    return VectorL10n.tr("Vector", "device_verification_incoming_description_1") 
  }
  /// Verifying this session will mark it as trusted, and also mark your session as trusted to the partner.
  public static var deviceVerificationIncomingDescription2: String { 
    return VectorL10n.tr("Vector", "device_verification_incoming_description_2") 
  }
  /// Incoming Verification Request
  public static var deviceVerificationIncomingTitle: String { 
    return VectorL10n.tr("Vector", "device_verification_incoming_title") 
  }
  /// Compare the unique emoji, ensuring they appear in the same order.
  public static var deviceVerificationSecurityAdviceEmoji: String { 
    return VectorL10n.tr("Vector", "device_verification_security_advice_emoji") 
  }
  /// Compare the numbers, ensuring they appear in the same order.
  public static var deviceVerificationSecurityAdviceNumber: String { 
    return VectorL10n.tr("Vector", "device_verification_security_advice_number") 
  }
  /// Verify the new login accessing your account: %@
  public static func deviceVerificationSelfVerifyAlertMessage(_ p1: String) -> String {
    return VectorL10n.tr("Vector", "device_verification_self_verify_alert_message", p1)
  }
  /// New login. Was this you?
  public static var deviceVerificationSelfVerifyAlertTitle: String { 
    return VectorL10n.tr("Vector", "device_verification_self_verify_alert_title") 
  }
  /// Verify
  public static var deviceVerificationSelfVerifyAlertValidateAction: String { 
    return VectorL10n.tr("Vector", "device_verification_self_verify_alert_validate_action") 
  }
  /// Use this session to verify your new one, granting it access to encrypted messages.
  public static var deviceVerificationSelfVerifyStartInformation: String { 
    return VectorL10n.tr("Vector", "device_verification_self_verify_start_information") 
  }
  /// Start verification
  public static var deviceVerificationSelfVerifyStartVerifyAction: String { 
    return VectorL10n.tr("Vector", "device_verification_self_verify_start_verify_action") 
  }
  /// Waiting…
  public static var deviceVerificationSelfVerifyStartWaiting: String { 
    return VectorL10n.tr("Vector", "device_verification_self_verify_start_waiting") 
  }
  /// This works with %@ and other cross-signing capable Matrix clients.
  public static func deviceVerificationSelfVerifyWaitAdditionalInformation(_ p1: String) -> String {
    return VectorL10n.tr("Vector", "device_verification_self_verify_wait_additional_information", p1)
  }
  /// Verify this session from one of your other sessions, granting it access to encrypted messages.\n\nUse the latest %@ on your other devices:
  public static func deviceVerificationSelfVerifyWaitInformation(_ p1: String) -> String {
    return VectorL10n.tr("Vector", "device_verification_self_verify_wait_information", p1)
  }
  /// Verify this login
  public static var deviceVerificationSelfVerifyWaitNewSignInTitle: String { 
    return VectorL10n.tr("Vector", "device_verification_self_verify_wait_new_sign_in_title") 
  }
  /// If you can't access an existing session
  public static var deviceVerificationSelfVerifyWaitRecoverSecretsAdditionalInformation: String { 
    return VectorL10n.tr("Vector", "device_verification_self_verify_wait_recover_secrets_additional_information") 
  }
  /// Checking for other verification capabilities ...
  public static var deviceVerificationSelfVerifyWaitRecoverSecretsCheckingAvailability: String { 
    return VectorL10n.tr("Vector", "device_verification_self_verify_wait_recover_secrets_checking_availability") 
  }
  /// Use Security Phrase or Key
  public static var deviceVerificationSelfVerifyWaitRecoverSecretsWithPassphrase: String { 
    return VectorL10n.tr("Vector", "device_verification_self_verify_wait_recover_secrets_with_passphrase") 
  }
  /// Use Security Key
  public static var deviceVerificationSelfVerifyWaitRecoverSecretsWithoutPassphrase: String { 
    return VectorL10n.tr("Vector", "device_verification_self_verify_wait_recover_secrets_without_passphrase") 
  }
  /// Complete security
  public static var deviceVerificationSelfVerifyWaitTitle: String { 
    return VectorL10n.tr("Vector", "device_verification_self_verify_wait_title") 
  }
  /// Verify by comparing a short text string
  public static var deviceVerificationStartTitle: String { 
    return VectorL10n.tr("Vector", "device_verification_start_title") 
  }
  /// Nothing appearing? Not all clients support interactive verification yet. Use legacy verification.
  public static var deviceVerificationStartUseLegacy: String { 
    return VectorL10n.tr("Vector", "device_verification_start_use_legacy") 
  }
  /// Use Legacy Verification
  public static var deviceVerificationStartUseLegacyAction: String { 
    return VectorL10n.tr("Vector", "device_verification_start_use_legacy_action") 
  }
  /// Begin Verifying
  public static var deviceVerificationStartVerifyButton: String { 
    return VectorL10n.tr("Vector", "device_verification_start_verify_button") 
  }
  /// Waiting for partner to accept…
  public static var deviceVerificationStartWaitPartner: String { 
    return VectorL10n.tr("Vector", "device_verification_start_wait_partner") 
  }
  /// Got it
  public static var deviceVerificationVerifiedGotItButton: String { 
    return VectorL10n.tr("Vector", "device_verification_verified_got_it_button") 
  }
  /// Verified!
  public static var deviceVerificationVerifiedTitle: String { 
    return VectorL10n.tr("Vector", "device_verification_verified_title") 
  }
  /// Waiting for partner to confirm…
  public static var deviceVerificationVerifyWaitPartner: String { 
    return VectorL10n.tr("Vector", "device_verification_verify_wait_partner") 
  }
  /// Dial pad
  public static var dialpadTitle: String { 
    return VectorL10n.tr("Vector", "dialpad_title") 
  }
  /// %tu rooms
  public static func directoryCellDescription(_ p1: Int) -> String {
    return VectorL10n.tr("Vector", "directory_cell_description", p1)
  }
  /// Browse directory
  public static var directoryCellTitle: String { 
    return VectorL10n.tr("Vector", "directory_cell_title") 
  }
  /// Failed to fetch data
  public static var directorySearchFail: String { 
    return VectorL10n.tr("Vector", "directory_search_fail") 
  }
  /// %1$tu results found for %2$@
  public static func directorySearchResults(_ p1: Int, _ p2: String) -> String {
    return VectorL10n.tr("Vector", "directory_search_results", p1, p2)
  }
  /// >%1$tu results found for %2$@
  public static func directorySearchResultsMoreThan(_ p1: Int, _ p2: String) -> String {
    return VectorL10n.tr("Vector", "directory_search_results_more_than", p1, p2)
  }
  /// Browse directory results
  public static var directorySearchResultsTitle: String { 
    return VectorL10n.tr("Vector", "directory_search_results_title") 
  }
  /// Searching directory…
  public static var directorySearchingTitle: String { 
    return VectorL10n.tr("Vector", "directory_searching_title") 
  }
  /// All native Matrix rooms
  public static var directoryServerAllNativeRooms: String { 
    return VectorL10n.tr("Vector", "directory_server_all_native_rooms") 
  }
  /// All rooms on %@ server
  public static func directoryServerAllRooms(_ p1: String) -> String {
    return VectorL10n.tr("Vector", "directory_server_all_rooms", p1)
  }
  /// Select a directory
  public static var directoryServerPickerTitle: String { 
    return VectorL10n.tr("Vector", "directory_server_picker_title") 
  }
  /// matrix.org
  public static var directoryServerPlaceholder: String { 
    return VectorL10n.tr("Vector", "directory_server_placeholder") 
  }
  /// Type a homeserver to list public rooms from
  public static var directoryServerTypeHomeserver: String { 
    return VectorL10n.tr("Vector", "directory_server_type_homeserver") 
  }
  /// Directory
  public static var directoryTitle: String { 
    return VectorL10n.tr("Vector", "directory_title") 
  }
  /// Discard
  public static var discard: String { 
    return VectorL10n.tr("Vector", "discard") 
  }
  /// Dismiss
  public static var dismiss: String { 
    return VectorL10n.tr("Vector", "dismiss") 
  }
  /// Do not ask again
  public static var doNotAskAgain: String { 
    return VectorL10n.tr("Vector", "do_not_ask_again") 
  }
  /// Done
  public static var done: String { 
    return VectorL10n.tr("Vector", "done") 
  }
  /// %@ now supports end-to-end encryption but you need to log in again to enable it.\n\nYou can do it now or later from the application settings.
  public static func e2eEnablingOnAppUpdate(_ p1: String) -> String {
    return VectorL10n.tr("Vector", "e2e_enabling_on_app_update", p1)
  }
  /// Export
  public static var e2eExport: String { 
    return VectorL10n.tr("Vector", "e2e_export") 
  }
  /// This process allows you to export the keys for messages you have received in encrypted rooms to a local file. You will then be able to import the file into another Matrix client in the future, so that client will also be able to decrypt these messages.\nThe exported file will allow anyone who can read it to decrypt any encrypted messages that you can see, so you should be careful to keep it secure.
  public static var e2eExportPrompt: String { 
    return VectorL10n.tr("Vector", "e2e_export_prompt") 
  }
  /// Export room keys
  public static var e2eExportRoomKeys: String { 
    return VectorL10n.tr("Vector", "e2e_export_room_keys") 
  }
  /// Import
  public static var e2eImport: String { 
    return VectorL10n.tr("Vector", "e2e_import") 
  }
  /// This process allows you to import encryption keys that you had previously exported from another Matrix client. You will then be able to decrypt any messages that the other client could decrypt.\nThe export file is protected with a passphrase. You should enter the passphrase here, to decrypt the file.
  public static var e2eImportPrompt: String { 
    return VectorL10n.tr("Vector", "e2e_import_prompt") 
  }
  /// Import room keys
  public static var e2eImportRoomKeys: String { 
    return VectorL10n.tr("Vector", "e2e_import_room_keys") 
  }
  /// A new secure message key backup has been detected.\n\nIf this wasn’t you, set a new Security Phrase in Settings.
  public static var e2eKeyBackupWrongVersion: String { 
    return VectorL10n.tr("Vector", "e2e_key_backup_wrong_version") 
  }
  /// Settings
  public static var e2eKeyBackupWrongVersionButtonSettings: String { 
    return VectorL10n.tr("Vector", "e2e_key_backup_wrong_version_button_settings") 
  }
  /// It was me
  public static var e2eKeyBackupWrongVersionButtonWasme: String { 
    return VectorL10n.tr("Vector", "e2e_key_backup_wrong_version_button_wasme") 
  }
  /// New Key Backup
  public static var e2eKeyBackupWrongVersionTitle: String { 
    return VectorL10n.tr("Vector", "e2e_key_backup_wrong_version_title") 
  }
  /// You need to log back in to generate end-to-end encryption keys for this session and submit the public key to your homeserver.\nThis is a once off; sorry for the inconvenience.
  public static var e2eNeedLogInAgain: String { 
    return VectorL10n.tr("Vector", "e2e_need_log_in_again") 
  }
  /// Confirm passphrase
  public static var e2ePassphraseConfirm: String { 
    return VectorL10n.tr("Vector", "e2e_passphrase_confirm") 
  }
  /// Create passphrase
  public static var e2ePassphraseCreate: String { 
    return VectorL10n.tr("Vector", "e2e_passphrase_create") 
  }
  /// Passphrase must not be empty
  public static var e2ePassphraseEmpty: String { 
    return VectorL10n.tr("Vector", "e2e_passphrase_empty") 
  }
  /// Enter passphrase
  public static var e2ePassphraseEnter: String { 
    return VectorL10n.tr("Vector", "e2e_passphrase_enter") 
  }
  /// Passphrases must match
  public static var e2ePassphraseNotMatch: String { 
    return VectorL10n.tr("Vector", "e2e_passphrase_not_match") 
  }
  /// Passphrase too short (It must be at a minimum %d characters in length)
  public static func e2ePassphraseTooShort(_ p1: Int) -> String {
    return VectorL10n.tr("Vector", "e2e_passphrase_too_short", p1)
  }
  /// Ignore request
  public static var e2eRoomKeyRequestIgnoreRequest: String { 
    return VectorL10n.tr("Vector", "e2e_room_key_request_ignore_request") 
  }
  /// Your unverified session '%@' is requesting encryption keys.
  public static func e2eRoomKeyRequestMessage(_ p1: String) -> String {
    return VectorL10n.tr("Vector", "e2e_room_key_request_message", p1)
  }
  /// You added a new session '%@', which is requesting encryption keys.
  public static func e2eRoomKeyRequestMessageNewDevice(_ p1: String) -> String {
    return VectorL10n.tr("Vector", "e2e_room_key_request_message_new_device", p1)
  }
  /// Share without verifying
  public static var e2eRoomKeyRequestShareWithoutVerifying: String { 
    return VectorL10n.tr("Vector", "e2e_room_key_request_share_without_verifying") 
  }
  /// Start verification…
  public static var e2eRoomKeyRequestStartVerification: String { 
    return VectorL10n.tr("Vector", "e2e_room_key_request_start_verification") 
  }
  /// Encryption key request
  public static var e2eRoomKeyRequestTitle: String { 
    return VectorL10n.tr("Vector", "e2e_room_key_request_title") 
  }
  /// Edit
  public static var edit: String { 
    return VectorL10n.tr("Vector", "edit") 
  }
  /// Activities
  public static var emojiPickerActivityCategory: String { 
    return VectorL10n.tr("Vector", "emoji_picker_activity_category") 
  }
  /// Flags
  public static var emojiPickerFlagsCategory: String { 
    return VectorL10n.tr("Vector", "emoji_picker_flags_category") 
  }
  /// Food & Drink
  public static var emojiPickerFoodsCategory: String { 
    return VectorL10n.tr("Vector", "emoji_picker_foods_category") 
  }
  /// Animals & Nature
  public static var emojiPickerNatureCategory: String { 
    return VectorL10n.tr("Vector", "emoji_picker_nature_category") 
  }
  /// Objects
  public static var emojiPickerObjectsCategory: String { 
    return VectorL10n.tr("Vector", "emoji_picker_objects_category") 
  }
  /// Smileys & People
  public static var emojiPickerPeopleCategory: String { 
    return VectorL10n.tr("Vector", "emoji_picker_people_category") 
  }
  /// Travel & Places
  public static var emojiPickerPlacesCategory: String { 
    return VectorL10n.tr("Vector", "emoji_picker_places_category") 
  }
  /// Symbols
  public static var emojiPickerSymbolsCategory: String { 
    return VectorL10n.tr("Vector", "emoji_picker_symbols_category") 
  }
  /// Reactions
  public static var emojiPickerTitle: String { 
    return VectorL10n.tr("Vector", "emoji_picker_title") 
  }
  /// Enable
  public static var enable: String { 
    return VectorL10n.tr("Vector", "enable") 
  }
  /// Send an encrypted message…
  public static var encryptedRoomMessagePlaceholder: String { 
    return VectorL10n.tr("Vector", "encrypted_room_message_placeholder") 
  }
  /// Send an encrypted reply…
  public static var encryptedRoomMessageReplyToPlaceholder: String { 
    return VectorL10n.tr("Vector", "encrypted_room_message_reply_to_placeholder") 
  }
  /// End Call
  public static var endCall: String { 
    return VectorL10n.tr("Vector", "end_call") 
  }
  /// Error
  public static var error: String { 
    return VectorL10n.tr("Vector", "error") 
  }
  /// An error occured. Please try again later.
  public static var errorCommonMessage: String { 
    return VectorL10n.tr("Vector", "error_common_message") 
  }
  /// Add an identity server in your settings to invite by email.
  public static var errorInvite3pidWithNoIdentityServer: String { 
    return VectorL10n.tr("Vector", "error_invite_3pid_with_no_identity_server") 
  }
  /// You can't do this from %@ mobile.
  public static func errorNotSupportedOnMobile(_ p1: String) -> String {
    return VectorL10n.tr("Vector", "error_not_supported_on_mobile", p1)
  }
  /// It looks like you’re trying to connect to another homeserver. Do you want to sign out?
  public static var errorUserAlreadyLoggedIn: String { 
    return VectorL10n.tr("Vector", "error_user_already_logged_in") 
  }
  /// Active video call
  public static var eventFormatterCallActiveVideo: String { 
    return VectorL10n.tr("Vector", "event_formatter_call_active_video") 
  }
  /// Active voice call
  public static var eventFormatterCallActiveVoice: String { 
    return VectorL10n.tr("Vector", "event_formatter_call_active_voice") 
  }
  /// Answer
  public static var eventFormatterCallAnswer: String { 
    return VectorL10n.tr("Vector", "event_formatter_call_answer") 
  }
  /// Call back
  public static var eventFormatterCallBack: String { 
    return VectorL10n.tr("Vector", "event_formatter_call_back") 
  }
  /// Connecting…
  public static var eventFormatterCallConnecting: String { 
    return VectorL10n.tr("Vector", "event_formatter_call_connecting") 
  }
  /// Connection failed
  public static var eventFormatterCallConnectionFailed: String { 
    return VectorL10n.tr("Vector", "event_formatter_call_connection_failed") 
  }
  /// Decline
  public static var eventFormatterCallDecline: String { 
    return VectorL10n.tr("Vector", "event_formatter_call_decline") 
  }
  /// End call
  public static var eventFormatterCallEndCall: String { 
    return VectorL10n.tr("Vector", "event_formatter_call_end_call") 
  }
  /// Call ended
  public static var eventFormatterCallHasEnded: String { 
    return VectorL10n.tr("Vector", "event_formatter_call_has_ended") 
  }
  /// Call ended • %@
  public static func eventFormatterCallHasEndedWithTime(_ p1: String) -> String {
    return VectorL10n.tr("Vector", "event_formatter_call_has_ended_with_time", p1)
  }
  /// Incoming video call
  public static var eventFormatterCallIncomingVideo: String { 
    return VectorL10n.tr("Vector", "event_formatter_call_incoming_video") 
  }
  /// Incoming voice call
  public static var eventFormatterCallIncomingVoice: String { 
    return VectorL10n.tr("Vector", "event_formatter_call_incoming_voice") 
  }
  /// Missed video call
  public static var eventFormatterCallMissedVideo: String { 
    return VectorL10n.tr("Vector", "event_formatter_call_missed_video") 
  }
  /// Missed voice call
  public static var eventFormatterCallMissedVoice: String { 
    return VectorL10n.tr("Vector", "event_formatter_call_missed_voice") 
  }
  /// Retry
  public static var eventFormatterCallRetry: String { 
    return VectorL10n.tr("Vector", "event_formatter_call_retry") 
  }
  /// Ringing…
  public static var eventFormatterCallRinging: String { 
    return VectorL10n.tr("Vector", "event_formatter_call_ringing") 
  }
  /// Call declined
  public static var eventFormatterCallYouDeclined: String { 
    return VectorL10n.tr("Vector", "event_formatter_call_you_declined") 
  }
  /// Group call
  public static var eventFormatterGroupCall: String { 
    return VectorL10n.tr("Vector", "event_formatter_group_call") 
  }
  /// %@ in %@
  public static func eventFormatterGroupCallIncoming(_ p1: String, _ p2: String) -> String {
    return VectorL10n.tr("Vector", "event_formatter_group_call_incoming", p1, p2)
  }
  /// Join
  public static var eventFormatterGroupCallJoin: String { 
    return VectorL10n.tr("Vector", "event_formatter_group_call_join") 
  }
  /// Leave
  public static var eventFormatterGroupCallLeave: String { 
    return VectorL10n.tr("Vector", "event_formatter_group_call_leave") 
  }
  /// VoIP conference added by %@
  public static func eventFormatterJitsiWidgetAdded(_ p1: String) -> String {
    return VectorL10n.tr("Vector", "event_formatter_jitsi_widget_added", p1)
  }
  /// You added VoIP conference
  public static var eventFormatterJitsiWidgetAddedByYou: String { 
    return VectorL10n.tr("Vector", "event_formatter_jitsi_widget_added_by_you") 
  }
  /// VoIP conference removed by %@
  public static func eventFormatterJitsiWidgetRemoved(_ p1: String) -> String {
    return VectorL10n.tr("Vector", "event_formatter_jitsi_widget_removed", p1)
  }
  /// You removed VoIP conference
  public static var eventFormatterJitsiWidgetRemovedByYou: String { 
    return VectorL10n.tr("Vector", "event_formatter_jitsi_widget_removed_by_you") 
  }
  /// %tu membership changes
  public static func eventFormatterMemberUpdates(_ p1: Int) -> String {
    return VectorL10n.tr("Vector", "event_formatter_member_updates", p1)
  }
  /// Message deleted
  public static var eventFormatterMessageDeleted: String { 
    return VectorL10n.tr("Vector", "event_formatter_message_deleted") 
  }
  /// (edited)
  public static var eventFormatterMessageEditedMention: String { 
    return VectorL10n.tr("Vector", "event_formatter_message_edited_mention") 
  }
  /// Re-request encryption keys
  public static var eventFormatterRerequestKeysPart1Link: String { 
    return VectorL10n.tr("Vector", "event_formatter_rerequest_keys_part1_link") 
  }
  ///  from your other sessions.
  public static var eventFormatterRerequestKeysPart2: String { 
    return VectorL10n.tr("Vector", "event_formatter_rerequest_keys_part2") 
  }
  /// %@ widget added by %@
  public static func eventFormatterWidgetAdded(_ p1: String, _ p2: String) -> String {
    return VectorL10n.tr("Vector", "event_formatter_widget_added", p1, p2)
  }
  /// You added the widget: %@
  public static func eventFormatterWidgetAddedByYou(_ p1: String) -> String {
    return VectorL10n.tr("Vector", "event_formatter_widget_added_by_you", p1)
  }
  /// %@ widget removed by %@
  public static func eventFormatterWidgetRemoved(_ p1: String, _ p2: String) -> String {
    return VectorL10n.tr("Vector", "event_formatter_widget_removed", p1, p2)
  }
  /// You removed the widget: %@
  public static func eventFormatterWidgetRemovedByYou(_ p1: String) -> String {
    return VectorL10n.tr("Vector", "event_formatter_widget_removed_by_you", p1)
  }
  /// Existing
  public static var existing: String { 
    return VectorL10n.tr("Vector", "existing") 
  }
  /// The link %@ is taking you to another site: %@\n\nAre you sure you want to continue?
  public static func externalLinkConfirmationMessage(_ p1: String, _ p2: String) -> String {
    return VectorL10n.tr("Vector", "external_link_confirmation_message", p1, p2)
  }
  /// Double-check this link
  public static var externalLinkConfirmationTitle: String { 
    return VectorL10n.tr("Vector", "external_link_confirmation_title") 
  }
  /// You can favourite a few ways - the quickest is just to press and hold. Tap the star and they’ll automatically appear here for safe keeping.
  public static var favouritesEmptyViewInformation: String { 
    return VectorL10n.tr("Vector", "favourites_empty_view_information") 
  }
  /// Favourite rooms and people
  public static var favouritesEmptyViewTitle: String { 
    return VectorL10n.tr("Vector", "favourites_empty_view_title") 
  }
  /// File upload
  public static var fileUploadErrorTitle: String { 
    return VectorL10n.tr("Vector", "file_upload_error_title") 
  }
  /// File type not supported.
  public static var fileUploadErrorUnsupportedFileTypeMessage: String { 
    return VectorL10n.tr("Vector", "file_upload_error_unsupported_file_type_message") 
  }
  /// Find your contacts
  public static var findYourContactsButtonTitle: String { 
    return VectorL10n.tr("Vector", "find_your_contacts_button_title") 
  }
  /// This can be disabled anytime from settings.
  public static var findYourContactsFooter: String { 
    return VectorL10n.tr("Vector", "find_your_contacts_footer") 
  }
  /// Unable to connect to the identity server.
  public static var findYourContactsIdentityServiceError: String { 
    return VectorL10n.tr("Vector", "find_your_contacts_identity_service_error") 
  }
  /// Let %@ show your contacts so you can quickly start chatting with those you know best.
  public static func findYourContactsMessage(_ p1: String) -> String {
    return VectorL10n.tr("Vector", "find_your_contacts_message", p1)
  }
  /// Start by listing your contacts
  public static var findYourContactsTitle: String { 
    return VectorL10n.tr("Vector", "find_your_contacts_title") 
  }
  /// d
  public static var formatTimeD: String { 
    return VectorL10n.tr("Vector", "format_time_d") 
  }
  /// h
  public static var formatTimeH: String { 
    return VectorL10n.tr("Vector", "format_time_h") 
  }
  /// m
  public static var formatTimeM: String { 
    return VectorL10n.tr("Vector", "format_time_m") 
  }
  /// s
  public static var formatTimeS: String { 
    return VectorL10n.tr("Vector", "format_time_s") 
  }
  /// To continue using the %@ homeserver you must review and agree to the terms and conditions.
  public static func gdprConsentNotGivenAlertMessage(_ p1: String) -> String {
    return VectorL10n.tr("Vector", "gdpr_consent_not_given_alert_message", p1)
  }
  /// Review now
  public static var gdprConsentNotGivenAlertReviewNowAction: String { 
    return VectorL10n.tr("Vector", "gdpr_consent_not_given_alert_review_now_action") 
  }
  /// Home
  public static var groupDetailsHome: String { 
    return VectorL10n.tr("Vector", "group_details_home") 
  }
  /// People
  public static var groupDetailsPeople: String { 
    return VectorL10n.tr("Vector", "group_details_people") 
  }
  /// Rooms
  public static var groupDetailsRooms: String { 
    return VectorL10n.tr("Vector", "group_details_rooms") 
  }
  /// Community Details
  public static var groupDetailsTitle: String { 
    return VectorL10n.tr("Vector", "group_details_title") 
  }
  /// %tu members
  public static func groupHomeMultiMembersFormat(_ p1: Int) -> String {
    return VectorL10n.tr("Vector", "group_home_multi_members_format", p1)
  }
  /// %tu rooms
  public static func groupHomeMultiRoomsFormat(_ p1: Int) -> String {
    return VectorL10n.tr("Vector", "group_home_multi_rooms_format", p1)
  }
  /// 1 member
  public static var groupHomeOneMemberFormat: String { 
    return VectorL10n.tr("Vector", "group_home_one_member_format") 
  }
  /// 1 room
  public static var groupHomeOneRoomFormat: String { 
    return VectorL10n.tr("Vector", "group_home_one_room_format") 
  }
  /// %@ has invited you to join this community
  public static func groupInvitationFormat(_ p1: String) -> String {
    return VectorL10n.tr("Vector", "group_invitation_format", p1)
  }
  /// INVITES
  public static var groupInviteSection: String { 
    return VectorL10n.tr("Vector", "group_invite_section") 
  }
  /// Add participant
  public static var groupParticipantsAddParticipant: String { 
    return VectorL10n.tr("Vector", "group_participants_add_participant") 
  }
  /// Filter community members
  public static var groupParticipantsFilterMembers: String { 
    return VectorL10n.tr("Vector", "group_participants_filter_members") 
  }
  /// Search / invite by User ID or Name
  public static var groupParticipantsInviteAnotherUser: String { 
    return VectorL10n.tr("Vector", "group_participants_invite_another_user") 
  }
  /// Malformed ID. Should be a Matrix ID like '@localpart:domain'
  public static var groupParticipantsInviteMalformedId: String { 
    return VectorL10n.tr("Vector", "group_participants_invite_malformed_id") 
  }
  /// Invite Error
  public static var groupParticipantsInviteMalformedIdTitle: String { 
    return VectorL10n.tr("Vector", "group_participants_invite_malformed_id_title") 
  }
  /// Are you sure you want to invite %@ to this group?
  public static func groupParticipantsInvitePromptMsg(_ p1: String) -> String {
    return VectorL10n.tr("Vector", "group_participants_invite_prompt_msg", p1)
  }
  /// Confirmation
  public static var groupParticipantsInvitePromptTitle: String { 
    return VectorL10n.tr("Vector", "group_participants_invite_prompt_title") 
  }
  /// INVITED
  public static var groupParticipantsInvitedSection: String { 
    return VectorL10n.tr("Vector", "group_participants_invited_section") 
  }
  /// Are you sure you want to leave the group?
  public static var groupParticipantsLeavePromptMsg: String { 
    return VectorL10n.tr("Vector", "group_participants_leave_prompt_msg") 
  }
  /// Leave group
  public static var groupParticipantsLeavePromptTitle: String { 
    return VectorL10n.tr("Vector", "group_participants_leave_prompt_title") 
  }
  /// Are you sure you want to remove %@ from this group?
  public static func groupParticipantsRemovePromptMsg(_ p1: String) -> String {
    return VectorL10n.tr("Vector", "group_participants_remove_prompt_msg", p1)
  }
  /// Confirmation
  public static var groupParticipantsRemovePromptTitle: String { 
    return VectorL10n.tr("Vector", "group_participants_remove_prompt_title") 
  }
  /// Filter community rooms
  public static var groupRoomsFilterRooms: String { 
    return VectorL10n.tr("Vector", "group_rooms_filter_rooms") 
  }
  /// COMMUNITIES
  public static var groupSection: String { 
    return VectorL10n.tr("Vector", "group_section") 
  }
  /// Favourite
  public static var homeContextMenuFavourite: String { 
    return VectorL10n.tr("Vector", "home_context_menu_favourite") 
  }
  /// Leave
  public static var homeContextMenuLeave: String { 
    return VectorL10n.tr("Vector", "home_context_menu_leave") 
  }
  /// Low priority
  public static var homeContextMenuLowPriority: String { 
    return VectorL10n.tr("Vector", "home_context_menu_low_priority") 
  }
  /// Move to People
  public static var homeContextMenuMakeDm: String { 
    return VectorL10n.tr("Vector", "home_context_menu_make_dm") 
  }
  /// Move to Rooms
  public static var homeContextMenuMakeRoom: String { 
    return VectorL10n.tr("Vector", "home_context_menu_make_room") 
  }
  /// Mark as read
  public static var homeContextMenuMarkAsRead: String { 
    return VectorL10n.tr("Vector", "home_context_menu_mark_as_read") 
  }
  /// Mute
  public static var homeContextMenuMute: String { 
    return VectorL10n.tr("Vector", "home_context_menu_mute") 
  }
  /// Normal priority
  public static var homeContextMenuNormalPriority: String { 
    return VectorL10n.tr("Vector", "home_context_menu_normal_priority") 
  }
  /// Notifications
  public static var homeContextMenuNotifications: String { 
    return VectorL10n.tr("Vector", "home_context_menu_notifications") 
  }
  /// Remove from Favourites
  public static var homeContextMenuUnfavourite: String { 
    return VectorL10n.tr("Vector", "home_context_menu_unfavourite") 
  }
  /// Unmute
  public static var homeContextMenuUnmute: String { 
    return VectorL10n.tr("Vector", "home_context_menu_unmute") 
  }
  /// The all-in-one secure chat app for teams, friends and organisations. Tap the + button below to add people and rooms.
  public static var homeEmptyViewInformation: String { 
    return VectorL10n.tr("Vector", "home_empty_view_information") 
  }
  /// Welcome to %@,\n%@
  public static func homeEmptyViewTitle(_ p1: String, _ p2: String) -> String {
    return VectorL10n.tr("Vector", "home_empty_view_title", p1, p2)
  }
  /// Syncing
  public static var homeSyncing: String { 
    return VectorL10n.tr("Vector", "home_syncing") 
  }
  /// Could not connect to the homeserver.
  public static var homeserverConnectionLost: String { 
    return VectorL10n.tr("Vector", "homeserver_connection_lost") 
  }
  /// Add
  public static var identityServerSettingsAdd: String { 
    return VectorL10n.tr("Vector", "identity_server_settings_add") 
  }
  /// Disconnect from the identity server %1$@ and connect to %2$@ instead?
  public static func identityServerSettingsAlertChange(_ p1: String, _ p2: String) -> String {
    return VectorL10n.tr("Vector", "identity_server_settings_alert_change", p1, p2)
  }
  /// Change identity server
  public static var identityServerSettingsAlertChangeTitle: String { 
    return VectorL10n.tr("Vector", "identity_server_settings_alert_change_title") 
  }
  /// Disconnect from the identity server %@?
  public static func identityServerSettingsAlertDisconnect(_ p1: String) -> String {
    return VectorL10n.tr("Vector", "identity_server_settings_alert_disconnect", p1)
  }
  /// Disconnect
  public static var identityServerSettingsAlertDisconnectButton: String { 
    return VectorL10n.tr("Vector", "identity_server_settings_alert_disconnect_button") 
  }
  /// You are still sharing your personal data on the identity server %@.\n\nWe recommend that you remove your email addresses and phone numbers from the identity server before disconnecting.
  public static func identityServerSettingsAlertDisconnectStillSharing3pid(_ p1: String) -> String {
    return VectorL10n.tr("Vector", "identity_server_settings_alert_disconnect_still_sharing_3pid", p1)
  }
  /// Disconnect anyway
  public static var identityServerSettingsAlertDisconnectStillSharing3pidButton: String { 
    return VectorL10n.tr("Vector", "identity_server_settings_alert_disconnect_still_sharing_3pid_button") 
  }
  /// Disconnect identity server
  public static var identityServerSettingsAlertDisconnectTitle: String { 
    return VectorL10n.tr("Vector", "identity_server_settings_alert_disconnect_title") 
  }
  /// %@ is not a valid identity server.
  public static func identityServerSettingsAlertErrorInvalidIdentityServer(_ p1: String) -> String {
    return VectorL10n.tr("Vector", "identity_server_settings_alert_error_invalid_identity_server", p1)
  }
  /// You must accept terms of %@ to set it as identity server.
  public static func identityServerSettingsAlertErrorTermsNotAccepted(_ p1: String) -> String {
    return VectorL10n.tr("Vector", "identity_server_settings_alert_error_terms_not_accepted", p1)
  }
  /// The identity server you have chosen does not have any terms of service. Only continue if you trust the owner of the server.
  public static var identityServerSettingsAlertNoTerms: String { 
    return VectorL10n.tr("Vector", "identity_server_settings_alert_no_terms") 
  }
  /// Identity server has no terms of services
  public static var identityServerSettingsAlertNoTermsTitle: String { 
    return VectorL10n.tr("Vector", "identity_server_settings_alert_no_terms_title") 
  }
  /// Change
  public static var identityServerSettingsChange: String { 
    return VectorL10n.tr("Vector", "identity_server_settings_change") 
  }
  /// You are currently using %@ to discover and be discoverable by existing contacts you know.
  public static func identityServerSettingsDescription(_ p1: String) -> String {
    return VectorL10n.tr("Vector", "identity_server_settings_description", p1)
  }
  /// Disconnect
  public static var identityServerSettingsDisconnect: String { 
    return VectorL10n.tr("Vector", "identity_server_settings_disconnect") 
  }
  /// Disconnecting from your identity server will mean you won’t be discoverable by other users and be able to invite others by email or phone.
  public static var identityServerSettingsDisconnectInfo: String { 
    return VectorL10n.tr("Vector", "identity_server_settings_disconnect_info") 
  }
  /// You are not currently using an identity server. To discover and be discoverable by existing contacts, add one above.
  public static var identityServerSettingsNoIsDescription: String { 
    return VectorL10n.tr("Vector", "identity_server_settings_no_is_description") 
  }
  /// Enter an identity server
  public static var identityServerSettingsPlaceHolder: String { 
    return VectorL10n.tr("Vector", "identity_server_settings_place_holder") 
  }
  /// Identity server
  public static var identityServerSettingsTitle: String { 
    return VectorL10n.tr("Vector", "identity_server_settings_title") 
  }
  /// Ignore
  public static var ignore: String { 
    return VectorL10n.tr("Vector", "ignore") 
  }
  /// Ignore User
  public static var ignoreUser: String { 
    return VectorL10n.tr("Vector", "ignore_user") 
  }
  /// Take photo
  public static var imagePickerActionCamera: String { 
    return VectorL10n.tr("Vector", "image_picker_action_camera") 
  }
  /// Choose from library
  public static var imagePickerActionLibrary: String { 
    return VectorL10n.tr("Vector", "image_picker_action_library") 
  }
  /// Incoming Video Call
  public static var incomingVideoCall: String { 
    return VectorL10n.tr("Vector", "incoming_video_call") 
  }
  /// Incoming Voice Call
  public static var incomingVoiceCall: String { 
    return VectorL10n.tr("Vector", "incoming_voice_call") 
  }
  /// I'd like to chat with you with matrix. Please, visit the website http://matrix.org to have more information.
  public static var invitationMessage: String { 
    return VectorL10n.tr("Vector", "invitation_message") 
  }
  /// Invite
  public static var invite: String { 
    return VectorL10n.tr("Vector", "invite") 
  }
  /// Invite friends to %@
  public static func inviteFriendsAction(_ p1: String) -> String {
    return VectorL10n.tr("Vector", "invite_friends_action", p1)
  }
  /// Hey, talk to me on %@: %@
  public static func inviteFriendsShareText(_ p1: String, _ p2: String) -> String {
    return VectorL10n.tr("Vector", "invite_friends_share_text", p1, p2)
  }
  /// Invite to %@
  public static func inviteTo(_ p1: String) -> String {
    return VectorL10n.tr("Vector", "invite_to", p1)
  }
  /// Invite matrix User
  public static var inviteUser: String { 
    return VectorL10n.tr("Vector", "invite_user") 
  }
  /// Join
  public static var join: String { 
    return VectorL10n.tr("Vector", "join") 
  }
  /// Joined
  public static var joined: String { 
    return VectorL10n.tr("Vector", "joined") 
  }
  /// Joining
  public static var joining: String { 
    return VectorL10n.tr("Vector", "joining") 
  }
  /// Done
  public static var keyBackupRecoverDoneAction: String { 
    return VectorL10n.tr("Vector", "key_backup_recover_done_action") 
  }
  /// Use your Security Phrase to unlock your secure message history
  public static var keyBackupRecoverFromPassphraseInfo: String { 
    return VectorL10n.tr("Vector", "key_backup_recover_from_passphrase_info") 
  }
  /// Don’t know your Security Phrase? You can 
  public static var keyBackupRecoverFromPassphraseLostPassphraseActionPart1: String { 
    return VectorL10n.tr("Vector", "key_backup_recover_from_passphrase_lost_passphrase_action_part1") 
  }
  /// use your Security Key
  public static var keyBackupRecoverFromPassphraseLostPassphraseActionPart2: String { 
    return VectorL10n.tr("Vector", "key_backup_recover_from_passphrase_lost_passphrase_action_part2") 
  }
  /// .
  public static var keyBackupRecoverFromPassphraseLostPassphraseActionPart3: String { 
    return VectorL10n.tr("Vector", "key_backup_recover_from_passphrase_lost_passphrase_action_part3") 
  }
  /// Enter Phrase
  public static var keyBackupRecoverFromPassphrasePassphrasePlaceholder: String { 
    return VectorL10n.tr("Vector", "key_backup_recover_from_passphrase_passphrase_placeholder") 
  }
  /// Enter
  public static var keyBackupRecoverFromPassphrasePassphraseTitle: String { 
    return VectorL10n.tr("Vector", "key_backup_recover_from_passphrase_passphrase_title") 
  }
  /// Unlock History
  public static var keyBackupRecoverFromPassphraseRecoverAction: String { 
    return VectorL10n.tr("Vector", "key_backup_recover_from_passphrase_recover_action") 
  }
  /// Restoring backup…
  public static var keyBackupRecoverFromPrivateKeyInfo: String { 
    return VectorL10n.tr("Vector", "key_backup_recover_from_private_key_info") 
  }
  /// Use your Security Key to unlock your secure message history
  public static var keyBackupRecoverFromRecoveryKeyInfo: String { 
    return VectorL10n.tr("Vector", "key_backup_recover_from_recovery_key_info") 
  }
  /// Lost your Security Key You can set up a new one in settings.
  public static var keyBackupRecoverFromRecoveryKeyLostRecoveryKeyAction: String { 
    return VectorL10n.tr("Vector", "key_backup_recover_from_recovery_key_lost_recovery_key_action") 
  }
  /// Unlock History
  public static var keyBackupRecoverFromRecoveryKeyRecoverAction: String { 
    return VectorL10n.tr("Vector", "key_backup_recover_from_recovery_key_recover_action") 
  }
  /// Enter Security Key
  public static var keyBackupRecoverFromRecoveryKeyRecoveryKeyPlaceholder: String { 
    return VectorL10n.tr("Vector", "key_backup_recover_from_recovery_key_recovery_key_placeholder") 
  }
  /// Enter
  public static var keyBackupRecoverFromRecoveryKeyRecoveryKeyTitle: String { 
    return VectorL10n.tr("Vector", "key_backup_recover_from_recovery_key_recovery_key_title") 
  }
  /// Backup could not be decrypted with this phrase: please verify that you entered the correct Security Phrase.
  public static var keyBackupRecoverInvalidPassphrase: String { 
    return VectorL10n.tr("Vector", "key_backup_recover_invalid_passphrase") 
  }
  /// Incorrect Security Phrase
  public static var keyBackupRecoverInvalidPassphraseTitle: String { 
    return VectorL10n.tr("Vector", "key_backup_recover_invalid_passphrase_title") 
  }
  /// Backup could not be decrypted with this key: please verify that you entered the correct Security Key.
  public static var keyBackupRecoverInvalidRecoveryKey: String { 
    return VectorL10n.tr("Vector", "key_backup_recover_invalid_recovery_key") 
  }
  /// Security Key Mismatch
  public static var keyBackupRecoverInvalidRecoveryKeyTitle: String { 
    return VectorL10n.tr("Vector", "key_backup_recover_invalid_recovery_key_title") 
  }
  /// Backup Restored!
  public static var keyBackupRecoverSuccessInfo: String { 
    return VectorL10n.tr("Vector", "key_backup_recover_success_info") 
  }
  /// Secure Messages
  public static var keyBackupRecoverTitle: String { 
    return VectorL10n.tr("Vector", "key_backup_recover_title") 
  }
  /// Messages in encrypted rooms are secured with end-to-end encryption. Only you and the recipient(s) have the keys to read these messages.\n\nSecurely back up your keys to avoid losing them.
  public static var keyBackupSetupIntroInfo: String { 
    return VectorL10n.tr("Vector", "key_backup_setup_intro_info") 
  }
  /// Manually export keys
  public static var keyBackupSetupIntroManualExportAction: String { 
    return VectorL10n.tr("Vector", "key_backup_setup_intro_manual_export_action") 
  }
  /// (Advanced)
  public static var keyBackupSetupIntroManualExportInfo: String { 
    return VectorL10n.tr("Vector", "key_backup_setup_intro_manual_export_info") 
  }
  /// Start using Key Backup
  public static var keyBackupSetupIntroSetupActionWithoutExistingBackup: String { 
    return VectorL10n.tr("Vector", "key_backup_setup_intro_setup_action_without_existing_backup") 
  }
  /// Connect this device to Key Backup
  public static var keyBackupSetupIntroSetupConnectActionWithExistingBackup: String { 
    return VectorL10n.tr("Vector", "key_backup_setup_intro_setup_connect_action_with_existing_backup") 
  }
  /// Never lose encrypted messages
  public static var keyBackupSetupIntroTitle: String { 
    return VectorL10n.tr("Vector", "key_backup_setup_intro_title") 
  }
  /// phrase doesn’t match
  public static var keyBackupSetupPassphraseConfirmPassphraseInvalid: String { 
    return VectorL10n.tr("Vector", "key_backup_setup_passphrase_confirm_passphrase_invalid") 
  }
  /// Confirm phrase
  public static var keyBackupSetupPassphraseConfirmPassphrasePlaceholder: String { 
    return VectorL10n.tr("Vector", "key_backup_setup_passphrase_confirm_passphrase_placeholder") 
  }
  /// Confirm
  public static var keyBackupSetupPassphraseConfirmPassphraseTitle: String { 
    return VectorL10n.tr("Vector", "key_backup_setup_passphrase_confirm_passphrase_title") 
  }
  /// Great!
  public static var keyBackupSetupPassphraseConfirmPassphraseValid: String { 
    return VectorL10n.tr("Vector", "key_backup_setup_passphrase_confirm_passphrase_valid") 
  }
  /// We'll store an encrypted copy of your keys on our server. Protect your backup with a phrase to keep it secure.\n\nFor maximum security, this should be different from your Matrix account password.
  public static var keyBackupSetupPassphraseInfo: String { 
    return VectorL10n.tr("Vector", "key_backup_setup_passphrase_info") 
  }
  /// Try adding a word
  public static var keyBackupSetupPassphrasePassphraseInvalid: String { 
    return VectorL10n.tr("Vector", "key_backup_setup_passphrase_passphrase_invalid") 
  }
  /// Enter phrase
  public static var keyBackupSetupPassphrasePassphrasePlaceholder: String { 
    return VectorL10n.tr("Vector", "key_backup_setup_passphrase_passphrase_placeholder") 
  }
  /// Enter
  public static var keyBackupSetupPassphrasePassphraseTitle: String { 
    return VectorL10n.tr("Vector", "key_backup_setup_passphrase_passphrase_title") 
  }
  /// Great!
  public static var keyBackupSetupPassphrasePassphraseValid: String { 
    return VectorL10n.tr("Vector", "key_backup_setup_passphrase_passphrase_valid") 
  }
  /// Set Phrase
  public static var keyBackupSetupPassphraseSetPassphraseAction: String { 
    return VectorL10n.tr("Vector", "key_backup_setup_passphrase_set_passphrase_action") 
  }
  /// (Advanced) Set up with Security Key
  public static var keyBackupSetupPassphraseSetupRecoveryKeyAction: String { 
    return VectorL10n.tr("Vector", "key_backup_setup_passphrase_setup_recovery_key_action") 
  }
  /// Or, secure your backup with a Security Key, saving it somewhere safe.
  public static var keyBackupSetupPassphraseSetupRecoveryKeyInfo: String { 
    return VectorL10n.tr("Vector", "key_backup_setup_passphrase_setup_recovery_key_info") 
  }
  /// Secure your backup with a Security Phrase
  public static var keyBackupSetupPassphraseTitle: String { 
    return VectorL10n.tr("Vector", "key_backup_setup_passphrase_title") 
  }
  /// You may lose secure messages if you log out or lose your device.
  public static var keyBackupSetupSkipAlertMessage: String { 
    return VectorL10n.tr("Vector", "key_backup_setup_skip_alert_message") 
  }
  /// Skip
  public static var keyBackupSetupSkipAlertSkipAction: String { 
    return VectorL10n.tr("Vector", "key_backup_setup_skip_alert_skip_action") 
  }
  /// Are you sure?
  public static var keyBackupSetupSkipAlertTitle: String { 
    return VectorL10n.tr("Vector", "key_backup_setup_skip_alert_title") 
  }
  /// Done
  public static var keyBackupSetupSuccessFromPassphraseDoneAction: String { 
    return VectorL10n.tr("Vector", "key_backup_setup_success_from_passphrase_done_action") 
  }
  /// Your keys are being backed up.\n\nYour Security Key is a safety net - you can use it to restore access to your encrypted messages if you forget your passphrase.\n\nKeep your Security Key somewhere very secure, like a password manager (or a safe).
  public static var keyBackupSetupSuccessFromPassphraseInfo: String { 
    return VectorL10n.tr("Vector", "key_backup_setup_success_from_passphrase_info") 
  }
  /// Save Security Key
  public static var keyBackupSetupSuccessFromPassphraseSaveRecoveryKeyAction: String { 
    return VectorL10n.tr("Vector", "key_backup_setup_success_from_passphrase_save_recovery_key_action") 
  }
  /// Your keys are being backed up.\n\nMake a copy of this Security Key and keep it safe.
  public static var keyBackupSetupSuccessFromRecoveryKeyInfo: String { 
    return VectorL10n.tr("Vector", "key_backup_setup_success_from_recovery_key_info") 
  }
  /// I've made a copy
  public static var keyBackupSetupSuccessFromRecoveryKeyMadeCopyAction: String { 
    return VectorL10n.tr("Vector", "key_backup_setup_success_from_recovery_key_made_copy_action") 
  }
  /// Make a Copy
  public static var keyBackupSetupSuccessFromRecoveryKeyMakeCopyAction: String { 
    return VectorL10n.tr("Vector", "key_backup_setup_success_from_recovery_key_make_copy_action") 
  }
  /// Security Key
  public static var keyBackupSetupSuccessFromRecoveryKeyRecoveryKeyTitle: String { 
    return VectorL10n.tr("Vector", "key_backup_setup_success_from_recovery_key_recovery_key_title") 
  }
  /// Your keys are being backed up.
  public static var keyBackupSetupSuccessFromSecureBackupInfo: String { 
    return VectorL10n.tr("Vector", "key_backup_setup_success_from_secure_backup_info") 
  }
  /// Success!
  public static var keyBackupSetupSuccessTitle: String { 
    return VectorL10n.tr("Vector", "key_backup_setup_success_title") 
  }
  /// Key Backup
  public static var keyBackupSetupTitle: String { 
    return VectorL10n.tr("Vector", "key_backup_setup_title") 
  }
  /// Review to ensure your account is safe.
  public static var keyVerificationAlertBody: String { 
    return VectorL10n.tr("Vector", "key_verification_alert_body") 
  }
  /// You have unverified sessions
  public static var keyVerificationAlertTitle: String { 
    return VectorL10n.tr("Vector", "key_verification_alert_title") 
  }
  /// You need to bootstrap cross-signing first.
  public static var keyVerificationBootstrapNotSetupMessage: String { 
    return VectorL10n.tr("Vector", "key_verification_bootstrap_not_setup_message") 
  }
  /// Error
  public static var keyVerificationBootstrapNotSetupTitle: String { 
    return VectorL10n.tr("Vector", "key_verification_bootstrap_not_setup_title") 
  }
  /// %@ wants to verify
  public static func keyVerificationIncomingRequestIncomingAlertMessage(_ p1: String) -> String {
    return VectorL10n.tr("Vector", "key_verification_incoming_request_incoming_alert_message", p1)
  }
  /// If they don't match, the security of your communication may be compromised.
  public static var keyVerificationManuallyVerifyDeviceAdditionalInformation: String { 
    return VectorL10n.tr("Vector", "key_verification_manually_verify_device_additional_information") 
  }
  /// Session ID
  public static var keyVerificationManuallyVerifyDeviceIdTitle: String { 
    return VectorL10n.tr("Vector", "key_verification_manually_verify_device_id_title") 
  }
  /// Confirm by comparing the following with the User Settings in your other session:
  public static var keyVerificationManuallyVerifyDeviceInstruction: String { 
    return VectorL10n.tr("Vector", "key_verification_manually_verify_device_instruction") 
  }
  /// Session key
  public static var keyVerificationManuallyVerifyDeviceKeyTitle: String { 
    return VectorL10n.tr("Vector", "key_verification_manually_verify_device_key_title") 
  }
  /// Session name
  public static var keyVerificationManuallyVerifyDeviceNameTitle: String { 
    return VectorL10n.tr("Vector", "key_verification_manually_verify_device_name_title") 
  }
  /// Manually Verify by Text
  public static var keyVerificationManuallyVerifyDeviceTitle: String { 
    return VectorL10n.tr("Vector", "key_verification_manually_verify_device_title") 
  }
  /// Verify
  public static var keyVerificationManuallyVerifyDeviceValidateAction: String { 
    return VectorL10n.tr("Vector", "key_verification_manually_verify_device_validate_action") 
  }
  /// Verify your new session
  public static var keyVerificationNewSessionTitle: String { 
    return VectorL10n.tr("Vector", "key_verification_new_session_title") 
  }
  /// Verify session
  public static var keyVerificationOtherSessionTitle: String { 
    return VectorL10n.tr("Vector", "key_verification_other_session_title") 
  }
  /// Is the other device showing the same shield?
  public static var keyVerificationScanConfirmationScannedDeviceInformation: String { 
    return VectorL10n.tr("Vector", "key_verification_scan_confirmation_scanned_device_information") 
  }
  /// Almost there!
  public static var keyVerificationScanConfirmationScannedTitle: String { 
    return VectorL10n.tr("Vector", "key_verification_scan_confirmation_scanned_title") 
  }
  /// Is %@ showing the same shield?
  public static func keyVerificationScanConfirmationScannedUserInformation(_ p1: String) -> String {
    return VectorL10n.tr("Vector", "key_verification_scan_confirmation_scanned_user_information", p1)
  }
  /// Waiting for other device…
  public static var keyVerificationScanConfirmationScanningDeviceWaitingOther: String { 
    return VectorL10n.tr("Vector", "key_verification_scan_confirmation_scanning_device_waiting_other") 
  }
  /// Almost there! Waiting for confirmation…
  public static var keyVerificationScanConfirmationScanningTitle: String { 
    return VectorL10n.tr("Vector", "key_verification_scan_confirmation_scanning_title") 
  }
  /// Waiting for %@…
  public static func keyVerificationScanConfirmationScanningUserWaitingOther(_ p1: String) -> String {
    return VectorL10n.tr("Vector", "key_verification_scan_confirmation_scanning_user_waiting_other", p1)
  }
  /// Other users may not trust it.
  public static var keyVerificationSelfVerifyCurrentSessionAlertMessage: String { 
    return VectorL10n.tr("Vector", "key_verification_self_verify_current_session_alert_message") 
  }
  /// Verify this session
  public static var keyVerificationSelfVerifyCurrentSessionAlertTitle: String { 
    return VectorL10n.tr("Vector", "key_verification_self_verify_current_session_alert_title") 
  }
  /// Verify
  public static var keyVerificationSelfVerifyCurrentSessionAlertValidateAction: String { 
    return VectorL10n.tr("Vector", "key_verification_self_verify_current_session_alert_validate_action") 
  }
  /// Review
  public static var keyVerificationSelfVerifyUnverifiedSessionsAlertValidateAction: String { 
    return VectorL10n.tr("Vector", "key_verification_self_verify_unverified_sessions_alert_validate_action") 
  }
  /// Verify this session
  public static var keyVerificationThisSessionTitle: String { 
    return VectorL10n.tr("Vector", "key_verification_this_session_title") 
  }
  /// Verified
  public static var keyVerificationTileConclusionDoneTitle: String { 
    return VectorL10n.tr("Vector", "key_verification_tile_conclusion_done_title") 
  }
  /// Unstrusted sign in
  public static var keyVerificationTileConclusionWarningTitle: String { 
    return VectorL10n.tr("Vector", "key_verification_tile_conclusion_warning_title") 
  }
  /// Accept
  public static var keyVerificationTileRequestIncomingApprovalAccept: String { 
    return VectorL10n.tr("Vector", "key_verification_tile_request_incoming_approval_accept") 
  }
  /// Decline
  public static var keyVerificationTileRequestIncomingApprovalDecline: String { 
    return VectorL10n.tr("Vector", "key_verification_tile_request_incoming_approval_decline") 
  }
  /// Verification request
  public static var keyVerificationTileRequestIncomingTitle: String { 
    return VectorL10n.tr("Vector", "key_verification_tile_request_incoming_title") 
  }
  /// Verification sent
  public static var keyVerificationTileRequestOutgoingTitle: String { 
    return VectorL10n.tr("Vector", "key_verification_tile_request_outgoing_title") 
  }
  /// You accepted
  public static var keyVerificationTileRequestStatusAccepted: String { 
    return VectorL10n.tr("Vector", "key_verification_tile_request_status_accepted") 
  }
  /// %@ cancelled
  public static func keyVerificationTileRequestStatusCancelled(_ p1: String) -> String {
    return VectorL10n.tr("Vector", "key_verification_tile_request_status_cancelled", p1)
  }
  /// You cancelled
  public static var keyVerificationTileRequestStatusCancelledByMe: String { 
    return VectorL10n.tr("Vector", "key_verification_tile_request_status_cancelled_by_me") 
  }
  /// Data loading…
  public static var keyVerificationTileRequestStatusDataLoading: String { 
    return VectorL10n.tr("Vector", "key_verification_tile_request_status_data_loading") 
  }
  /// Expired
  public static var keyVerificationTileRequestStatusExpired: String { 
    return VectorL10n.tr("Vector", "key_verification_tile_request_status_expired") 
  }
  /// Waiting…
  public static var keyVerificationTileRequestStatusWaiting: String { 
    return VectorL10n.tr("Vector", "key_verification_tile_request_status_waiting") 
  }
  /// Verify them
  public static var keyVerificationUserTitle: String { 
    return VectorL10n.tr("Vector", "key_verification_user_title") 
  }
  /// You can now read secure messages on your new device, and other users will know they can trust it.
  public static var keyVerificationVerifiedNewSessionInformation: String { 
    return VectorL10n.tr("Vector", "key_verification_verified_new_session_information") 
  }
  /// New session verified!
  public static var keyVerificationVerifiedNewSessionTitle: String { 
    return VectorL10n.tr("Vector", "key_verification_verified_new_session_title") 
  }
  /// You can now read secure messages on your other session, and other users will know they can trust it.
  public static var keyVerificationVerifiedOtherSessionInformation: String { 
    return VectorL10n.tr("Vector", "key_verification_verified_other_session_information") 
  }
  /// You can now read secure messages on this device, and other users will know they can trust it.
  public static var keyVerificationVerifiedThisSessionInformation: String { 
    return VectorL10n.tr("Vector", "key_verification_verified_this_session_information") 
  }
  /// Messages with this user are end-to-end encrypted and can't be read by third parties.
  public static var keyVerificationVerifiedUserInformation: String { 
    return VectorL10n.tr("Vector", "key_verification_verified_user_information") 
  }
  /// Can't scan?
  public static var keyVerificationVerifyQrCodeCannotScanAction: String { 
    return VectorL10n.tr("Vector", "key_verification_verify_qr_code_cannot_scan_action") 
  }
  /// Verify by comparing unique emoji.
  public static var keyVerificationVerifyQrCodeEmojiInformation: String { 
    return VectorL10n.tr("Vector", "key_verification_verify_qr_code_emoji_information") 
  }
  /// Scan the code to securely verify each other.
  public static var keyVerificationVerifyQrCodeInformation: String { 
    return VectorL10n.tr("Vector", "key_verification_verify_qr_code_information") 
  }
  /// Scan the code below to verify:
  public static var keyVerificationVerifyQrCodeInformationOtherDevice: String { 
    return VectorL10n.tr("Vector", "key_verification_verify_qr_code_information_other_device") 
  }
  /// Did the other user successfully scan the QR code?
  public static var keyVerificationVerifyQrCodeOtherScanMyCodeTitle: String { 
    return VectorL10n.tr("Vector", "key_verification_verify_qr_code_other_scan_my_code_title") 
  }
  /// Scan their code
  public static var keyVerificationVerifyQrCodeScanCodeAction: String { 
    return VectorL10n.tr("Vector", "key_verification_verify_qr_code_scan_code_action") 
  }
  /// Scan with this device
  public static var keyVerificationVerifyQrCodeScanCodeOtherDeviceAction: String { 
    return VectorL10n.tr("Vector", "key_verification_verify_qr_code_scan_code_other_device_action") 
  }
  /// QR code has been successfully validated.
  public static var keyVerificationVerifyQrCodeScanOtherCodeSuccessMessage: String { 
    return VectorL10n.tr("Vector", "key_verification_verify_qr_code_scan_other_code_success_message") 
  }
  /// Code validated!
  public static var keyVerificationVerifyQrCodeScanOtherCodeSuccessTitle: String { 
    return VectorL10n.tr("Vector", "key_verification_verify_qr_code_scan_other_code_success_title") 
  }
  /// Verify by emoji
  public static var keyVerificationVerifyQrCodeStartEmojiAction: String { 
    return VectorL10n.tr("Vector", "key_verification_verify_qr_code_start_emoji_action") 
  }
  /// Verify by scanning
  public static var keyVerificationVerifyQrCodeTitle: String { 
    return VectorL10n.tr("Vector", "key_verification_verify_qr_code_title") 
  }
  /// For ultimate security, use another trusted means of communication or do this in person.
  public static var keyVerificationVerifySasAdditionalInformation: String { 
    return VectorL10n.tr("Vector", "key_verification_verify_sas_additional_information") 
  }
  /// They don't match
  public static var keyVerificationVerifySasCancelAction: String { 
    return VectorL10n.tr("Vector", "key_verification_verify_sas_cancel_action") 
  }
  /// Compare emoji
  public static var keyVerificationVerifySasTitleEmoji: String { 
    return VectorL10n.tr("Vector", "key_verification_verify_sas_title_emoji") 
  }
  /// Compare numbers
  public static var keyVerificationVerifySasTitleNumber: String { 
    return VectorL10n.tr("Vector", "key_verification_verify_sas_title_number") 
  }
  /// They match
  public static var keyVerificationVerifySasValidateAction: String { 
    return VectorL10n.tr("Vector", "key_verification_verify_sas_validate_action") 
  }
  /// Remove from chat
  public static var kick: String { 
    return VectorL10n.tr("Vector", "kick") 
  }
  /// Default (%@)
  public static func languagePickerDefaultLanguage(_ p1: String) -> String {
    return VectorL10n.tr("Vector", "language_picker_default_language", p1)
  }
  /// Choose a language
  public static var languagePickerTitle: String { 
    return VectorL10n.tr("Vector", "language_picker_title") 
  }
  /// %.1fK
  public static func largeBadgeValueKFormat(_ p1: Float) -> String {
    return VectorL10n.tr("Vector", "large_badge_value_k_format", p1)
  }
  /// Later
  public static var later: String { 
    return VectorL10n.tr("Vector", "later") 
  }
  /// Migrating data\n%@ %%
  public static func launchLoadingMigratingData(_ p1: String) -> String {
    return VectorL10n.tr("Vector", "launch_loading_migrating_data", p1)
  }
  /// Processing data\n%@ %%
  public static func launchLoadingProcessingResponse(_ p1: String) -> String {
    return VectorL10n.tr("Vector", "launch_loading_processing_response", p1)
  }
  /// Syncing with the server
  public static var launchLoadingServerSyncing: String { 
    return VectorL10n.tr("Vector", "launch_loading_server_syncing") 
  }
  /// Syncing with the server\n(%@ attempt)
  public static func launchLoadingServerSyncingNthAttempt(_ p1: String) -> String {
    return VectorL10n.tr("Vector", "launch_loading_server_syncing_nth_attempt", p1)
  }
  /// Leave
  public static var leave: String { 
    return VectorL10n.tr("Vector", "leave") 
  }
  /// Leave space
  public static var leaveSpaceAction: String { 
    return VectorL10n.tr("Vector", "leave_space_action") 
  }
  /// Leave all rooms and spaces
  public static var leaveSpaceAndAllRoomsAction: String { 
    return VectorL10n.tr("Vector", "leave_space_and_all_rooms_action") 
  }
  /// Leave space and %@ rooms
  public static func leaveSpaceAndMoreRooms(_ p1: String) -> String {
    return VectorL10n.tr("Vector", "leave_space_and_more_rooms", p1)
  }
  /// Leave space and 1 room
  public static var leaveSpaceAndOneRoom: String { 
    return VectorL10n.tr("Vector", "leave_space_and_one_room") 
  }
  /// Are you sure you want to leave %@? Do you also want to leave all rooms and spaces of this space?
  public static func leaveSpaceMessage(_ p1: String) -> String {
    return VectorL10n.tr("Vector", "leave_space_message", p1)
  }
  /// You are admin of this space, ensure that you have transferred admin right to another member before leaving.
  public static var leaveSpaceMessageAdminWarning: String { 
    return VectorL10n.tr("Vector", "leave_space_message_admin_warning") 
  }
  /// Don't leave any rooms
  public static var leaveSpaceOnlyAction: String { 
    return VectorL10n.tr("Vector", "leave_space_only_action") 
  }
  /// Select all rooms
  public static var leaveSpaceSelectionAllRooms: String { 
    return VectorL10n.tr("Vector", "leave_space_selection_all_rooms") 
  }
  /// Select no rooms
  public static var leaveSpaceSelectionNoRooms: String { 
    return VectorL10n.tr("Vector", "leave_space_selection_no_rooms") 
  }
  /// SELECT ROOMS
  public static var leaveSpaceSelectionTitle: String { 
    return VectorL10n.tr("Vector", "leave_space_selection_title") 
  }
  /// Leave %@
  public static func leaveSpaceTitle(_ p1: String) -> String {
    return VectorL10n.tr("Vector", "leave_space_title", p1)
  }
  /// Less
  public static var less: String { 
    return VectorL10n.tr("Vector", "less") 
  }
  /// Stop
  public static var liveLocationSharingBannerStop: String { 
    return VectorL10n.tr("Vector", "live_location_sharing_banner_stop") 
  }
  /// Live location enabled
  public static var liveLocationSharingBannerTitle: String { 
    return VectorL10n.tr("Vector", "live_location_sharing_banner_title") 
  }
  /// Live location ended
  public static var liveLocationSharingEnded: String { 
    return VectorL10n.tr("Vector", "live_location_sharing_ended") 
  }
  /// Loading
  public static var loading: String { 
    return VectorL10n.tr("Vector", "loading") 
  }
  /// To discover contacts already using Matrix, %@ can send email addresses and phone numbers in your address book to your chosen Matrix identity server. Where supported, personal data is hashed before sending - please check your identity server's privacy policy for more details.
  public static func localContactsAccessDiscoveryWarning(_ p1: String) -> String {
    return VectorL10n.tr("Vector", "local_contacts_access_discovery_warning", p1)
  }
  /// Users discovery
  public static var localContactsAccessDiscoveryWarningTitle: String { 
    return VectorL10n.tr("Vector", "local_contacts_access_discovery_warning_title") 
  }
  /// Users discovery from local contacts requires access to you contacts but %@ doesn't have permission to use it
  public static func localContactsAccessNotGranted(_ p1: String) -> String {
    return VectorL10n.tr("Vector", "local_contacts_access_not_granted", p1)
  }
  /// Not now
  public static var locationSharingAllowBackgroundLocationCancelAction: String { 
    return VectorL10n.tr("Vector", "location_sharing_allow_background_location_cancel_action") 
  }
  /// If you’d like to share your Live location, Element needs location access when the app is in the background.\nTo enable access, tap Settings> Location and select Always
  public static var locationSharingAllowBackgroundLocationMessage: String { 
    return VectorL10n.tr("Vector", "location_sharing_allow_background_location_message") 
  }
  /// Allow access
  public static var locationSharingAllowBackgroundLocationTitle: String { 
    return VectorL10n.tr("Vector", "location_sharing_allow_background_location_title") 
  }
  /// Settings
  public static var locationSharingAllowBackgroundLocationValidateAction: String { 
    return VectorL10n.tr("Vector", "location_sharing_allow_background_location_validate_action") 
  }
  /// Close
  public static var locationSharingCloseAction: String { 
    return VectorL10n.tr("Vector", "location_sharing_close_action") 
  }
  /// %@ does not have permission to access your location. You can enable access in Settings > Location
  public static func locationSharingInvalidAuthorizationErrorTitle(_ p1: String) -> String {
    return VectorL10n.tr("Vector", "location_sharing_invalid_authorization_error_title", p1)
  }
  /// Not now
  public static var locationSharingInvalidAuthorizationNotNow: String { 
    return VectorL10n.tr("Vector", "location_sharing_invalid_authorization_not_now") 
  }
  /// Settings
  public static var locationSharingInvalidAuthorizationSettings: String { 
    return VectorL10n.tr("Vector", "location_sharing_invalid_authorization_settings") 
  }
  /// You need to have the right permissions in order to share live location in this room.
  public static var locationSharingInvalidPowerLevelMessage: String { 
    return VectorL10n.tr("Vector", "location_sharing_invalid_power_level_message") 
  }
  /// You don’t have permission to share live location
  public static var locationSharingInvalidPowerLevelTitle: String { 
    return VectorL10n.tr("Vector", "location_sharing_invalid_power_level_title") 
  }
  /// Live location error
  public static var locationSharingLiveError: String { 
    return VectorL10n.tr("Vector", "location_sharing_live_error") 
  }
  /// Enable live location sharing
  public static var locationSharingLiveLabPromotionActivation: String { 
    return VectorL10n.tr("Vector", "location_sharing_live_lab_promotion_activation") 
  }
  /// Please note: this is a labs feature using a temporary implementation that allows the history of your shared location to be permanently visible to other people in the room.
  public static var locationSharingLiveLabPromotionText: String { 
    return VectorL10n.tr("Vector", "location_sharing_live_lab_promotion_text") 
  }
  /// Live location sharing
  public static var locationSharingLiveLabPromotionTitle: String { 
    return VectorL10n.tr("Vector", "location_sharing_live_lab_promotion_title") 
  }
  /// You
  public static var locationSharingLiveListItemCurrentUserDisplayName: String { 
    return VectorL10n.tr("Vector", "location_sharing_live_list_item_current_user_display_name") 
  }
  /// Updated %@ ago
  public static func locationSharingLiveListItemLastUpdate(_ p1: String) -> String {
    return VectorL10n.tr("Vector", "location_sharing_live_list_item_last_update", p1)
  }
  /// Unknown last update
  public static var locationSharingLiveListItemLastUpdateInvalid: String { 
    return VectorL10n.tr("Vector", "location_sharing_live_list_item_last_update_invalid") 
  }
  /// Sharing expired
  public static var locationSharingLiveListItemSharingExpired: String { 
    return VectorL10n.tr("Vector", "location_sharing_live_list_item_sharing_expired") 
  }
  /// Stop
  public static var locationSharingLiveListItemStopSharingAction: String { 
    return VectorL10n.tr("Vector", "location_sharing_live_list_item_stop_sharing_action") 
  }
  /// %@ left
  public static func locationSharingLiveListItemTimeLeft(_ p1: String) -> String {
    return VectorL10n.tr("Vector", "location_sharing_live_list_item_time_left", p1)
  }
  /// Loading Live location...
  public static var locationSharingLiveLoading: String { 
    return VectorL10n.tr("Vector", "location_sharing_live_loading") 
  }
  /// Share location
  public static var locationSharingLiveMapCalloutTitle: String { 
    return VectorL10n.tr("Vector", "location_sharing_live_map_callout_title") 
  }
  /// No user locations available
  public static var locationSharingLiveNoUserLocationsErrorTitle: String { 
    return VectorL10n.tr("Vector", "location_sharing_live_no_user_locations_error_title") 
  }
  /// Share live location
  public static var locationSharingLiveShareTitle: String { 
    return VectorL10n.tr("Vector", "location_sharing_live_share_title") 
  }
  /// Fail to stop sharing location
  public static var locationSharingLiveStopSharingError: String { 
    return VectorL10n.tr("Vector", "location_sharing_live_stop_sharing_error") 
  }
  /// Stop location sharing
  public static var locationSharingLiveStopSharingProgress: String { 
    return VectorL10n.tr("Vector", "location_sharing_live_stop_sharing_progress") 
  }
  /// Live until %@
  public static func locationSharingLiveTimerIncoming(_ p1: String) -> String {
    return VectorL10n.tr("Vector", "location_sharing_live_timer_incoming", p1)
  }
  /// for 8 hours
  public static var locationSharingLiveTimerSelectorLong: String { 
    return VectorL10n.tr("Vector", "location_sharing_live_timer_selector_long") 
  }
  /// for 1 hour
  public static var locationSharingLiveTimerSelectorMedium: String { 
    return VectorL10n.tr("Vector", "location_sharing_live_timer_selector_medium") 
  }
  /// for 15 minutes
  public static var locationSharingLiveTimerSelectorShort: String { 
    return VectorL10n.tr("Vector", "location_sharing_live_timer_selector_short") 
  }
  /// Choose for how long others will see your accurate location.
  public static var locationSharingLiveTimerSelectorTitle: String { 
    return VectorL10n.tr("Vector", "location_sharing_live_timer_selector_title") 
  }
  /// Location
  public static var locationSharingLiveViewerTitle: String { 
    return VectorL10n.tr("Vector", "location_sharing_live_viewer_title") 
  }
  /// %@ could not load the map. Please try again later.
  public static func locationSharingLoadingMapErrorTitle(_ p1: String) -> String {
    return VectorL10n.tr("Vector", "location_sharing_loading_map_error_title", p1)
  }
  /// %@ could not access your location. Please try again later.
  public static func locationSharingLocatingUserErrorTitle(_ p1: String) -> String {
    return VectorL10n.tr("Vector", "location_sharing_locating_user_error_title", p1)
  }
  /// © Copyright
  public static var locationSharingMapCreditsTitle: String { 
    return VectorL10n.tr("Vector", "location_sharing_map_credits_title") 
  }
  /// Unable to load map\nThis homeserver is not configured to display maps
  public static var locationSharingMapLoadingError: String { 
    return VectorL10n.tr("Vector", "location_sharing_map_loading_error") 
  }
  /// Open in Apple Maps
  public static var locationSharingOpenAppleMaps: String { 
    return VectorL10n.tr("Vector", "location_sharing_open_apple_maps") 
  }
  /// Open in Google Maps
  public static var locationSharingOpenGoogleMaps: String { 
    return VectorL10n.tr("Vector", "location_sharing_open_google_maps") 
  }
  /// Open in OpenStreetMap
  public static var locationSharingOpenOpenStreetMaps: String { 
    return VectorL10n.tr("Vector", "location_sharing_open_open_street_maps") 
  }
  /// Send this location
  public static var locationSharingPinDropShareTitle: String { 
    return VectorL10n.tr("Vector", "location_sharing_pin_drop_share_title") 
  }
  /// %@ could not send your location. Please try again later.
  public static func locationSharingPostFailureSubtitle(_ p1: String) -> String {
    return VectorL10n.tr("Vector", "location_sharing_post_failure_subtitle", p1)
  }
  /// We couldn’t send your location
  public static var locationSharingPostFailureTitle: String { 
    return VectorL10n.tr("Vector", "location_sharing_post_failure_title") 
  }
  /// Location sharing
  public static var locationSharingSettingsHeader: String { 
    return VectorL10n.tr("Vector", "location_sharing_settings_header") 
  }
  /// Enable location sharing
  public static var locationSharingSettingsToggleTitle: String { 
    return VectorL10n.tr("Vector", "location_sharing_settings_toggle_title") 
  }
  /// Send my current location
  public static var locationSharingStaticShareTitle: String { 
    return VectorL10n.tr("Vector", "location_sharing_static_share_title") 
  }
  /// Location
  public static var locationSharingTitle: String { 
    return VectorL10n.tr("Vector", "location_sharing_title") 
  }
  /// Login
  public static var login: String { 
    return VectorL10n.tr("Vector", "login") 
  }
  /// Create account:
  public static var loginCreateAccount: String { 
    return VectorL10n.tr("Vector", "login_create_account") 
  }
  /// Desktop
  public static var loginDesktopDevice: String { 
    return VectorL10n.tr("Vector", "login_desktop_device") 
  }
  /// Display name (e.g. Bob Obson)
  public static var loginDisplayNamePlaceholder: String { 
    return VectorL10n.tr("Vector", "login_display_name_placeholder") 
  }
  /// Specify an email address lets other users find you on Matrix more easily, and will give you a way to reset your password in the future.
  public static var loginEmailInfo: String { 
    return VectorL10n.tr("Vector", "login_email_info") 
  }
  /// Email address
  public static var loginEmailPlaceholder: String { 
    return VectorL10n.tr("Vector", "login_email_placeholder") 
  }
  /// Already logged in
  public static var loginErrorAlreadyLoggedIn: String { 
    return VectorL10n.tr("Vector", "login_error_already_logged_in") 
  }
  /// Malformed JSON
  public static var loginErrorBadJson: String { 
    return VectorL10n.tr("Vector", "login_error_bad_json") 
  }
  /// Currently we do not support any or all login flows defined by this homeserver
  public static var loginErrorDoNotSupportLoginFlows: String { 
    return VectorL10n.tr("Vector", "login_error_do_not_support_login_flows") 
  }
  /// Invalid username/password
  public static var loginErrorForbidden: String { 
    return VectorL10n.tr("Vector", "login_error_forbidden") 
  }
  /// Forgot password is not currently supported
  public static var loginErrorForgotPasswordIsNotSupported: String { 
    return VectorL10n.tr("Vector", "login_error_forgot_password_is_not_supported") 
  }
  /// Too many requests have been sent
  public static var loginErrorLimitExceeded: String { 
    return VectorL10n.tr("Vector", "login_error_limit_exceeded") 
  }
  /// The email link which has not been clicked yet
  public static var loginErrorLoginEmailNotYet: String { 
    return VectorL10n.tr("Vector", "login_error_login_email_not_yet") 
  }
  /// URL must start with http[s]://
  public static var loginErrorMustStartHttp: String { 
    return VectorL10n.tr("Vector", "login_error_must_start_http") 
  }
  /// We failed to retrieve authentication information from this homeserver
  public static var loginErrorNoLoginFlow: String { 
    return VectorL10n.tr("Vector", "login_error_no_login_flow") 
  }
  /// Did not contain valid JSON
  public static var loginErrorNotJson: String { 
    return VectorL10n.tr("Vector", "login_error_not_json") 
  }
  /// Registration is not currently supported
  public static var loginErrorRegistrationIsNotSupported: String { 
    return VectorL10n.tr("Vector", "login_error_registration_is_not_supported") 
  }
  /// Contact Administrator
  public static var loginErrorResourceLimitExceededContactButton: String { 
    return VectorL10n.tr("Vector", "login_error_resource_limit_exceeded_contact_button") 
  }
  /// \n\nPlease contact your service administrator to continue using this service.
  public static var loginErrorResourceLimitExceededMessageContact: String { 
    return VectorL10n.tr("Vector", "login_error_resource_limit_exceeded_message_contact") 
  }
  /// This homeserver has exceeded one of its resource limits.
  public static var loginErrorResourceLimitExceededMessageDefault: String { 
    return VectorL10n.tr("Vector", "login_error_resource_limit_exceeded_message_default") 
  }
  /// This homeserver has hit its Monthly Active User limit.
  public static var loginErrorResourceLimitExceededMessageMonthlyActiveUser: String { 
    return VectorL10n.tr("Vector", "login_error_resource_limit_exceeded_message_monthly_active_user") 
  }
  /// Resource Limit Exceeded
  public static var loginErrorResourceLimitExceededTitle: String { 
    return VectorL10n.tr("Vector", "login_error_resource_limit_exceeded_title") 
  }
  /// Login Failed
  public static var loginErrorTitle: String { 
    return VectorL10n.tr("Vector", "login_error_title") 
  }
  /// The access token specified was not recognised
  public static var loginErrorUnknownToken: String { 
    return VectorL10n.tr("Vector", "login_error_unknown_token") 
  }
  /// This user name is already used
  public static var loginErrorUserInUse: String { 
    return VectorL10n.tr("Vector", "login_error_user_in_use") 
  }
  /// Your homeserver stores all your conversations and account data
  public static var loginHomeServerInfo: String { 
    return VectorL10n.tr("Vector", "login_home_server_info") 
  }
  /// Homeserver URL:
  public static var loginHomeServerTitle: String { 
    return VectorL10n.tr("Vector", "login_home_server_title") 
  }
  /// Matrix provides identity servers to track which emails etc. belong to which Matrix IDs. Only https://matrix.org currently exists.
  public static var loginIdentityServerInfo: String { 
    return VectorL10n.tr("Vector", "login_identity_server_info") 
  }
  /// Identity server URL:
  public static var loginIdentityServerTitle: String { 
    return VectorL10n.tr("Vector", "login_identity_server_title") 
  }
  /// Invalid parameter
  public static var loginInvalidParam: String { 
    return VectorL10n.tr("Vector", "login_invalid_param") 
  }
  /// Cancel
  public static var loginLeaveFallback: String { 
    return VectorL10n.tr("Vector", "login_leave_fallback") 
  }
  /// Mobile
  public static var loginMobileDevice: String { 
    return VectorL10n.tr("Vector", "login_mobile_device") 
  }
  /// optional
  public static var loginOptionalField: String { 
    return VectorL10n.tr("Vector", "login_optional_field") 
  }
  /// Password
  public static var loginPasswordPlaceholder: String { 
    return VectorL10n.tr("Vector", "login_password_placeholder") 
  }
  /// Please enter your email validation token:
  public static var loginPromptEmailToken: String { 
    return VectorL10n.tr("Vector", "login_prompt_email_token") 
  }
  /// URL (e.g. https://matrix.org)
  public static var loginServerUrlPlaceholder: String { 
    return VectorL10n.tr("Vector", "login_server_url_placeholder") 
  }
  /// Tablet
  public static var loginTabletDevice: String { 
    return VectorL10n.tr("Vector", "login_tablet_device") 
  }
  /// Use fallback page
  public static var loginUseFallback: String { 
    return VectorL10n.tr("Vector", "login_use_fallback") 
  }
  /// Matrix ID (e.g. @bob:matrix.org or bob)
  public static var loginUserIdPlaceholder: String { 
    return VectorL10n.tr("Vector", "login_user_id_placeholder") 
  }
  /// Got it
  public static var majorUpdateDoneAction: String { 
    return VectorL10n.tr("Vector", "major_update_done_action") 
  }
  /// We're excited to announce we've changed name! Your app is up to date and you're signed in to your account.
  public static var majorUpdateInformation: String { 
    return VectorL10n.tr("Vector", "major_update_information") 
  }
  /// Learn more
  public static var majorUpdateLearnMoreAction: String { 
    return VectorL10n.tr("Vector", "major_update_learn_more_action") 
  }
  /// Riot is now %@
  public static func majorUpdateTitle(_ p1: String) -> String {
    return VectorL10n.tr("Vector", "major_update_title", p1)
  }
  /// SESSION INFO
  public static var manageSessionInfo: String { 
    return VectorL10n.tr("Vector", "manage_session_info") 
  }
  /// Session name
  public static var manageSessionName: String { 
    return VectorL10n.tr("Vector", "manage_session_name") 
  }
  /// Custom session names can help you recognize your devices more easily.
  public static var manageSessionNameHint: String { 
    return VectorL10n.tr("Vector", "manage_session_name_hint") 
  }
  /// Please be aware that session names are also visible to people you communicate with. %@
  public static func manageSessionNameInfo(_ p1: String) -> String {
    return VectorL10n.tr("Vector", "manage_session_name_info", p1)
  }
  /// Learn more
  public static var manageSessionNameInfoLink: String { 
    return VectorL10n.tr("Vector", "manage_session_name_info_link") 
  }
  /// Not trusted
  public static var manageSessionNotTrusted: String { 
    return VectorL10n.tr("Vector", "manage_session_not_trusted") 
  }
  /// Rename session
  public static var manageSessionRename: String { 
    return VectorL10n.tr("Vector", "manage_session_rename") 
  }
  /// Sign out of this session
  public static var manageSessionSignOut: String { 
    return VectorL10n.tr("Vector", "manage_session_sign_out") 
  }
  /// Sign out of all other sessions
  public static var manageSessionSignOutOtherSessions: String { 
    return VectorL10n.tr("Vector", "manage_session_sign_out_other_sessions") 
  }
  /// Manage session
  public static var manageSessionTitle: String { 
    return VectorL10n.tr("Vector", "manage_session_title") 
  }
  /// Trusted by you
  public static var manageSessionTrusted: String { 
    return VectorL10n.tr("Vector", "manage_session_trusted") 
  }
  /// Matrix
  public static var matrix: String { 
    return VectorL10n.tr("Vector", "matrix") 
  }
  /// Library
  public static var mediaPickerLibrary: String { 
    return VectorL10n.tr("Vector", "media_picker_library") 
  }
  /// Select
  public static var mediaPickerSelect: String { 
    return VectorL10n.tr("Vector", "media_picker_select") 
  }
  /// Media library
  public static var mediaPickerTitle: String { 
    return VectorL10n.tr("Vector", "media_picker_title") 
  }
  /// Audio
  public static var mediaTypeAccessibilityAudio: String { 
    return VectorL10n.tr("Vector", "media_type_accessibility_audio") 
  }
  /// File
  public static var mediaTypeAccessibilityFile: String { 
    return VectorL10n.tr("Vector", "media_type_accessibility_file") 
  }
  /// Image
  public static var mediaTypeAccessibilityImage: String { 
    return VectorL10n.tr("Vector", "media_type_accessibility_image") 
  }
  /// Location
  public static var mediaTypeAccessibilityLocation: String { 
    return VectorL10n.tr("Vector", "media_type_accessibility_location") 
  }
  /// Sticker
  public static var mediaTypeAccessibilitySticker: String { 
    return VectorL10n.tr("Vector", "media_type_accessibility_sticker") 
  }
  /// Video
  public static var mediaTypeAccessibilityVideo: String { 
    return VectorL10n.tr("Vector", "media_type_accessibility_video") 
  }
  /// Banned
  public static var membershipBan: String { 
    return VectorL10n.tr("Vector", "membership_ban") 
  }
  /// Invited
  public static var membershipInvite: String { 
    return VectorL10n.tr("Vector", "membership_invite") 
  }
  /// Left
  public static var membershipLeave: String { 
    return VectorL10n.tr("Vector", "membership_leave") 
  }
  /// Mention
  public static var mention: String { 
    return VectorL10n.tr("Vector", "mention") 
  }
  /// From a thread
  public static var messageFromAThread: String { 
    return VectorL10n.tr("Vector", "message_from_a_thread") 
  }
  /// In reply to
  public static var messageReplyToMessageToReplyToPrefix: String { 
    return VectorL10n.tr("Vector", "message_reply_to_message_to_reply_to_prefix") 
  }
  /// sent a file.
  public static var messageReplyToSenderSentAFile: String { 
    return VectorL10n.tr("Vector", "message_reply_to_sender_sent_a_file") 
  }
  /// sent a video.
  public static var messageReplyToSenderSentAVideo: String { 
    return VectorL10n.tr("Vector", "message_reply_to_sender_sent_a_video") 
  }
  /// sent a voice message.
  public static var messageReplyToSenderSentAVoiceMessage: String { 
    return VectorL10n.tr("Vector", "message_reply_to_sender_sent_a_voice_message") 
  }
  /// sent an audio file.
  public static var messageReplyToSenderSentAnAudioFile: String { 
    return VectorL10n.tr("Vector", "message_reply_to_sender_sent_an_audio_file") 
  }
  /// sent an image.
  public static var messageReplyToSenderSentAnImage: String { 
    return VectorL10n.tr("Vector", "message_reply_to_sender_sent_an_image") 
  }
  /// Live location.
  public static var messageReplyToSenderSentTheirLiveLocation: String { 
    return VectorL10n.tr("Vector", "message_reply_to_sender_sent_their_live_location") 
  }
  /// has shared their location.
  public static var messageReplyToSenderSentTheirLocation: String { 
    return VectorL10n.tr("Vector", "message_reply_to_sender_sent_their_location") 
  }
  /// There are unsaved changes. Leaving will discard them.
  public static var messageUnsavedChanges: String { 
    return VectorL10n.tr("Vector", "message_unsaved_changes") 
  }
  /// Calls require access to the Microphone but %@ doesn't have permission to use it
  public static func microphoneAccessNotGrantedForCall(_ p1: String) -> String {
    return VectorL10n.tr("Vector", "microphone_access_not_granted_for_call", p1)
  }
  /// Voice messages require access to the Microphone but %@ doesn't have permission to use it
  public static func microphoneAccessNotGrantedForVoiceMessage(_ p1: String) -> String {
    return VectorL10n.tr("Vector", "microphone_access_not_granted_for_voice_message", p1)
  }
  /// More
  public static var more: String { 
    return VectorL10n.tr("Vector", "more") 
  }
  /// Please check your network connectivity
  public static var networkErrorNotReachable: String { 
    return VectorL10n.tr("Vector", "network_error_not_reachable") 
  }
  /// You're offline, check your connection.
  public static var networkOfflineMessage: String { 
    return VectorL10n.tr("Vector", "network_offline_message") 
  }
  /// The Internet connection appears to be offline.
  public static var networkOfflinePrompt: String { 
    return VectorL10n.tr("Vector", "network_offline_prompt") 
  }
  /// You're offline
  public static var networkOfflineTitle: String { 
    return VectorL10n.tr("Vector", "network_offline_title") 
  }
  /// New
  public static var newWord: String { 
    return VectorL10n.tr("Vector", "new_word") 
  }
  /// Next
  public static var next: String { 
    return VectorL10n.tr("Vector", "next") 
  }
  /// No
  public static var no: String { 
    return VectorL10n.tr("Vector", "no") 
  }
  /// %@ is calling you but %@ does not support calls yet.\nYou can ignore this notification and answer the call from another device or you can reject it.
  public static func noVoip(_ p1: String, _ p2: String) -> String {
    return VectorL10n.tr("Vector", "no_voip", p1, p2)
  }
  /// Incoming call
  public static var noVoipTitle: String { 
    return VectorL10n.tr("Vector", "no_voip_title") 
  }
  /// Not supported yet
  public static var notSupportedYet: String { 
    return VectorL10n.tr("Vector", "not_supported_yet") 
  }
  /// %@ answered the call
  public static func noticeAnsweredVideoCall(_ p1: String) -> String {
    return VectorL10n.tr("Vector", "notice_answered_video_call", p1)
  }
  /// You answered the call
  public static var noticeAnsweredVideoCallByYou: String { 
    return VectorL10n.tr("Vector", "notice_answered_video_call_by_you") 
  }
  /// audio attachment
  public static var noticeAudioAttachment: String { 
    return VectorL10n.tr("Vector", "notice_audio_attachment") 
  }
  /// (avatar was changed too)
  public static var noticeAvatarChangedToo: String { 
    return VectorL10n.tr("Vector", "notice_avatar_changed_too") 
  }
  /// %@ changed their avatar
  public static func noticeAvatarUrlChanged(_ p1: String) -> String {
    return VectorL10n.tr("Vector", "notice_avatar_url_changed", p1)
  }
  /// You changed your avatar
  public static var noticeAvatarUrlChangedByYou: String { 
    return VectorL10n.tr("Vector", "notice_avatar_url_changed_by_you") 
  }
  /// VoIP conference finished
  public static var noticeConferenceCallFinished: String { 
    return VectorL10n.tr("Vector", "notice_conference_call_finished") 
  }
  /// %@ requested a VoIP conference
  public static func noticeConferenceCallRequest(_ p1: String) -> String {
    return VectorL10n.tr("Vector", "notice_conference_call_request", p1)
  }
  /// You requested a VoIP conference
  public static var noticeConferenceCallRequestByYou: String { 
    return VectorL10n.tr("Vector", "notice_conference_call_request_by_you") 
  }
  /// VoIP conference started
  public static var noticeConferenceCallStarted: String { 
    return VectorL10n.tr("Vector", "notice_conference_call_started") 
  }
  /// The sender's session has not sent us the keys for this message.
  public static var noticeCryptoErrorUnknownInboundSessionId: String { 
    return VectorL10n.tr("Vector", "notice_crypto_error_unknown_inbound_session_id") 
  }
  /// ** Unable to decrypt: %@ **
  public static func noticeCryptoUnableToDecrypt(_ p1: String) -> String {
    return VectorL10n.tr("Vector", "notice_crypto_unable_to_decrypt", p1)
  }
  /// %@ declined the call
  public static func noticeDeclinedVideoCall(_ p1: String) -> String {
    return VectorL10n.tr("Vector", "notice_declined_video_call", p1)
  }
  /// You declined the call
  public static var noticeDeclinedVideoCallByYou: String { 
    return VectorL10n.tr("Vector", "notice_declined_video_call_by_you") 
  }
  /// %@ changed their display name from %@ to %@
  public static func noticeDisplayNameChangedFrom(_ p1: String, _ p2: String, _ p3: String) -> String {
    return VectorL10n.tr("Vector", "notice_display_name_changed_from", p1, p2, p3)
  }
  /// You changed your display name from %@ to %@
  public static func noticeDisplayNameChangedFromByYou(_ p1: String, _ p2: String) -> String {
    return VectorL10n.tr("Vector", "notice_display_name_changed_from_by_you", p1, p2)
  }
  /// %@ removed their display name
  public static func noticeDisplayNameRemoved(_ p1: String) -> String {
    return VectorL10n.tr("Vector", "notice_display_name_removed", p1)
  }
  /// You removed your display name
  public static var noticeDisplayNameRemovedByYou: String { 
    return VectorL10n.tr("Vector", "notice_display_name_removed_by_you") 
  }
  /// %@ set their display name to %@
  public static func noticeDisplayNameSet(_ p1: String, _ p2: String) -> String {
    return VectorL10n.tr("Vector", "notice_display_name_set", p1, p2)
  }
  /// You set your display name to %@
  public static func noticeDisplayNameSetByYou(_ p1: String) -> String {
    return VectorL10n.tr("Vector", "notice_display_name_set_by_you", p1)
  }
  /// Encrypted message
  public static var noticeEncryptedMessage: String { 
    return VectorL10n.tr("Vector", "notice_encrypted_message") 
  }
  /// %@ turned on end-to-end encryption.
  public static func noticeEncryptionEnabledOk(_ p1: String) -> String {
    return VectorL10n.tr("Vector", "notice_encryption_enabled_ok", p1)
  }
  /// You turned on end-to-end encryption.
  public static var noticeEncryptionEnabledOkByYou: String { 
    return VectorL10n.tr("Vector", "notice_encryption_enabled_ok_by_you") 
  }
  /// %1$@ turned on end-to-end encryption (unrecognised algorithm %2$@).
  public static func noticeEncryptionEnabledUnknownAlgorithm(_ p1: String, _ p2: String) -> String {
    return VectorL10n.tr("Vector", "notice_encryption_enabled_unknown_algorithm", p1, p2)
  }
  /// You turned on end-to-end encryption (unrecognised algorithm %@).
  public static func noticeEncryptionEnabledUnknownAlgorithmByYou(_ p1: String) -> String {
    return VectorL10n.tr("Vector", "notice_encryption_enabled_unknown_algorithm_by_you", p1)
  }
  /// %@ ended the call
  public static func noticeEndedVideoCall(_ p1: String) -> String {
    return VectorL10n.tr("Vector", "notice_ended_video_call", p1)
  }
  /// You ended the call
  public static var noticeEndedVideoCallByYou: String { 
    return VectorL10n.tr("Vector", "notice_ended_video_call_by_you") 
  }
  /// Unexpected event
  public static var noticeErrorUnexpectedEvent: String { 
    return VectorL10n.tr("Vector", "notice_error_unexpected_event") 
  }
  /// ** Unable to render message. Please report a bug
  public static var noticeErrorUnformattableEvent: String { 
    return VectorL10n.tr("Vector", "notice_error_unformattable_event") 
  }
  /// Unknown event type
  public static var noticeErrorUnknownEventType: String { 
    return VectorL10n.tr("Vector", "notice_error_unknown_event_type") 
  }
  /// Unsupported event
  public static var noticeErrorUnsupportedEvent: String { 
    return VectorL10n.tr("Vector", "notice_error_unsupported_event") 
  }
  /// <redacted%@>
  public static func noticeEventRedacted(_ p1: String) -> String {
    return VectorL10n.tr("Vector", "notice_event_redacted", p1)
  }
  ///  by %@
  public static func noticeEventRedactedBy(_ p1: String) -> String {
    return VectorL10n.tr("Vector", "notice_event_redacted_by", p1)
  }
  ///  by you
  public static var noticeEventRedactedByYou: String { 
    return VectorL10n.tr("Vector", "notice_event_redacted_by_you") 
  }
  ///  [reason: %@]
  public static func noticeEventRedactedReason(_ p1: String) -> String {
    return VectorL10n.tr("Vector", "notice_event_redacted_reason", p1)
  }
  /// Feedback event (id: %@): %@
  public static func noticeFeedback(_ p1: String, _ p2: String) -> String {
    return VectorL10n.tr("Vector", "notice_feedback", p1, p2)
  }
  /// file attachment
  public static var noticeFileAttachment: String { 
    return VectorL10n.tr("Vector", "notice_file_attachment") 
  }
  /// image attachment
  public static var noticeImageAttachment: String { 
    return VectorL10n.tr("Vector", "notice_image_attachment") 
  }
  /// In reply to
  public static var noticeInReplyTo: String { 
    return VectorL10n.tr("Vector", "notice_in_reply_to") 
  }
  /// invalid attachment
  public static var noticeInvalidAttachment: String { 
    return VectorL10n.tr("Vector", "notice_invalid_attachment") 
  }
  /// location attachment
  public static var noticeLocationAttachment: String { 
    return VectorL10n.tr("Vector", "notice_location_attachment") 
  }
  /// %@ placed a video call
  public static func noticePlacedVideoCall(_ p1: String) -> String {
    return VectorL10n.tr("Vector", "notice_placed_video_call", p1)
  }
  /// You placed a video call
  public static var noticePlacedVideoCallByYou: String { 
    return VectorL10n.tr("Vector", "notice_placed_video_call_by_you") 
  }
  /// %@ placed a voice call
  public static func noticePlacedVoiceCall(_ p1: String) -> String {
    return VectorL10n.tr("Vector", "notice_placed_voice_call", p1)
  }
  /// You placed a voice call
  public static var noticePlacedVoiceCallByYou: String { 
    return VectorL10n.tr("Vector", "notice_placed_voice_call_by_you") 
  }
  /// %@ updated their profile %@
  public static func noticeProfileChangeRedacted(_ p1: String, _ p2: String) -> String {
    return VectorL10n.tr("Vector", "notice_profile_change_redacted", p1, p2)
  }
  /// You updated your profile %@
  public static func noticeProfileChangeRedactedByYou(_ p1: String) -> String {
    return VectorL10n.tr("Vector", "notice_profile_change_redacted_by_you", p1)
  }
  /// %@ redacted an event (id: %@)
  public static func noticeRedaction(_ p1: String, _ p2: String) -> String {
    return VectorL10n.tr("Vector", "notice_redaction", p1, p2)
  }
  /// You redacted an event (id: %@)
  public static func noticeRedactionByYou(_ p1: String) -> String {
    return VectorL10n.tr("Vector", "notice_redaction_by_you", p1)
  }
  /// The room aliases are: %@
  public static func noticeRoomAliases(_ p1: String) -> String {
    return VectorL10n.tr("Vector", "notice_room_aliases", p1)
  }
  /// The aliases are: %@
  public static func noticeRoomAliasesForDm(_ p1: String) -> String {
    return VectorL10n.tr("Vector", "notice_room_aliases_for_dm", p1)
  }
  /// %@ banned %@
  public static func noticeRoomBan(_ p1: String, _ p2: String) -> String {
    return VectorL10n.tr("Vector", "notice_room_ban", p1, p2)
  }
  /// You banned %@
  public static func noticeRoomBanByYou(_ p1: String) -> String {
    return VectorL10n.tr("Vector", "notice_room_ban_by_you", p1)
  }
  /// %@ created and configured the room.
  public static func noticeRoomCreated(_ p1: String) -> String {
    return VectorL10n.tr("Vector", "notice_room_created", p1)
  }
  /// You created and configured the room.
  public static var noticeRoomCreatedByYou: String { 
    return VectorL10n.tr("Vector", "notice_room_created_by_you") 
  }
  /// You joined.
  public static var noticeRoomCreatedByYouForDm: String { 
    return VectorL10n.tr("Vector", "notice_room_created_by_you_for_dm") 
  }
  /// %@ joined.
  public static func noticeRoomCreatedForDm(_ p1: String) -> String {
    return VectorL10n.tr("Vector", "notice_room_created_for_dm", p1)
  }
  /// %@ made future room history visible to anyone.
  public static func noticeRoomHistoryVisibleToAnyone(_ p1: String) -> String {
    return VectorL10n.tr("Vector", "notice_room_history_visible_to_anyone", p1)
  }
  /// You made future room history visible to anyone.
  public static var noticeRoomHistoryVisibleToAnyoneByYou: String { 
    return VectorL10n.tr("Vector", "notice_room_history_visible_to_anyone_by_you") 
  }
  /// %@ made future room history visible to all room members.
  public static func noticeRoomHistoryVisibleToMembers(_ p1: String) -> String {
    return VectorL10n.tr("Vector", "notice_room_history_visible_to_members", p1)
  }
  /// You made future room history visible to all room members.
  public static var noticeRoomHistoryVisibleToMembersByYou: String { 
    return VectorL10n.tr("Vector", "notice_room_history_visible_to_members_by_you") 
  }
  /// You made future messages visible to all room members.
  public static var noticeRoomHistoryVisibleToMembersByYouForDm: String { 
    return VectorL10n.tr("Vector", "notice_room_history_visible_to_members_by_you_for_dm") 
  }
  /// %@ made future messages visible to all room members.
  public static func noticeRoomHistoryVisibleToMembersForDm(_ p1: String) -> String {
    return VectorL10n.tr("Vector", "notice_room_history_visible_to_members_for_dm", p1)
  }
  /// %@ made future room history visible to all room members, from the point they are invited.
  public static func noticeRoomHistoryVisibleToMembersFromInvitedPoint(_ p1: String) -> String {
    return VectorL10n.tr("Vector", "notice_room_history_visible_to_members_from_invited_point", p1)
  }
  /// You made future room history visible to all room members, from the point they are invited.
  public static var noticeRoomHistoryVisibleToMembersFromInvitedPointByYou: String { 
    return VectorL10n.tr("Vector", "notice_room_history_visible_to_members_from_invited_point_by_you") 
  }
  /// You made future messages visible to everyone, from when they get invited.
  public static var noticeRoomHistoryVisibleToMembersFromInvitedPointByYouForDm: String { 
    return VectorL10n.tr("Vector", "notice_room_history_visible_to_members_from_invited_point_by_you_for_dm") 
  }
  /// %@ made future messages visible to everyone, from when they get invited.
  public static func noticeRoomHistoryVisibleToMembersFromInvitedPointForDm(_ p1: String) -> String {
    return VectorL10n.tr("Vector", "notice_room_history_visible_to_members_from_invited_point_for_dm", p1)
  }
  /// %@ made future room history visible to all room members, from the point they joined.
  public static func noticeRoomHistoryVisibleToMembersFromJoinedPoint(_ p1: String) -> String {
    return VectorL10n.tr("Vector", "notice_room_history_visible_to_members_from_joined_point", p1)
  }
  /// You made future room history visible to all room members, from the point they joined.
  public static var noticeRoomHistoryVisibleToMembersFromJoinedPointByYou: String { 
    return VectorL10n.tr("Vector", "notice_room_history_visible_to_members_from_joined_point_by_you") 
  }
  /// You made future messages visible to everyone, from when they joined.
  public static var noticeRoomHistoryVisibleToMembersFromJoinedPointByYouForDm: String { 
    return VectorL10n.tr("Vector", "notice_room_history_visible_to_members_from_joined_point_by_you_for_dm") 
  }
  /// %@ made future messages visible to everyone, from when they joined.
  public static func noticeRoomHistoryVisibleToMembersFromJoinedPointForDm(_ p1: String) -> String {
    return VectorL10n.tr("Vector", "notice_room_history_visible_to_members_from_joined_point_for_dm", p1)
  }
  /// %@ invited %@
  public static func noticeRoomInvite(_ p1: String, _ p2: String) -> String {
    return VectorL10n.tr("Vector", "notice_room_invite", p1, p2)
  }
  /// You invited %@
  public static func noticeRoomInviteByYou(_ p1: String) -> String {
    return VectorL10n.tr("Vector", "notice_room_invite_by_you", p1)
  }
  /// %@ invited you
  public static func noticeRoomInviteYou(_ p1: String) -> String {
    return VectorL10n.tr("Vector", "notice_room_invite_you", p1)
  }
  /// %@ joined
  public static func noticeRoomJoin(_ p1: String) -> String {
    return VectorL10n.tr("Vector", "notice_room_join", p1)
  }
  /// You joined
  public static var noticeRoomJoinByYou: String { 
    return VectorL10n.tr("Vector", "notice_room_join_by_you") 
  }
  /// The join rule is: %@
  public static func noticeRoomJoinRule(_ p1: String) -> String {
    return VectorL10n.tr("Vector", "notice_room_join_rule", p1)
  }
  /// %@ made the room invite only.
  public static func noticeRoomJoinRuleInvite(_ p1: String) -> String {
    return VectorL10n.tr("Vector", "notice_room_join_rule_invite", p1)
  }
  /// You made the room invite only.
  public static var noticeRoomJoinRuleInviteByYou: String { 
    return VectorL10n.tr("Vector", "notice_room_join_rule_invite_by_you") 
  }
  /// You made this invite only.
  public static var noticeRoomJoinRuleInviteByYouForDm: String { 
    return VectorL10n.tr("Vector", "notice_room_join_rule_invite_by_you_for_dm") 
  }
  /// %@ made this invite only.
  public static func noticeRoomJoinRuleInviteForDm(_ p1: String) -> String {
    return VectorL10n.tr("Vector", "notice_room_join_rule_invite_for_dm", p1)
  }
  /// %@ made the room public.
  public static func noticeRoomJoinRulePublic(_ p1: String) -> String {
    return VectorL10n.tr("Vector", "notice_room_join_rule_public", p1)
  }
  /// You made the room public.
  public static var noticeRoomJoinRulePublicByYou: String { 
    return VectorL10n.tr("Vector", "notice_room_join_rule_public_by_you") 
  }
  /// You made this public.
  public static var noticeRoomJoinRulePublicByYouForDm: String { 
    return VectorL10n.tr("Vector", "notice_room_join_rule_public_by_you_for_dm") 
  }
  /// %@ made this public.
  public static func noticeRoomJoinRulePublicForDm(_ p1: String) -> String {
    return VectorL10n.tr("Vector", "notice_room_join_rule_public_for_dm", p1)
  }
  /// %@ removed %@
  public static func noticeRoomKick(_ p1: String, _ p2: String) -> String {
    return VectorL10n.tr("Vector", "notice_room_kick", p1, p2)
  }
  /// You removed %@
  public static func noticeRoomKickByYou(_ p1: String) -> String {
    return VectorL10n.tr("Vector", "notice_room_kick_by_you", p1)
  }
  /// %@ left
  public static func noticeRoomLeave(_ p1: String) -> String {
    return VectorL10n.tr("Vector", "notice_room_leave", p1)
  }
  /// You left
  public static var noticeRoomLeaveByYou: String { 
    return VectorL10n.tr("Vector", "notice_room_leave_by_you") 
  }
  /// %@ changed the room name to %@.
  public static func noticeRoomNameChanged(_ p1: String, _ p2: String) -> String {
    return VectorL10n.tr("Vector", "notice_room_name_changed", p1, p2)
  }
  /// You changed the room name to %@.
  public static func noticeRoomNameChangedByYou(_ p1: String) -> String {
    return VectorL10n.tr("Vector", "notice_room_name_changed_by_you", p1)
  }
  /// You changed the name to %@.
  public static func noticeRoomNameChangedByYouForDm(_ p1: String) -> String {
    return VectorL10n.tr("Vector", "notice_room_name_changed_by_you_for_dm", p1)
  }
  /// %@ changed the name to %@.
  public static func noticeRoomNameChangedForDm(_ p1: String, _ p2: String) -> String {
    return VectorL10n.tr("Vector", "notice_room_name_changed_for_dm", p1, p2)
  }
  /// %@ removed the room name
  public static func noticeRoomNameRemoved(_ p1: String) -> String {
    return VectorL10n.tr("Vector", "notice_room_name_removed", p1)
  }
  /// You removed the room name
  public static var noticeRoomNameRemovedByYou: String { 
    return VectorL10n.tr("Vector", "notice_room_name_removed_by_you") 
  }
  /// You removed the name
  public static var noticeRoomNameRemovedByYouForDm: String { 
    return VectorL10n.tr("Vector", "notice_room_name_removed_by_you_for_dm") 
  }
  /// %@ removed the name
  public static func noticeRoomNameRemovedForDm(_ p1: String) -> String {
    return VectorL10n.tr("Vector", "notice_room_name_removed_for_dm", p1)
  }
  /// The minimum power levels that a user must have before acting are:
  public static var noticeRoomPowerLevelActingRequirement: String { 
    return VectorL10n.tr("Vector", "notice_room_power_level_acting_requirement") 
  }
  /// The minimum power levels related to events are:
  public static var noticeRoomPowerLevelEventRequirement: String { 
    return VectorL10n.tr("Vector", "notice_room_power_level_event_requirement") 
  }
  /// The power level of room members are:
  public static var noticeRoomPowerLevelIntro: String { 
    return VectorL10n.tr("Vector", "notice_room_power_level_intro") 
  }
  /// The power level of members are:
  public static var noticeRoomPowerLevelIntroForDm: String { 
    return VectorL10n.tr("Vector", "notice_room_power_level_intro_for_dm") 
  }
  /// . Reason: %@
  public static func noticeRoomReason(_ p1: String) -> String {
    return VectorL10n.tr("Vector", "notice_room_reason", p1)
  }
  /// %@ rejected the invitation
  public static func noticeRoomReject(_ p1: String) -> String {
    return VectorL10n.tr("Vector", "notice_room_reject", p1)
  }
  /// You rejected the invitation
  public static var noticeRoomRejectByYou: String { 
    return VectorL10n.tr("Vector", "notice_room_reject_by_you") 
  }
  /// The groups associated with this room are: %@
  public static func noticeRoomRelatedGroups(_ p1: String) -> String {
    return VectorL10n.tr("Vector", "notice_room_related_groups", p1)
  }
  /// %@ sent an invitation to %@ to join the room
  public static func noticeRoomThirdPartyInvite(_ p1: String, _ p2: String) -> String {
    return VectorL10n.tr("Vector", "notice_room_third_party_invite", p1, p2)
  }
  /// You sent an invitation to %@ to join the room
  public static func noticeRoomThirdPartyInviteByYou(_ p1: String) -> String {
    return VectorL10n.tr("Vector", "notice_room_third_party_invite_by_you", p1)
  }
  /// You invited %@
  public static func noticeRoomThirdPartyInviteByYouForDm(_ p1: String) -> String {
    return VectorL10n.tr("Vector", "notice_room_third_party_invite_by_you_for_dm", p1)
  }
  /// %@ invited %@
  public static func noticeRoomThirdPartyInviteForDm(_ p1: String, _ p2: String) -> String {
    return VectorL10n.tr("Vector", "notice_room_third_party_invite_for_dm", p1, p2)
  }
  /// %@ accepted the invitation for %@
  public static func noticeRoomThirdPartyRegisteredInvite(_ p1: String, _ p2: String) -> String {
    return VectorL10n.tr("Vector", "notice_room_third_party_registered_invite", p1, p2)
  }
  /// You accepted the invitation for %@
  public static func noticeRoomThirdPartyRegisteredInviteByYou(_ p1: String) -> String {
    return VectorL10n.tr("Vector", "notice_room_third_party_registered_invite_by_you", p1)
  }
  /// %@ revoked the invitation for %@ to join the room
  public static func noticeRoomThirdPartyRevokedInvite(_ p1: String, _ p2: String) -> String {
    return VectorL10n.tr("Vector", "notice_room_third_party_revoked_invite", p1, p2)
  }
  /// You revoked the invitation for %@ to join the room
  public static func noticeRoomThirdPartyRevokedInviteByYou(_ p1: String) -> String {
    return VectorL10n.tr("Vector", "notice_room_third_party_revoked_invite_by_you", p1)
  }
  /// You revoked %@'s invitation
  public static func noticeRoomThirdPartyRevokedInviteByYouForDm(_ p1: String) -> String {
    return VectorL10n.tr("Vector", "notice_room_third_party_revoked_invite_by_you_for_dm", p1)
  }
  /// %@ revoked %@'s invitation
  public static func noticeRoomThirdPartyRevokedInviteForDm(_ p1: String, _ p2: String) -> String {
    return VectorL10n.tr("Vector", "notice_room_third_party_revoked_invite_for_dm", p1, p2)
  }
  /// %@ removed the topic
  public static func noticeRoomTopicRemoved(_ p1: String) -> String {
    return VectorL10n.tr("Vector", "notice_room_topic_removed", p1)
  }
  /// You removed the topic
  public static var noticeRoomTopicRemovedByYou: String { 
    return VectorL10n.tr("Vector", "notice_room_topic_removed_by_you") 
  }
  /// %@ unbanned %@
  public static func noticeRoomUnban(_ p1: String, _ p2: String) -> String {
    return VectorL10n.tr("Vector", "notice_room_unban", p1, p2)
  }
  /// You unbanned %@
  public static func noticeRoomUnbanByYou(_ p1: String) -> String {
    return VectorL10n.tr("Vector", "notice_room_unban_by_you", p1)
  }
  /// %@ withdrew %@'s invitation
  public static func noticeRoomWithdraw(_ p1: String, _ p2: String) -> String {
    return VectorL10n.tr("Vector", "notice_room_withdraw", p1, p2)
  }
  /// You withdrew %@'s invitation
  public static func noticeRoomWithdrawByYou(_ p1: String) -> String {
    return VectorL10n.tr("Vector", "notice_room_withdraw_by_you", p1)
  }
  /// sticker
  public static var noticeSticker: String { 
    return VectorL10n.tr("Vector", "notice_sticker") 
  }
  /// %@ changed the topic to "%@".
  public static func noticeTopicChanged(_ p1: String, _ p2: String) -> String {
    return VectorL10n.tr("Vector", "notice_topic_changed", p1, p2)
  }
  /// You changed the topic to "%@".
  public static func noticeTopicChangedByYou(_ p1: String) -> String {
    return VectorL10n.tr("Vector", "notice_topic_changed_by_you", p1)
  }
  /// Unsupported attachment: %@
  public static func noticeUnsupportedAttachment(_ p1: String) -> String {
    return VectorL10n.tr("Vector", "notice_unsupported_attachment", p1)
  }
  /// video attachment
  public static var noticeVideoAttachment: String { 
    return VectorL10n.tr("Vector", "notice_video_attachment") 
  }
  /// %@ ended a voice broadcast.
  public static func noticeVoiceBroadcastEnded(_ p1: String) -> String {
    return VectorL10n.tr("Vector", "notice_voice_broadcast_ended", p1)
  }
  /// You ended a voice broadcast.
  public static var noticeVoiceBroadcastEndedByYou: String { 
    return VectorL10n.tr("Vector", "notice_voice_broadcast_ended_by_you") 
  }
  /// Live broadcast
  public static var noticeVoiceBroadcastLive: String { 
    return VectorL10n.tr("Vector", "notice_voice_broadcast_live") 
  }
  /// Always notify
  public static var notificationSettingsAlwaysNotify: String { 
    return VectorL10n.tr("Vector", "notification_settings_always_notify") 
  }
  /// By default...
  public static var notificationSettingsByDefault: String { 
    return VectorL10n.tr("Vector", "notification_settings_by_default") 
  }
  /// Notify me with sound about messages that contain my display name
  public static var notificationSettingsContainMyDisplayName: String { 
    return VectorL10n.tr("Vector", "notification_settings_contain_my_display_name") 
  }
  /// Notify me with sound about messages that contain my user name
  public static var notificationSettingsContainMyUserName: String { 
    return VectorL10n.tr("Vector", "notification_settings_contain_my_user_name") 
  }
  /// Custom sound
  public static var notificationSettingsCustomSound: String { 
    return VectorL10n.tr("Vector", "notification_settings_custom_sound") 
  }
  /// Disable all notifications
  public static var notificationSettingsDisableAll: String { 
    return VectorL10n.tr("Vector", "notification_settings_disable_all") 
  }
  /// Enable notifications
  public static var notificationSettingsEnableNotifications: String { 
    return VectorL10n.tr("Vector", "notification_settings_enable_notifications") 
  }
  /// All notifications are currently disabled for all devices.
  public static var notificationSettingsEnableNotificationsWarning: String { 
    return VectorL10n.tr("Vector", "notification_settings_enable_notifications_warning") 
  }
  /// Notification settings are saved to your user account and are shared between all clients which support them (including desktop notifications).\n\nRules are applied in order; the first rule which matches defines the outcome for the message.\nSo: Per-word notifications are more important than per-room notifications which are more important than per-sender notifications.\nFor multiple rules of the same kind, the first one in the list that matches takes priority.
  public static var notificationSettingsGlobalInfo: String { 
    return VectorL10n.tr("Vector", "notification_settings_global_info") 
  }
  /// Highlight
  public static var notificationSettingsHighlight: String { 
    return VectorL10n.tr("Vector", "notification_settings_highlight") 
  }
  /// Notify me when I am invited to a new room
  public static var notificationSettingsInviteToANewRoom: String { 
    return VectorL10n.tr("Vector", "notification_settings_invite_to_a_new_room") 
  }
  /// Notify me with sound about messages sent just to me
  public static var notificationSettingsJustSentToMe: String { 
    return VectorL10n.tr("Vector", "notification_settings_just_sent_to_me") 
  }
  /// Never notify
  public static var notificationSettingsNeverNotify: String { 
    return VectorL10n.tr("Vector", "notification_settings_never_notify") 
  }
  /// Notify for all other messages/rooms
  public static var notificationSettingsNotifyAllOther: String { 
    return VectorL10n.tr("Vector", "notification_settings_notify_all_other") 
  }
  /// Other Alerts
  public static var notificationSettingsOtherAlerts: String { 
    return VectorL10n.tr("Vector", "notification_settings_other_alerts") 
  }
  /// Notify me when people join or leave rooms
  public static var notificationSettingsPeopleJoinLeaveRooms: String { 
    return VectorL10n.tr("Vector", "notification_settings_people_join_leave_rooms") 
  }
  /// Per-room notifications
  public static var notificationSettingsPerRoomNotifications: String { 
    return VectorL10n.tr("Vector", "notification_settings_per_room_notifications") 
  }
  /// Per-sender notifications
  public static var notificationSettingsPerSenderNotifications: String { 
    return VectorL10n.tr("Vector", "notification_settings_per_sender_notifications") 
  }
  /// Words match case insensitively, and may include a * wildcard. So:\nfoo matches the string foo surrounded by word delimiters (e.g. punctuation and whitespace or start/end of line).\nfoo* matches any such word that begins foo.\n*foo* matches any such word which includes the 3 letters foo.
  public static var notificationSettingsPerWordInfo: String { 
    return VectorL10n.tr("Vector", "notification_settings_per_word_info") 
  }
  /// Per-word notifications
  public static var notificationSettingsPerWordNotifications: String { 
    return VectorL10n.tr("Vector", "notification_settings_per_word_notifications") 
  }
  /// Notify me when I receive a call
  public static var notificationSettingsReceiveACall: String { 
    return VectorL10n.tr("Vector", "notification_settings_receive_a_call") 
  }
  /// Room: '%@'
  public static func notificationSettingsRoomRuleTitle(_ p1: String) -> String {
    return VectorL10n.tr("Vector", "notification_settings_room_rule_title", p1)
  }
  /// Select a room
  public static var notificationSettingsSelectRoom: String { 
    return VectorL10n.tr("Vector", "notification_settings_select_room") 
  }
  /// @user:domain.com
  public static var notificationSettingsSenderHint: String { 
    return VectorL10n.tr("Vector", "notification_settings_sender_hint") 
  }
  /// Suppress notifications from bots
  public static var notificationSettingsSuppressFromBots: String { 
    return VectorL10n.tr("Vector", "notification_settings_suppress_from_bots") 
  }
  /// word to match
  public static var notificationSettingsWordToMatch: String { 
    return VectorL10n.tr("Vector", "notification_settings_word_to_match") 
  }
  /// %@ user
  public static func numMembersOne(_ p1: String) -> String {
    return VectorL10n.tr("Vector", "num_members_one", p1)
  }
  /// %@ users
  public static func numMembersOther(_ p1: String) -> String {
    return VectorL10n.tr("Vector", "num_members_other", p1)
  }
  /// Off
  public static var off: String { 
    return VectorL10n.tr("Vector", "off") 
  }
  /// offline
  public static var offline: String { 
    return VectorL10n.tr("Vector", "offline") 
  }
  /// OK
  public static var ok: String { 
    return VectorL10n.tr("Vector", "ok") 
  }
  /// On
  public static var on: String { 
    return VectorL10n.tr("Vector", "on") 
  }
  /// Profile picture
  public static var onboardingAvatarAccessibilityLabel: String { 
    return VectorL10n.tr("Vector", "onboarding_avatar_accessibility_label") 
  }
  /// Time to put a face to the name
  public static var onboardingAvatarMessage: String { 
    return VectorL10n.tr("Vector", "onboarding_avatar_message") 
  }
  /// Add a profile picture
  public static var onboardingAvatarTitle: String { 
    return VectorL10n.tr("Vector", "onboarding_avatar_title") 
  }
  /// Let's go
  public static var onboardingCelebrationButton: String { 
    return VectorL10n.tr("Vector", "onboarding_celebration_button") 
  }
  /// Head to settings anytime to update your profile
  public static var onboardingCelebrationMessage: String { 
    return VectorL10n.tr("Vector", "onboarding_celebration_message") 
  }
  /// Looking good!
  public static var onboardingCelebrationTitle: String { 
    return VectorL10n.tr("Vector", "onboarding_celebration_title") 
  }
  /// Take me home
  public static var onboardingCongratulationsHomeButton: String { 
    return VectorL10n.tr("Vector", "onboarding_congratulations_home_button") 
  }
  /// Your account %@ has been created
  public static func onboardingCongratulationsMessage(_ p1: String) -> String {
    return VectorL10n.tr("Vector", "onboarding_congratulations_message", p1)
  }
  /// Personalise profile
  public static var onboardingCongratulationsPersonalizeButton: String { 
    return VectorL10n.tr("Vector", "onboarding_congratulations_personalize_button") 
  }
  /// Congratulations!
  public static var onboardingCongratulationsTitle: String { 
    return VectorL10n.tr("Vector", "onboarding_congratulations_title") 
  }
  /// You can change this later
  public static var onboardingDisplayNameHint: String { 
    return VectorL10n.tr("Vector", "onboarding_display_name_hint") 
  }
  /// Your display name must be less than 256 characters
  public static var onboardingDisplayNameMaxLength: String { 
    return VectorL10n.tr("Vector", "onboarding_display_name_max_length") 
  }
  /// This will be shown when you send messages.
  public static var onboardingDisplayNameMessage: String { 
    return VectorL10n.tr("Vector", "onboarding_display_name_message") 
  }
  /// Display Name
  public static var onboardingDisplayNamePlaceholder: String { 
    return VectorL10n.tr("Vector", "onboarding_display_name_placeholder") 
  }
  /// Choose a display name
  public static var onboardingDisplayNameTitle: String { 
    return VectorL10n.tr("Vector", "onboarding_display_name_title") 
  }
  /// Save and continue
  public static var onboardingPersonalizationSave: String { 
    return VectorL10n.tr("Vector", "onboarding_personalization_save") 
  }
  /// Skip this step
  public static var onboardingPersonalizationSkip: String { 
    return VectorL10n.tr("Vector", "onboarding_personalization_skip") 
  }
  /// I already have an account
  public static var onboardingSplashLoginButtonTitle: String { 
    return VectorL10n.tr("Vector", "onboarding_splash_login_button_title") 
  }
  /// Secure and independent communication that gives you the same level of privacy as a face-to-face conversation in your own home.
  public static var onboardingSplashPage1Message: String { 
    return VectorL10n.tr("Vector", "onboarding_splash_page_1_message") 
  }
  /// Own your conversations.
  public static var onboardingSplashPage1Title: String { 
    return VectorL10n.tr("Vector", "onboarding_splash_page_1_title") 
  }
  /// Choose where your conversations are kept, giving you control and independence. Connected via Matrix.
  public static var onboardingSplashPage2Message: String { 
    return VectorL10n.tr("Vector", "onboarding_splash_page_2_message") 
  }
  /// You’re in control.
  public static var onboardingSplashPage2Title: String { 
    return VectorL10n.tr("Vector", "onboarding_splash_page_2_title") 
  }
  /// End-to-end encrypted and no phone number required. No ads or datamining.
  public static var onboardingSplashPage3Message: String { 
    return VectorL10n.tr("Vector", "onboarding_splash_page_3_message") 
  }
  /// Secure messaging.
  public static var onboardingSplashPage3Title: String { 
    return VectorL10n.tr("Vector", "onboarding_splash_page_3_title") 
  }
  /// Element is also great for the workplace. It’s trusted by the world’s most secure organisations.
  public static var onboardingSplashPage4Message: String { 
    return VectorL10n.tr("Vector", "onboarding_splash_page_4_message") 
  }
  /// Messaging for your team.
  public static var onboardingSplashPage4TitleNoPun: String { 
    return VectorL10n.tr("Vector", "onboarding_splash_page_4_title_no_pun") 
  }
  /// Create account
  public static var onboardingSplashRegisterButtonTitle: String { 
    return VectorL10n.tr("Vector", "onboarding_splash_register_button_title") 
  }
  /// Communities
  public static var onboardingUseCaseCommunityMessaging: String { 
    return VectorL10n.tr("Vector", "onboarding_use_case_community_messaging") 
  }
  /// Connect to server
  public static var onboardingUseCaseExistingServerButton: String { 
    return VectorL10n.tr("Vector", "onboarding_use_case_existing_server_button") 
  }
  /// Looking to join an existing server?
  public static var onboardingUseCaseExistingServerMessage: String { 
    return VectorL10n.tr("Vector", "onboarding_use_case_existing_server_message") 
  }
  /// We’ll help you get connected
  public static var onboardingUseCaseMessage: String { 
    return VectorL10n.tr("Vector", "onboarding_use_case_message") 
  }
  /// Not sure yet? %@
  public static func onboardingUseCaseNotSureYet(_ p1: String) -> String {
    return VectorL10n.tr("Vector", "onboarding_use_case_not_sure_yet", p1)
  }
  /// Friends and family
  public static var onboardingUseCasePersonalMessaging: String { 
    return VectorL10n.tr("Vector", "onboarding_use_case_personal_messaging") 
  }
  /// Skip this question
  public static var onboardingUseCaseSkipButton: String { 
    return VectorL10n.tr("Vector", "onboarding_use_case_skip_button") 
  }
  /// Who will you chat to the most?
  public static var onboardingUseCaseTitle: String { 
    return VectorL10n.tr("Vector", "onboarding_use_case_title") 
  }
  /// Teams
  public static var onboardingUseCaseWorkMessaging: String { 
    return VectorL10n.tr("Vector", "onboarding_use_case_work_messaging") 
  }
  /// Open
  public static var `open`: String { 
    return VectorL10n.tr("Vector", "open") 
  }
  /// or
  public static var or: String { 
    return VectorL10n.tr("Vector", "or") 
  }
  /// This password has been found in a dictionary, and is not allowed.
  public static var passwordPolicyPwdInDictError: String { 
    return VectorL10n.tr("Vector", "password_policy_pwd_in_dict_error") 
  }
  /// Too short password
  public static var passwordPolicyTooShortPwdError: String { 
    return VectorL10n.tr("Vector", "password_policy_too_short_pwd_error") 
  }
  /// This password is too weak. It must contain at least 8 characters, with at least one character of each type: uppercase, lowercase, digit and special character.
  public static var passwordPolicyWeakPwdError: String { 
    return VectorL10n.tr("Vector", "password_policy_weak_pwd_error") 
  }
  /// Contain a lower-case letter.
  public static var passwordValidationErrorContainLowercaseLetter: String { 
    return VectorL10n.tr("Vector", "password_validation_error_contain_lowercase_letter") 
  }
  /// Contain a number.
  public static var passwordValidationErrorContainNumber: String { 
    return VectorL10n.tr("Vector", "password_validation_error_contain_number") 
  }
  /// Contain a symbol.
  public static var passwordValidationErrorContainSymbol: String { 
    return VectorL10n.tr("Vector", "password_validation_error_contain_symbol") 
  }
  /// Contain an upper-case letter.
  public static var passwordValidationErrorContainUppercaseLetter: String { 
    return VectorL10n.tr("Vector", "password_validation_error_contain_uppercase_letter") 
  }
  /// Given password does not meet the criteria below:
  public static var passwordValidationErrorHeader: String { 
    return VectorL10n.tr("Vector", "password_validation_error_header") 
  }
  /// Not exceed %d characters.
  public static func passwordValidationErrorMaxLength(_ p1: Int) -> String {
    return VectorL10n.tr("Vector", "password_validation_error_max_length", p1)
  }
  /// At least %d characters.
  public static func passwordValidationErrorMinLength(_ p1: Int) -> String {
    return VectorL10n.tr("Vector", "password_validation_error_min_length", p1)
  }
  /// Your password should meet the criteria below:
  public static var passwordValidationInfoHeader: String { 
    return VectorL10n.tr("Vector", "password_validation_info_header") 
  }
  /// CONVERSATIONS
  public static var peopleConversationSection: String { 
    return VectorL10n.tr("Vector", "people_conversation_section") 
  }
  /// Chat securely with anyone.\nTap the + to start adding people.
  public static var peopleEmptyViewInformation: String { 
    return VectorL10n.tr("Vector", "people_empty_view_information") 
  }
  /// People
  public static var peopleEmptyViewTitle: String { 
    return VectorL10n.tr("Vector", "people_empty_view_title") 
  }
  /// INVITES
  public static var peopleInvitesSection: String { 
    return VectorL10n.tr("Vector", "people_invites_section") 
  }
  /// No conversations
  public static var peopleNoConversation: String { 
    return VectorL10n.tr("Vector", "people_no_conversation") 
  }
  /// %@ doesn't have permission to access photo library, please change privacy settings
  public static func photoLibraryAccessNotGranted(_ p1: String) -> String {
    return VectorL10n.tr("Vector", "photo_library_access_not_granted", p1)
  }
  /// Create a PIN for security
  public static var pinProtectionChoosePin: String { 
    return VectorL10n.tr("Vector", "pin_protection_choose_pin") 
  }
  /// Welcome back.
  public static var pinProtectionChoosePinWelcomeAfterLogin: String { 
    return VectorL10n.tr("Vector", "pin_protection_choose_pin_welcome_after_login") 
  }
  /// Welcome.
  public static var pinProtectionChoosePinWelcomeAfterRegister: String { 
    return VectorL10n.tr("Vector", "pin_protection_choose_pin_welcome_after_register") 
  }
  /// Confirm your PIN
  public static var pinProtectionConfirmPin: String { 
    return VectorL10n.tr("Vector", "pin_protection_confirm_pin") 
  }
  /// Confirm PIN to change PIN
  public static var pinProtectionConfirmPinToChange: String { 
    return VectorL10n.tr("Vector", "pin_protection_confirm_pin_to_change") 
  }
  /// Confirm PIN to disable PIN
  public static var pinProtectionConfirmPinToDisable: String { 
    return VectorL10n.tr("Vector", "pin_protection_confirm_pin_to_disable") 
  }
  /// Enter your PIN
  public static var pinProtectionEnterPin: String { 
    return VectorL10n.tr("Vector", "pin_protection_enter_pin") 
  }
  /// Setting up a PIN lets you protect data like messages and contacts, so only you can access them by entering the PIN at the start of the app.
  public static var pinProtectionExplanatory: String { 
    return VectorL10n.tr("Vector", "pin_protection_explanatory") 
  }
  /// Forgot PIN
  public static var pinProtectionForgotPin: String { 
    return VectorL10n.tr("Vector", "pin_protection_forgot_pin") 
  }
  /// Too many errors, you've been logged out
  public static var pinProtectionKickUserAlertMessage: String { 
    return VectorL10n.tr("Vector", "pin_protection_kick_user_alert_message") 
  }
  /// Please try again
  public static var pinProtectionMismatchErrorMessage: String { 
    return VectorL10n.tr("Vector", "pin_protection_mismatch_error_message") 
  }
  /// PINs don't match
  public static var pinProtectionMismatchErrorTitle: String { 
    return VectorL10n.tr("Vector", "pin_protection_mismatch_error_title") 
  }
  /// If you can't remember your PIN, tap the forgot PIN button.
  public static var pinProtectionMismatchTooManyTimesErrorMessage: String { 
    return VectorL10n.tr("Vector", "pin_protection_mismatch_too_many_times_error_message") 
  }
  /// For security reasons, this PIN isn’t available. Please try another PIN
  public static var pinProtectionNotAllowedPin: String { 
    return VectorL10n.tr("Vector", "pin_protection_not_allowed_pin") 
  }
  /// Reset
  public static var pinProtectionResetAlertActionReset: String { 
    return VectorL10n.tr("Vector", "pin_protection_reset_alert_action_reset") 
  }
  /// To reset your PIN, you'll need to re-login and create a new one
  public static var pinProtectionResetAlertMessage: String { 
    return VectorL10n.tr("Vector", "pin_protection_reset_alert_message") 
  }
  /// Reset PIN
  public static var pinProtectionResetAlertTitle: String { 
    return VectorL10n.tr("Vector", "pin_protection_reset_alert_title") 
  }
  /// Change PIN
  public static var pinProtectionSettingsChangePin: String { 
    return VectorL10n.tr("Vector", "pin_protection_settings_change_pin") 
  }
  /// Enable PIN
  public static var pinProtectionSettingsEnablePin: String { 
    return VectorL10n.tr("Vector", "pin_protection_settings_enable_pin") 
  }
  /// PIN enabled
  public static var pinProtectionSettingsEnabledForced: String { 
    return VectorL10n.tr("Vector", "pin_protection_settings_enabled_forced") 
  }
  /// To reset your PIN, you'll need to re-login and create a new one.
  public static var pinProtectionSettingsSectionFooter: String { 
    return VectorL10n.tr("Vector", "pin_protection_settings_section_footer") 
  }
  /// PIN
  public static var pinProtectionSettingsSectionHeader: String { 
    return VectorL10n.tr("Vector", "pin_protection_settings_section_header") 
  }
  /// PIN & %@
  public static func pinProtectionSettingsSectionHeaderWithBiometrics(_ p1: String) -> String {
    return VectorL10n.tr("Vector", "pin_protection_settings_section_header_with_biometrics", p1)
  }
  /// Add option
  public static var pollEditFormAddOption: String { 
    return VectorL10n.tr("Vector", "poll_edit_form_add_option") 
  }
  /// Create options
  public static var pollEditFormCreateOptions: String { 
    return VectorL10n.tr("Vector", "poll_edit_form_create_options") 
  }
  /// Create poll
  public static var pollEditFormCreatePoll: String { 
    return VectorL10n.tr("Vector", "poll_edit_form_create_poll") 
  }
  /// Write something
  public static var pollEditFormInputPlaceholder: String { 
    return VectorL10n.tr("Vector", "poll_edit_form_input_placeholder") 
  }
  /// Option %lu
  public static func pollEditFormOptionNumber(_ p1: Int) -> String {
    return VectorL10n.tr("Vector", "poll_edit_form_option_number", p1)
  }
  /// Poll question or topic
  public static var pollEditFormPollQuestionOrTopic: String { 
    return VectorL10n.tr("Vector", "poll_edit_form_poll_question_or_topic") 
  }
  /// Poll type
  public static var pollEditFormPollType: String { 
    return VectorL10n.tr("Vector", "poll_edit_form_poll_type") 
  }
  /// Closed poll
  public static var pollEditFormPollTypeClosed: String { 
    return VectorL10n.tr("Vector", "poll_edit_form_poll_type_closed") 
  }
  /// Results are only revealed when you end the poll
  public static var pollEditFormPollTypeClosedDescription: String { 
    return VectorL10n.tr("Vector", "poll_edit_form_poll_type_closed_description") 
  }
  /// Open poll
  public static var pollEditFormPollTypeOpen: String { 
    return VectorL10n.tr("Vector", "poll_edit_form_poll_type_open") 
  }
  /// Voters see results as soon as they have voted
  public static var pollEditFormPollTypeOpenDescription: String { 
    return VectorL10n.tr("Vector", "poll_edit_form_poll_type_open_description") 
  }
  /// Please try again
  public static var pollEditFormPostFailureSubtitle: String { 
    return VectorL10n.tr("Vector", "poll_edit_form_post_failure_subtitle") 
  }
  /// Failed to post poll
  public static var pollEditFormPostFailureTitle: String { 
    return VectorL10n.tr("Vector", "poll_edit_form_post_failure_title") 
  }
  /// Question or topic
  public static var pollEditFormQuestionOrTopic: String { 
    return VectorL10n.tr("Vector", "poll_edit_form_question_or_topic") 
  }
  /// Please try again
  public static var pollEditFormUpdateFailureSubtitle: String { 
    return VectorL10n.tr("Vector", "poll_edit_form_update_failure_subtitle") 
  }
  /// Failed to update poll
  public static var pollEditFormUpdateFailureTitle: String { 
    return VectorL10n.tr("Vector", "poll_edit_form_update_failure_title") 
  }
  /// Active polls
  public static var pollHistoryActiveSegmentTitle: String { 
    return VectorL10n.tr("Vector", "poll_history_active_segment_title") 
  }
<<<<<<< HEAD
  /// View poll in timeline
  public static var pollHistoryDetailViewInTimeline: String { 
    return VectorL10n.tr("Vector", "poll_history_detail_view_in_timeline") 
=======
  /// Load more polls
  public static var pollHistoryLoadMore: String { 
    return VectorL10n.tr("Vector", "poll_history_load_more") 
>>>>>>> 971a9f0c
  }
  /// Displaying polls
  public static var pollHistoryLoadingText: String { 
    return VectorL10n.tr("Vector", "poll_history_loading_text") 
  }
  /// There are no active polls for the past %@ days. Load more polls to view polls for previous months
  public static func pollHistoryNoActivePollPeriodText(_ p1: String) -> String {
    return VectorL10n.tr("Vector", "poll_history_no_active_poll_period_text", p1)
  }
  /// There are no active polls in this room
  public static var pollHistoryNoActivePollText: String { 
    return VectorL10n.tr("Vector", "poll_history_no_active_poll_text") 
  }
  /// There are no past polls for the past %@ days. Load more polls to view polls for previous months
  public static func pollHistoryNoPastPollPeriodText(_ p1: String) -> String {
    return VectorL10n.tr("Vector", "poll_history_no_past_poll_period_text", p1)
  }
  /// There are no past polls in this room
  public static var pollHistoryNoPastPollText: String { 
    return VectorL10n.tr("Vector", "poll_history_no_past_poll_text") 
  }
  /// Past polls
  public static var pollHistoryPastSegmentTitle: String { 
    return VectorL10n.tr("Vector", "poll_history_past_segment_title") 
  }
  /// Poll history
  public static var pollHistoryTitle: String { 
    return VectorL10n.tr("Vector", "poll_history_title") 
  }
  /// Due to decryption errors, some votes may not be counted
  public static var pollTimelineDecryptionError: String { 
    return VectorL10n.tr("Vector", "poll_timeline_decryption_error") 
  }
  /// Ended the poll
  public static var pollTimelineEndedText: String { 
    return VectorL10n.tr("Vector", "poll_timeline_ended_text") 
  }
  /// Please try again
  public static var pollTimelineNotClosedSubtitle: String { 
    return VectorL10n.tr("Vector", "poll_timeline_not_closed_subtitle") 
  }
  /// Failed to end poll
  public static var pollTimelineNotClosedTitle: String { 
    return VectorL10n.tr("Vector", "poll_timeline_not_closed_title") 
  }
  /// 1 vote
  public static var pollTimelineOneVote: String { 
    return VectorL10n.tr("Vector", "poll_timeline_one_vote") 
  }
  /// Ended poll
  public static var pollTimelineReplyEndedPoll: String { 
    return VectorL10n.tr("Vector", "poll_timeline_reply_ended_poll") 
  }
  /// Final results based on %lu votes
  public static func pollTimelineTotalFinalResults(_ p1: Int) -> String {
    return VectorL10n.tr("Vector", "poll_timeline_total_final_results", p1)
  }
  /// Final results based on 1 vote
  public static var pollTimelineTotalFinalResultsOneVote: String { 
    return VectorL10n.tr("Vector", "poll_timeline_total_final_results_one_vote") 
  }
  /// No votes cast
  public static var pollTimelineTotalNoVotes: String { 
    return VectorL10n.tr("Vector", "poll_timeline_total_no_votes") 
  }
  /// 1 vote cast
  public static var pollTimelineTotalOneVote: String { 
    return VectorL10n.tr("Vector", "poll_timeline_total_one_vote") 
  }
  /// 1 vote cast. Vote to the see the results
  public static var pollTimelineTotalOneVoteNotVoted: String { 
    return VectorL10n.tr("Vector", "poll_timeline_total_one_vote_not_voted") 
  }
  /// %lu votes cast
  public static func pollTimelineTotalVotes(_ p1: Int) -> String {
    return VectorL10n.tr("Vector", "poll_timeline_total_votes", p1)
  }
  /// %lu votes cast. Vote to the see the results
  public static func pollTimelineTotalVotesNotVoted(_ p1: Int) -> String {
    return VectorL10n.tr("Vector", "poll_timeline_total_votes_not_voted", p1)
  }
  /// Sorry, your vote was not registered, please try again
  public static var pollTimelineVoteNotRegisteredSubtitle: String { 
    return VectorL10n.tr("Vector", "poll_timeline_vote_not_registered_subtitle") 
  }
  /// Vote not registered
  public static var pollTimelineVoteNotRegisteredTitle: String { 
    return VectorL10n.tr("Vector", "poll_timeline_vote_not_registered_title") 
  }
  /// %lu votes
  public static func pollTimelineVotesCount(_ p1: Int) -> String {
    return VectorL10n.tr("Vector", "poll_timeline_votes_count", p1)
  }
  /// Power Level
  public static var powerLevel: String { 
    return VectorL10n.tr("Vector", "power_level") 
  }
  /// Preview
  public static var preview: String { 
    return VectorL10n.tr("Vector", "preview") 
  }
  /// Private
  public static var `private`: String { 
    return VectorL10n.tr("Vector", "private") 
  }
  /// Public
  public static var `public`: String { 
    return VectorL10n.tr("Vector", "public") 
  }
  /// Public Rooms (at %@):
  public static func publicRoomSectionTitle(_ p1: String) -> String {
    return VectorL10n.tr("Vector", "public_room_section_title", p1)
  }
  /// You seem to be shaking the phone in frustration. Would you like to submit a bug report?
  public static var rageShakePrompt: String { 
    return VectorL10n.tr("Vector", "rage_shake_prompt") 
  }
  /// Reactions
  public static var reactionHistoryTitle: String { 
    return VectorL10n.tr("Vector", "reaction_history_title") 
  }
  /// Read Receipts List
  public static var readReceiptsList: String { 
    return VectorL10n.tr("Vector", "read_receipts_list") 
  }
  /// Read: 
  public static var receiptStatusRead: String { 
    return VectorL10n.tr("Vector", "receipt_status_read") 
  }
  /// Remove
  public static var redact: String { 
    return VectorL10n.tr("Vector", "redact") 
  }
  /// Registration Failed
  public static var registerErrorTitle: String { 
    return VectorL10n.tr("Vector", "register_error_title") 
  }
  /// Reject Call
  public static var rejectCall: String { 
    return VectorL10n.tr("Vector", "reject_call") 
  }
  /// Remove
  public static var remove: String { 
    return VectorL10n.tr("Vector", "remove") 
  }
  /// Rename
  public static var rename: String { 
    return VectorL10n.tr("Vector", "rename") 
  }
  /// Please launch %@ on another device that can decrypt the message so it can send the keys to this session.
  public static func rerequestKeysAlertMessage(_ p1: String) -> String {
    return VectorL10n.tr("Vector", "rerequest_keys_alert_message", p1)
  }
  /// Request Sent
  public static var rerequestKeysAlertTitle: String { 
    return VectorL10n.tr("Vector", "rerequest_keys_alert_title") 
  }
  /// Resend
  public static var resend: String { 
    return VectorL10n.tr("Vector", "resend") 
  }
  /// Resend the message
  public static var resendMessage: String { 
    return VectorL10n.tr("Vector", "resend_message") 
  }
  /// Reset to default
  public static var resetToDefault: String { 
    return VectorL10n.tr("Vector", "reset_to_default") 
  }
  /// Resume
  public static var resumeCall: String { 
    return VectorL10n.tr("Vector", "resume_call") 
  }
  /// Retry
  public static var retry: String { 
    return VectorL10n.tr("Vector", "retry") 
  }
  /// Edit spaces
  public static var roomAccessSettingsScreenEditSpaces: String { 
    return VectorL10n.tr("Vector", "room_access_settings_screen_edit_spaces") 
  }
  /// Decide who can find and join %@.
  public static func roomAccessSettingsScreenMessage(_ p1: String) -> String {
    return VectorL10n.tr("Vector", "room_access_settings_screen_message", p1)
  }
  /// Room access
  public static var roomAccessSettingsScreenNavTitle: String { 
    return VectorL10n.tr("Vector", "room_access_settings_screen_nav_title") 
  }
  /// Only invited people can find and join.
  public static var roomAccessSettingsScreenPrivateMessage: String { 
    return VectorL10n.tr("Vector", "room_access_settings_screen_private_message") 
  }
  /// Anyone can find and join.
  public static var roomAccessSettingsScreenPublicMessage: String { 
    return VectorL10n.tr("Vector", "room_access_settings_screen_public_message") 
  }
  /// Let anyone in a space find and join.\nYou’ll be asked to confirm which spaces.
  public static var roomAccessSettingsScreenRestrictedMessage: String { 
    return VectorL10n.tr("Vector", "room_access_settings_screen_restricted_message") 
  }
  /// Setting room access
  public static var roomAccessSettingsScreenSettingRoomAccess: String { 
    return VectorL10n.tr("Vector", "room_access_settings_screen_setting_room_access") 
  }
  /// Who can access this room?
  public static var roomAccessSettingsScreenTitle: String { 
    return VectorL10n.tr("Vector", "room_access_settings_screen_title") 
  }
  /// Automatically invite members to new room
  public static var roomAccessSettingsScreenUpgradeAlertAutoInviteSwitch: String { 
    return VectorL10n.tr("Vector", "room_access_settings_screen_upgrade_alert_auto_invite_switch") 
  }
  /// Anyone in %@ will be able to find and join this room - no need to manually invite everyone. You’ll be able to change this in room settings anytime.
  public static func roomAccessSettingsScreenUpgradeAlertMessage(_ p1: String) -> String {
    return VectorL10n.tr("Vector", "room_access_settings_screen_upgrade_alert_message", p1)
  }
  /// Anyone in a parent space will be able to find and join this room - no need to manually invite everyone. You’ll be able to change this in room settings anytime.
  public static var roomAccessSettingsScreenUpgradeAlertMessageNoParam: String { 
    return VectorL10n.tr("Vector", "room_access_settings_screen_upgrade_alert_message_no_param") 
  }
  /// Please note upgrading will make a new version of the room. All current messages will stay in this archived room.
  public static var roomAccessSettingsScreenUpgradeAlertNote: String { 
    return VectorL10n.tr("Vector", "room_access_settings_screen_upgrade_alert_note") 
  }
  /// Upgrade room
  public static var roomAccessSettingsScreenUpgradeAlertTitle: String { 
    return VectorL10n.tr("Vector", "room_access_settings_screen_upgrade_alert_title") 
  }
  /// Upgrade
  public static var roomAccessSettingsScreenUpgradeAlertUpgradeButton: String { 
    return VectorL10n.tr("Vector", "room_access_settings_screen_upgrade_alert_upgrade_button") 
  }
  /// Upgrading room
  public static var roomAccessSettingsScreenUpgradeAlertUpgrading: String { 
    return VectorL10n.tr("Vector", "room_access_settings_screen_upgrade_alert_upgrading") 
  }
  /// Upgrade required
  public static var roomAccessSettingsScreenUpgradeRequired: String { 
    return VectorL10n.tr("Vector", "room_access_settings_screen_upgrade_required") 
  }
  /// Spaces you know containing %@
  public static func roomAccessSpaceChooserKnownSpacesSection(_ p1: String) -> String {
    return VectorL10n.tr("Vector", "room_access_space_chooser_known_spaces_section", p1)
  }
  /// Other spaces or rooms
  public static var roomAccessSpaceChooserOtherSpacesSection: String { 
    return VectorL10n.tr("Vector", "room_access_space_chooser_other_spaces_section") 
  }
  /// These are likely things other admins of %@ are a part of.
  public static func roomAccessSpaceChooserOtherSpacesSectionInfo(_ p1: String) -> String {
    return VectorL10n.tr("Vector", "room_access_space_chooser_other_spaces_section_info", p1)
  }
  /// Call
  public static var roomAccessibilityCall: String { 
    return VectorL10n.tr("Vector", "room_accessibility_call") 
  }
  /// Hang up
  public static var roomAccessibilityHangup: String { 
    return VectorL10n.tr("Vector", "room_accessibility_hangup") 
  }
  /// Integrations
  public static var roomAccessibilityIntegrations: String { 
    return VectorL10n.tr("Vector", "room_accessibility_integrations") 
  }
  /// Record Voice Message
  public static var roomAccessibilityRecordVoiceMessage: String { 
    return VectorL10n.tr("Vector", "room_accessibility_record_voice_message") 
  }
  /// Double-tap and hold to record.
  public static var roomAccessibilityRecordVoiceMessageHint: String { 
    return VectorL10n.tr("Vector", "room_accessibility_record_voice_message_hint") 
  }
  /// Search
  public static var roomAccessibilitySearch: String { 
    return VectorL10n.tr("Vector", "room_accessibility_search") 
  }
  /// More
  public static var roomAccessibilityThreadMore: String { 
    return VectorL10n.tr("Vector", "room_accessibility_thread_more") 
  }
  /// Threads
  public static var roomAccessibilityThreads: String { 
    return VectorL10n.tr("Vector", "room_accessibility_threads") 
  }
  /// Upload
  public static var roomAccessibilityUpload: String { 
    return VectorL10n.tr("Vector", "room_accessibility_upload") 
  }
  /// Video Call
  public static var roomAccessibilityVideoCall: String { 
    return VectorL10n.tr("Vector", "room_accessibility_video_call") 
  }
  /// Scroll to bottom
  public static var roomAccessiblityScrollToBottom: String { 
    return VectorL10n.tr("Vector", "room_accessiblity_scroll_to_bottom") 
  }
  /// Take photo or video
  public static var roomActionCamera: String { 
    return VectorL10n.tr("Vector", "room_action_camera") 
  }
  /// Reply
  public static var roomActionReply: String { 
    return VectorL10n.tr("Vector", "room_action_reply") 
  }
  /// Send file
  public static var roomActionSendFile: String { 
    return VectorL10n.tr("Vector", "room_action_send_file") 
  }
  /// Send photo or video
  public static var roomActionSendPhotoOrVideo: String { 
    return VectorL10n.tr("Vector", "room_action_send_photo_or_video") 
  }
  /// Send sticker
  public static var roomActionSendSticker: String { 
    return VectorL10n.tr("Vector", "room_action_send_sticker") 
  }
  /// Change room avatar
  public static var roomAvatarViewAccessibilityHint: String { 
    return VectorL10n.tr("Vector", "room_avatar_view_accessibility_hint") 
  }
  /// avatar
  public static var roomAvatarViewAccessibilityLabel: String { 
    return VectorL10n.tr("Vector", "room_avatar_view_accessibility_label") 
  }
  /// You need permission to manage conference call in this room
  public static var roomConferenceCallNoPower: String { 
    return VectorL10n.tr("Vector", "room_conference_call_no_power") 
  }
  /// Account
  public static var roomCreationAccount: String { 
    return VectorL10n.tr("Vector", "room_creation_account") 
  }
  /// (e.g. #foo:example.org)
  public static var roomCreationAliasPlaceholder: String { 
    return VectorL10n.tr("Vector", "room_creation_alias_placeholder") 
  }
  /// (e.g. #foo%@)
  public static func roomCreationAliasPlaceholderWithHomeserver(_ p1: String) -> String {
    return VectorL10n.tr("Vector", "room_creation_alias_placeholder_with_homeserver", p1)
  }
  /// Room alias:
  public static var roomCreationAliasTitle: String { 
    return VectorL10n.tr("Vector", "room_creation_alias_title") 
  }
  /// Appearance
  public static var roomCreationAppearance: String { 
    return VectorL10n.tr("Vector", "room_creation_appearance") 
  }
  /// Name
  public static var roomCreationAppearanceName: String { 
    return VectorL10n.tr("Vector", "room_creation_appearance_name") 
  }
  /// Chat picture (optional)
  public static var roomCreationAppearancePicture: String { 
    return VectorL10n.tr("Vector", "room_creation_appearance_picture") 
  }
  /// We couldn't create your DM. Please check the users you want to invite and try again.
  public static var roomCreationDmError: String { 
    return VectorL10n.tr("Vector", "room_creation_dm_error") 
  }
  /// No identity server is configured so you cannot add a participant with an email.
  public static var roomCreationErrorInviteUserByEmailWithoutIdentityServer: String { 
    return VectorL10n.tr("Vector", "room_creation_error_invite_user_by_email_without_identity_server") 
  }
  /// User ID, name or email
  public static var roomCreationInviteAnotherUser: String { 
    return VectorL10n.tr("Vector", "room_creation_invite_another_user") 
  }
  /// Keep private
  public static var roomCreationKeepPrivate: String { 
    return VectorL10n.tr("Vector", "room_creation_keep_private") 
  }
  /// Make private
  public static var roomCreationMakePrivate: String { 
    return VectorL10n.tr("Vector", "room_creation_make_private") 
  }
  /// Make public
  public static var roomCreationMakePublic: String { 
    return VectorL10n.tr("Vector", "room_creation_make_public") 
  }
  /// Are you sure you want to make this chat public? Anyone can read your messages and join the chat.
  public static var roomCreationMakePublicPromptMsg: String { 
    return VectorL10n.tr("Vector", "room_creation_make_public_prompt_msg") 
  }
  /// Make this chat public?
  public static var roomCreationMakePublicPromptTitle: String { 
    return VectorL10n.tr("Vector", "room_creation_make_public_prompt_title") 
  }
  /// (e.g. lunchGroup)
  public static var roomCreationNamePlaceholder: String { 
    return VectorL10n.tr("Vector", "room_creation_name_placeholder") 
  }
  /// Room name:
  public static var roomCreationNameTitle: String { 
    return VectorL10n.tr("Vector", "room_creation_name_title") 
  }
  /// (e.g. @bob:homeserver1; @john:homeserver2...)
  public static var roomCreationParticipantsPlaceholder: String { 
    return VectorL10n.tr("Vector", "room_creation_participants_placeholder") 
  }
  /// Participants:
  public static var roomCreationParticipantsTitle: String { 
    return VectorL10n.tr("Vector", "room_creation_participants_title") 
  }
  /// Privacy
  public static var roomCreationPrivacy: String { 
    return VectorL10n.tr("Vector", "room_creation_privacy") 
  }
  /// This chat is private
  public static var roomCreationPrivateRoom: String { 
    return VectorL10n.tr("Vector", "room_creation_private_room") 
  }
  /// This chat is public
  public static var roomCreationPublicRoom: String { 
    return VectorL10n.tr("Vector", "room_creation_public_room") 
  }
  /// New Chat
  public static var roomCreationTitle: String { 
    return VectorL10n.tr("Vector", "room_creation_title") 
  }
  /// A room is already being created. Please wait.
  public static var roomCreationWaitForCreation: String { 
    return VectorL10n.tr("Vector", "room_creation_wait_for_creation") 
  }
  /// Delete unsent messages
  public static var roomDeleteUnsentMessages: String { 
    return VectorL10n.tr("Vector", "room_delete_unsent_messages") 
  }
  /// Access
  public static var roomDetailsAccessRowTitle: String { 
    return VectorL10n.tr("Vector", "room_details_access_row_title") 
  }
  /// Who can access this room?
  public static var roomDetailsAccessSection: String { 
    return VectorL10n.tr("Vector", "room_details_access_section") 
  }
  /// Anyone who knows the room's link, including guests
  public static var roomDetailsAccessSectionAnyone: String { 
    return VectorL10n.tr("Vector", "room_details_access_section_anyone") 
  }
  /// Anyone who knows the room's link, apart from guests
  public static var roomDetailsAccessSectionAnyoneApartFromGuest: String { 
    return VectorL10n.tr("Vector", "room_details_access_section_anyone_apart_from_guest") 
  }
  /// Anyone who knows the link, apart from guests
  public static var roomDetailsAccessSectionAnyoneApartFromGuestForDm: String { 
    return VectorL10n.tr("Vector", "room_details_access_section_anyone_apart_from_guest_for_dm") 
  }
  /// Anyone who knows the link, including guests
  public static var roomDetailsAccessSectionAnyoneForDm: String { 
    return VectorL10n.tr("Vector", "room_details_access_section_anyone_for_dm") 
  }
  /// List this room in room directory
  public static var roomDetailsAccessSectionDirectoryToggle: String { 
    return VectorL10n.tr("Vector", "room_details_access_section_directory_toggle") 
  }
  /// List in room directory
  public static var roomDetailsAccessSectionDirectoryToggleForDm: String { 
    return VectorL10n.tr("Vector", "room_details_access_section_directory_toggle_for_dm") 
  }
  /// Who can access this?
  public static var roomDetailsAccessSectionForDm: String { 
    return VectorL10n.tr("Vector", "room_details_access_section_for_dm") 
  }
  /// Only people who have been invited
  public static var roomDetailsAccessSectionInvitedOnly: String { 
    return VectorL10n.tr("Vector", "room_details_access_section_invited_only") 
  }
  /// To link to a room it must have an address
  public static var roomDetailsAccessSectionNoAddressWarning: String { 
    return VectorL10n.tr("Vector", "room_details_access_section_no_address_warning") 
  }
  /// You will have no main address specified. The default main address for this room will be picked randomly
  public static var roomDetailsAddressesDisableMainAddressPromptMsg: String { 
    return VectorL10n.tr("Vector", "room_details_addresses_disable_main_address_prompt_msg") 
  }
  /// Main address warning
  public static var roomDetailsAddressesDisableMainAddressPromptTitle: String { 
    return VectorL10n.tr("Vector", "room_details_addresses_disable_main_address_prompt_title") 
  }
  /// %@ is not a valid format for an alias
  public static func roomDetailsAddressesInvalidAddressPromptMsg(_ p1: String) -> String {
    return VectorL10n.tr("Vector", "room_details_addresses_invalid_address_prompt_msg", p1)
  }
  /// Invalid alias format
  public static var roomDetailsAddressesInvalidAddressPromptTitle: String { 
    return VectorL10n.tr("Vector", "room_details_addresses_invalid_address_prompt_title") 
  }
  /// Addresses
  public static var roomDetailsAddressesSection: String { 
    return VectorL10n.tr("Vector", "room_details_addresses_section") 
  }
  /// Encrypt to verified sessions only
  public static var roomDetailsAdvancedE2eEncryptionBlacklistUnverifiedDevices: String { 
    return VectorL10n.tr("Vector", "room_details_advanced_e2e_encryption_blacklist_unverified_devices") 
  }
  /// Encryption is not enabled in this room.
  public static var roomDetailsAdvancedE2eEncryptionDisabled: String { 
    return VectorL10n.tr("Vector", "room_details_advanced_e2e_encryption_disabled") 
  }
  /// Encryption is not enabled here.
  public static var roomDetailsAdvancedE2eEncryptionDisabledForDm: String { 
    return VectorL10n.tr("Vector", "room_details_advanced_e2e_encryption_disabled_for_dm") 
  }
  /// Encryption is enabled in this room
  public static var roomDetailsAdvancedE2eEncryptionEnabled: String { 
    return VectorL10n.tr("Vector", "room_details_advanced_e2e_encryption_enabled") 
  }
  /// Encryption is enabled here
  public static var roomDetailsAdvancedE2eEncryptionEnabledForDm: String { 
    return VectorL10n.tr("Vector", "room_details_advanced_e2e_encryption_enabled_for_dm") 
  }
  /// Enable encryption (warning: cannot be disabled again!)
  public static var roomDetailsAdvancedEnableE2eEncryption: String { 
    return VectorL10n.tr("Vector", "room_details_advanced_enable_e2e_encryption") 
  }
  /// Room ID:
  public static var roomDetailsAdvancedRoomId: String { 
    return VectorL10n.tr("Vector", "room_details_advanced_room_id") 
  }
  /// ID:
  public static var roomDetailsAdvancedRoomIdForDm: String { 
    return VectorL10n.tr("Vector", "room_details_advanced_room_id_for_dm") 
  }
  /// Advanced
  public static var roomDetailsAdvancedSection: String { 
    return VectorL10n.tr("Vector", "room_details_advanced_section") 
  }
  /// Banned users
  public static var roomDetailsBannedUsersSection: String { 
    return VectorL10n.tr("Vector", "room_details_banned_users_section") 
  }
  /// Copy Room Address
  public static var roomDetailsCopyRoomAddress: String { 
    return VectorL10n.tr("Vector", "room_details_copy_room_address") 
  }
  /// Copy Room ID
  public static var roomDetailsCopyRoomId: String { 
    return VectorL10n.tr("Vector", "room_details_copy_room_id") 
  }
  /// Copy Room URL
  public static var roomDetailsCopyRoomUrl: String { 
    return VectorL10n.tr("Vector", "room_details_copy_room_url") 
  }
  /// Direct Chat
  public static var roomDetailsDirectChat: String { 
    return VectorL10n.tr("Vector", "room_details_direct_chat") 
  }
  /// Fail to add the new room addresses
  public static var roomDetailsFailToAddRoomAliases: String { 
    return VectorL10n.tr("Vector", "room_details_fail_to_add_room_aliases") 
  }
  /// Fail to enable encryption in this room
  public static var roomDetailsFailToEnableEncryption: String { 
    return VectorL10n.tr("Vector", "room_details_fail_to_enable_encryption") 
  }
  /// Fail to remove the room addresses
  public static var roomDetailsFailToRemoveRoomAliases: String { 
    return VectorL10n.tr("Vector", "room_details_fail_to_remove_room_aliases") 
  }
  /// Fail to update the room photo
  public static var roomDetailsFailToUpdateAvatar: String { 
    return VectorL10n.tr("Vector", "room_details_fail_to_update_avatar") 
  }
  /// Fail to update the history visibility
  public static var roomDetailsFailToUpdateHistoryVisibility: String { 
    return VectorL10n.tr("Vector", "room_details_fail_to_update_history_visibility") 
  }
  /// Fail to update the main address
  public static var roomDetailsFailToUpdateRoomCanonicalAlias: String { 
    return VectorL10n.tr("Vector", "room_details_fail_to_update_room_canonical_alias") 
  }
  /// Fail to update the related communities
  public static var roomDetailsFailToUpdateRoomCommunities: String { 
    return VectorL10n.tr("Vector", "room_details_fail_to_update_room_communities") 
  }
  /// Fail to update the direct flag of this room
  public static var roomDetailsFailToUpdateRoomDirect: String { 
    return VectorL10n.tr("Vector", "room_details_fail_to_update_room_direct") 
  }
  /// Fail to update the room directory visibility
  public static var roomDetailsFailToUpdateRoomDirectoryVisibility: String { 
    return VectorL10n.tr("Vector", "room_details_fail_to_update_room_directory_visibility") 
  }
  /// Fail to update the room guest access
  public static var roomDetailsFailToUpdateRoomGuestAccess: String { 
    return VectorL10n.tr("Vector", "room_details_fail_to_update_room_guest_access") 
  }
  /// Fail to update the join rule
  public static var roomDetailsFailToUpdateRoomJoinRule: String { 
    return VectorL10n.tr("Vector", "room_details_fail_to_update_room_join_rule") 
  }
  /// Fail to update the room name
  public static var roomDetailsFailToUpdateRoomName: String { 
    return VectorL10n.tr("Vector", "room_details_fail_to_update_room_name") 
  }
  /// Fail to update the topic
  public static var roomDetailsFailToUpdateTopic: String { 
    return VectorL10n.tr("Vector", "room_details_fail_to_update_topic") 
  }
  /// Favourite
  public static var roomDetailsFavouriteTag: String { 
    return VectorL10n.tr("Vector", "room_details_favourite_tag") 
  }
  /// Uploads
  public static var roomDetailsFiles: String { 
    return VectorL10n.tr("Vector", "room_details_files") 
  }
  /// %@ is not a valid identifier for a community
  public static func roomDetailsFlairInvalidIdPromptMsg(_ p1: String) -> String {
    return VectorL10n.tr("Vector", "room_details_flair_invalid_id_prompt_msg", p1)
  }
  /// Invalid format
  public static var roomDetailsFlairInvalidIdPromptTitle: String { 
    return VectorL10n.tr("Vector", "room_details_flair_invalid_id_prompt_title") 
  }
  /// Show flair for communities
  public static var roomDetailsFlairSection: String { 
    return VectorL10n.tr("Vector", "room_details_flair_section") 
  }
  /// Who can read history?
  public static var roomDetailsHistorySection: String { 
    return VectorL10n.tr("Vector", "room_details_history_section") 
  }
  /// Anyone
  public static var roomDetailsHistorySectionAnyone: String { 
    return VectorL10n.tr("Vector", "room_details_history_section_anyone") 
  }
  /// Members only (since the point in time of selecting this option)
  public static var roomDetailsHistorySectionMembersOnly: String { 
    return VectorL10n.tr("Vector", "room_details_history_section_members_only") 
  }
  /// Members only (since they were invited)
  public static var roomDetailsHistorySectionMembersOnlySinceInvited: String { 
    return VectorL10n.tr("Vector", "room_details_history_section_members_only_since_invited") 
  }
  /// Members only (since they joined)
  public static var roomDetailsHistorySectionMembersOnlySinceJoined: String { 
    return VectorL10n.tr("Vector", "room_details_history_section_members_only_since_joined") 
  }
  /// Changes to who can read history will only apply to future messages in this room. The visibility of existing history will be unchanged.
  public static var roomDetailsHistorySectionPromptMsg: String { 
    return VectorL10n.tr("Vector", "room_details_history_section_prompt_msg") 
  }
  /// Privacy warning
  public static var roomDetailsHistorySectionPromptTitle: String { 
    return VectorL10n.tr("Vector", "room_details_history_section_prompt_title") 
  }
  /// Integrations
  public static var roomDetailsIntegrations: String { 
    return VectorL10n.tr("Vector", "room_details_integrations") 
  }
  /// Low priority
  public static var roomDetailsLowPriorityTag: String { 
    return VectorL10n.tr("Vector", "room_details_low_priority_tag") 
  }
  /// Mute notifications
  public static var roomDetailsMuteNotifs: String { 
    return VectorL10n.tr("Vector", "room_details_mute_notifs") 
  }
  /// Add new address
  public static var roomDetailsNewAddress: String { 
    return VectorL10n.tr("Vector", "room_details_new_address") 
  }
  /// Add new address (e.g. #foo%@)
  public static func roomDetailsNewAddressPlaceholder(_ p1: String) -> String {
    return VectorL10n.tr("Vector", "room_details_new_address_placeholder", p1)
  }
  /// Add new community ID (e.g. +foo%@)
  public static func roomDetailsNewFlairPlaceholder(_ p1: String) -> String {
    return VectorL10n.tr("Vector", "room_details_new_flair_placeholder", p1)
  }
  /// This room has no local addresses
  public static var roomDetailsNoLocalAddresses: String { 
    return VectorL10n.tr("Vector", "room_details_no_local_addresses") 
  }
  /// This has no local addresses
  public static var roomDetailsNoLocalAddressesForDm: String { 
    return VectorL10n.tr("Vector", "room_details_no_local_addresses_for_dm") 
  }
  /// Notifications
  public static var roomDetailsNotifs: String { 
    return VectorL10n.tr("Vector", "room_details_notifs") 
  }
  /// Members
  public static var roomDetailsPeople: String { 
    return VectorL10n.tr("Vector", "room_details_people") 
  }
  /// Room Photo
  public static var roomDetailsPhoto: String { 
    return VectorL10n.tr("Vector", "room_details_photo") 
  }
  /// Photo
  public static var roomDetailsPhotoForDm: String { 
    return VectorL10n.tr("Vector", "room_details_photo_for_dm") 
  }
  /// Poll history
  public static var roomDetailsPolls: String { 
    return VectorL10n.tr("Vector", "room_details_polls") 
  }
  /// Suggest to space members
  public static var roomDetailsPromoteRoomSuggestTitle: String { 
    return VectorL10n.tr("Vector", "room_details_promote_room_suggest_title") 
  }
  /// Promote room
  public static var roomDetailsPromoteRoomTitle: String { 
    return VectorL10n.tr("Vector", "room_details_promote_room_title") 
  }
  /// Room Name
  public static var roomDetailsRoomName: String { 
    return VectorL10n.tr("Vector", "room_details_room_name") 
  }
  /// Name
  public static var roomDetailsRoomNameForDm: String { 
    return VectorL10n.tr("Vector", "room_details_room_name_for_dm") 
  }
  /// Do you want to save changes?
  public static var roomDetailsSaveChangesPrompt: String { 
    return VectorL10n.tr("Vector", "room_details_save_changes_prompt") 
  }
  /// Search room
  public static var roomDetailsSearch: String { 
    return VectorL10n.tr("Vector", "room_details_search") 
  }
  /// Set as Main Address
  public static var roomDetailsSetMainAddress: String { 
    return VectorL10n.tr("Vector", "room_details_set_main_address") 
  }
  /// Settings
  public static var roomDetailsSettings: String { 
    return VectorL10n.tr("Vector", "room_details_settings") 
  }
  /// Room Details
  public static var roomDetailsTitle: String { 
    return VectorL10n.tr("Vector", "room_details_title") 
  }
  /// Details
  public static var roomDetailsTitleForDm: String { 
    return VectorL10n.tr("Vector", "room_details_title_for_dm") 
  }
  /// Topic
  public static var roomDetailsTopic: String { 
    return VectorL10n.tr("Vector", "room_details_topic") 
  }
  /// Unset as Main Address
  public static var roomDetailsUnsetMainAddress: String { 
    return VectorL10n.tr("Vector", "room_details_unset_main_address") 
  }
  /// No public rooms available
  public static var roomDirectoryNoPublicRoom: String { 
    return VectorL10n.tr("Vector", "room_directory_no_public_room") 
  }
  /// %@ (Left)
  public static func roomDisplaynameAllOtherMembersLeft(_ p1: String) -> String {
    return VectorL10n.tr("Vector", "room_displayname_all_other_members_left", p1)
  }
  /// Empty room
  public static var roomDisplaynameEmptyRoom: String { 
    return VectorL10n.tr("Vector", "room_displayname_empty_room") 
  }
  /// %@ and %@ others
  public static func roomDisplaynameMoreThanTwoMembers(_ p1: String, _ p2: String) -> String {
    return VectorL10n.tr("Vector", "room_displayname_more_than_two_members", p1, p2)
  }
  /// %@ and %@
  public static func roomDisplaynameTwoMembers(_ p1: String, _ p2: String) -> String {
    return VectorL10n.tr("Vector", "room_displayname_two_members", p1, p2)
  }
  /// You do not have permission to post to this room
  public static var roomDoNotHavePermissionToPost: String { 
    return VectorL10n.tr("Vector", "room_do_not_have_permission_to_post") 
  }
  /// %@ does not exist
  public static func roomDoesNotExist(_ p1: String) -> String {
    return VectorL10n.tr("Vector", "room_does_not_exist", p1)
  }
  /// Failed to load timeline
  public static var roomErrorCannotLoadTimeline: String { 
    return VectorL10n.tr("Vector", "room_error_cannot_load_timeline") 
  }
  /// It is not currently possible to join an empty room.
  public static var roomErrorJoinFailedEmptyRoom: String { 
    return VectorL10n.tr("Vector", "room_error_join_failed_empty_room") 
  }
  /// Failed to join room
  public static var roomErrorJoinFailedTitle: String { 
    return VectorL10n.tr("Vector", "room_error_join_failed_title") 
  }
  /// You are not authorized to edit this room name
  public static var roomErrorNameEditionNotAuthorized: String { 
    return VectorL10n.tr("Vector", "room_error_name_edition_not_authorized") 
  }
  /// The application was trying to load a specific point in this room's timeline but was unable to find it
  public static var roomErrorTimelineEventNotFound: String { 
    return VectorL10n.tr("Vector", "room_error_timeline_event_not_found") 
  }
  /// Failed to load timeline position
  public static var roomErrorTimelineEventNotFoundTitle: String { 
    return VectorL10n.tr("Vector", "room_error_timeline_event_not_found_title") 
  }
  /// You are not authorized to edit this room topic
  public static var roomErrorTopicEditionNotAuthorized: String { 
    return VectorL10n.tr("Vector", "room_error_topic_edition_not_authorized") 
  }
  /// Reason for banning this user
  public static var roomEventActionBanPromptReason: String { 
    return VectorL10n.tr("Vector", "room_event_action_ban_prompt_reason") 
  }
  /// Cancel Download
  public static var roomEventActionCancelDownload: String { 
    return VectorL10n.tr("Vector", "room_event_action_cancel_download") 
  }
  /// Cancel Send
  public static var roomEventActionCancelSend: String { 
    return VectorL10n.tr("Vector", "room_event_action_cancel_send") 
  }
  /// Copy
  public static var roomEventActionCopy: String { 
    return VectorL10n.tr("Vector", "room_event_action_copy") 
  }
  /// Delete
  public static var roomEventActionDelete: String { 
    return VectorL10n.tr("Vector", "room_event_action_delete") 
  }
  /// Are you sure you want to delete this unsent message?
  public static var roomEventActionDeleteConfirmationMessage: String { 
    return VectorL10n.tr("Vector", "room_event_action_delete_confirmation_message") 
  }
  /// Delete unsent message
  public static var roomEventActionDeleteConfirmationTitle: String { 
    return VectorL10n.tr("Vector", "room_event_action_delete_confirmation_title") 
  }
  /// Edit
  public static var roomEventActionEdit: String { 
    return VectorL10n.tr("Vector", "room_event_action_edit") 
  }
  /// End poll
  public static var roomEventActionEndPoll: String { 
    return VectorL10n.tr("Vector", "room_event_action_end_poll") 
  }
  /// Forward
  public static var roomEventActionForward: String { 
    return VectorL10n.tr("Vector", "room_event_action_forward") 
  }
  /// Reason for removing this user
  public static var roomEventActionKickPromptReason: String { 
    return VectorL10n.tr("Vector", "room_event_action_kick_prompt_reason") 
  }
  /// More
  public static var roomEventActionMore: String { 
    return VectorL10n.tr("Vector", "room_event_action_more") 
  }
  /// Copy link to message
  public static var roomEventActionPermalink: String { 
    return VectorL10n.tr("Vector", "room_event_action_permalink") 
  }
  /// Quote
  public static var roomEventActionQuote: String { 
    return VectorL10n.tr("Vector", "room_event_action_quote") 
  }
  /// Reaction history
  public static var roomEventActionReactionHistory: String { 
    return VectorL10n.tr("Vector", "room_event_action_reaction_history") 
  }
  /// %@ more
  public static func roomEventActionReactionMore(_ p1: String) -> String {
    return VectorL10n.tr("Vector", "room_event_action_reaction_more", p1)
  }
  /// Show all
  public static var roomEventActionReactionShowAll: String { 
    return VectorL10n.tr("Vector", "room_event_action_reaction_show_all") 
  }
  /// Show less
  public static var roomEventActionReactionShowLess: String { 
    return VectorL10n.tr("Vector", "room_event_action_reaction_show_less") 
  }
  /// Remove
  public static var roomEventActionRedact: String { 
    return VectorL10n.tr("Vector", "room_event_action_redact") 
  }
  /// Remove poll
  public static var roomEventActionRemovePoll: String { 
    return VectorL10n.tr("Vector", "room_event_action_remove_poll") 
  }
  /// Reply
  public static var roomEventActionReply: String { 
    return VectorL10n.tr("Vector", "room_event_action_reply") 
  }
  /// Thread
  public static var roomEventActionReplyInThread: String { 
    return VectorL10n.tr("Vector", "room_event_action_reply_in_thread") 
  }
  /// Report content
  public static var roomEventActionReport: String { 
    return VectorL10n.tr("Vector", "room_event_action_report") 
  }
  /// Do you want to hide all messages from this user?
  public static var roomEventActionReportPromptIgnoreUser: String { 
    return VectorL10n.tr("Vector", "room_event_action_report_prompt_ignore_user") 
  }
  /// Reason for reporting this content
  public static var roomEventActionReportPromptReason: String { 
    return VectorL10n.tr("Vector", "room_event_action_report_prompt_reason") 
  }
  /// Resend
  public static var roomEventActionResend: String { 
    return VectorL10n.tr("Vector", "room_event_action_resend") 
  }
  /// Save
  public static var roomEventActionSave: String { 
    return VectorL10n.tr("Vector", "room_event_action_save") 
  }
  /// Share
  public static var roomEventActionShare: String { 
    return VectorL10n.tr("Vector", "room_event_action_share") 
  }
  /// View Decrypted Source
  public static var roomEventActionViewDecryptedSource: String { 
    return VectorL10n.tr("Vector", "room_event_action_view_decrypted_source") 
  }
  /// Encryption Information
  public static var roomEventActionViewEncryption: String { 
    return VectorL10n.tr("Vector", "room_event_action_view_encryption") 
  }
  /// View in room
  public static var roomEventActionViewInRoom: String { 
    return VectorL10n.tr("Vector", "room_event_action_view_in_room") 
  }
  /// View Source
  public static var roomEventActionViewSource: String { 
    return VectorL10n.tr("Vector", "room_event_action_view_source") 
  }
  /// Link copied to clipboard.
  public static var roomEventCopyLinkInfo: String { 
    return VectorL10n.tr("Vector", "room_event_copy_link_info") 
  }
  /// Blacklist
  public static var roomEventEncryptionInfoBlock: String { 
    return VectorL10n.tr("Vector", "room_event_encryption_info_block") 
  }
  /// \nSender session information\n
  public static var roomEventEncryptionInfoDevice: String { 
    return VectorL10n.tr("Vector", "room_event_encryption_info_device") 
  }
  /// Blacklisted
  public static var roomEventEncryptionInfoDeviceBlocked: String { 
    return VectorL10n.tr("Vector", "room_event_encryption_info_device_blocked") 
  }
  /// Ed25519 fingerprint\n
  public static var roomEventEncryptionInfoDeviceFingerprint: String { 
    return VectorL10n.tr("Vector", "room_event_encryption_info_device_fingerprint") 
  }
  /// ID\n
  public static var roomEventEncryptionInfoDeviceId: String { 
    return VectorL10n.tr("Vector", "room_event_encryption_info_device_id") 
  }
  /// Public Name\n
  public static var roomEventEncryptionInfoDeviceName: String { 
    return VectorL10n.tr("Vector", "room_event_encryption_info_device_name") 
  }
  /// NOT verified
  public static var roomEventEncryptionInfoDeviceNotVerified: String { 
    return VectorL10n.tr("Vector", "room_event_encryption_info_device_not_verified") 
  }
  /// unknown session\n
  public static var roomEventEncryptionInfoDeviceUnknown: String { 
    return VectorL10n.tr("Vector", "room_event_encryption_info_device_unknown") 
  }
  /// Verification\n
  public static var roomEventEncryptionInfoDeviceVerification: String { 
    return VectorL10n.tr("Vector", "room_event_encryption_info_device_verification") 
  }
  /// Verified
  public static var roomEventEncryptionInfoDeviceVerified: String { 
    return VectorL10n.tr("Vector", "room_event_encryption_info_device_verified") 
  }
  /// Event information\n
  public static var roomEventEncryptionInfoEvent: String { 
    return VectorL10n.tr("Vector", "room_event_encryption_info_event") 
  }
  /// Algorithm\n
  public static var roomEventEncryptionInfoEventAlgorithm: String { 
    return VectorL10n.tr("Vector", "room_event_encryption_info_event_algorithm") 
  }
  /// Decryption error\n
  public static var roomEventEncryptionInfoEventDecryptionError: String { 
    return VectorL10n.tr("Vector", "room_event_encryption_info_event_decryption_error") 
  }
  /// Claimed Ed25519 fingerprint key\n
  public static var roomEventEncryptionInfoEventFingerprintKey: String { 
    return VectorL10n.tr("Vector", "room_event_encryption_info_event_fingerprint_key") 
  }
  /// Curve25519 identity key\n
  public static var roomEventEncryptionInfoEventIdentityKey: String { 
    return VectorL10n.tr("Vector", "room_event_encryption_info_event_identity_key") 
  }
  /// none
  public static var roomEventEncryptionInfoEventNone: String { 
    return VectorL10n.tr("Vector", "room_event_encryption_info_event_none") 
  }
  /// Session ID\n
  public static var roomEventEncryptionInfoEventSessionId: String { 
    return VectorL10n.tr("Vector", "room_event_encryption_info_event_session_id") 
  }
  /// unencrypted
  public static var roomEventEncryptionInfoEventUnencrypted: String { 
    return VectorL10n.tr("Vector", "room_event_encryption_info_event_unencrypted") 
  }
  /// User ID\n
  public static var roomEventEncryptionInfoEventUserId: String { 
    return VectorL10n.tr("Vector", "room_event_encryption_info_event_user_id") 
  }
  /// The authenticity of this encrypted message can't be guaranteed on this device.
  public static var roomEventEncryptionInfoKeyAuthenticityNotGuaranteed: String { 
    return VectorL10n.tr("Vector", "room_event_encryption_info_key_authenticity_not_guaranteed") 
  }
  /// End-to-end encryption information\n\n
  public static var roomEventEncryptionInfoTitle: String { 
    return VectorL10n.tr("Vector", "room_event_encryption_info_title") 
  }
  /// Unblacklist
  public static var roomEventEncryptionInfoUnblock: String { 
    return VectorL10n.tr("Vector", "room_event_encryption_info_unblock") 
  }
  /// Unverify
  public static var roomEventEncryptionInfoUnverify: String { 
    return VectorL10n.tr("Vector", "room_event_encryption_info_unverify") 
  }
  /// Verify...
  public static var roomEventEncryptionInfoVerify: String { 
    return VectorL10n.tr("Vector", "room_event_encryption_info_verify") 
  }
  /// To verify that this session can be trusted, please contact its owner using some other means (e.g. in person or a phone call) and ask them whether the key they see in their User Settings for this session matches the key below:\n\n	Session name: %@\n	Session ID: %@\n	Session key: %@\n\nIf it matches, press the verify button below. If it doesnt, then someone else is intercepting this session and you probably want to press the blacklist button instead.\n\nIn future this verification process will be more sophisticated.
  public static func roomEventEncryptionVerifyMessage(_ p1: String, _ p2: String, _ p3: String) -> String {
    return VectorL10n.tr("Vector", "room_event_encryption_verify_message", p1, p2, p3)
  }
  /// Verify
  public static var roomEventEncryptionVerifyOk: String { 
    return VectorL10n.tr("Vector", "room_event_encryption_verify_ok") 
  }
  /// Verify session\n\n
  public static var roomEventEncryptionVerifyTitle: String { 
    return VectorL10n.tr("Vector", "room_event_encryption_verify_title") 
  }
  /// Failed to send
  public static var roomEventFailedToSend: String { 
    return VectorL10n.tr("Vector", "room_event_failed_to_send") 
  }
  /// Send your first message…
  public static var roomFirstMessagePlaceholder: String { 
    return VectorL10n.tr("Vector", "room_first_message_placeholder") 
  }
  /// Room Info
  public static var roomInfoBackButtonTitle: String { 
    return VectorL10n.tr("Vector", "room_info_back_button_title") 
  }
  /// 1 member
  public static var roomInfoListOneMember: String { 
    return VectorL10n.tr("Vector", "room_info_list_one_member") 
  }
  /// Other
  public static var roomInfoListSectionOther: String { 
    return VectorL10n.tr("Vector", "room_info_list_section_other") 
  }
  /// %@ members
  public static func roomInfoListSeveralMembers(_ p1: String) -> String {
    return VectorL10n.tr("Vector", "room_info_list_several_members", p1)
  }
  /// Add people
  public static var roomIntroCellAddParticipantsAction: String { 
    return VectorL10n.tr("Vector", "room_intro_cell_add_participants_action") 
  }
  /// This is the beginning of your direct message with 
  public static var roomIntroCellInformationDmSentence1Part1: String { 
    return VectorL10n.tr("Vector", "room_intro_cell_information_dm_sentence1_part1") 
  }
  /// . 
  public static var roomIntroCellInformationDmSentence1Part3: String { 
    return VectorL10n.tr("Vector", "room_intro_cell_information_dm_sentence1_part3") 
  }
  /// Only the two of you are in this conversation, no one else can join.
  public static var roomIntroCellInformationDmSentence2: String { 
    return VectorL10n.tr("Vector", "room_intro_cell_information_dm_sentence2") 
  }
  /// Only you are in this conversation, unless any of you invites someone to join.
  public static var roomIntroCellInformationMultipleDmSentence2: String { 
    return VectorL10n.tr("Vector", "room_intro_cell_information_multiple_dm_sentence2") 
  }
  /// This is the beginning of 
  public static var roomIntroCellInformationRoomSentence1Part1: String { 
    return VectorL10n.tr("Vector", "room_intro_cell_information_room_sentence1_part1") 
  }
  /// . 
  public static var roomIntroCellInformationRoomSentence1Part3: String { 
    return VectorL10n.tr("Vector", "room_intro_cell_information_room_sentence1_part3") 
  }
  /// Topic: %@
  public static func roomIntroCellInformationRoomWithTopicSentence2(_ p1: String) -> String {
    return VectorL10n.tr("Vector", "room_intro_cell_information_room_with_topic_sentence2", p1)
  }
  /// Add a topic
  public static var roomIntroCellInformationRoomWithoutTopicSentence2Part1: String { 
    return VectorL10n.tr("Vector", "room_intro_cell_information_room_without_topic_sentence2_part1") 
  }
  ///  to let people know what this room is about.
  public static var roomIntroCellInformationRoomWithoutTopicSentence2Part2: String { 
    return VectorL10n.tr("Vector", "room_intro_cell_information_room_without_topic_sentence2_part2") 
  }
  /// You do not have permission to invite people to this room
  public static var roomInviteNotEnoughPermission: String { 
    return VectorL10n.tr("Vector", "room_invite_not_enough_permission") 
  }
  /// They won’t be a part of %@.
  public static func roomInviteToRoomOptionDetail(_ p1: String) -> String {
    return VectorL10n.tr("Vector", "room_invite_to_room_option_detail", p1)
  }
  /// To just this room
  public static var roomInviteToRoomOptionTitle: String { 
    return VectorL10n.tr("Vector", "room_invite_to_room_option_title") 
  }
  /// They can explore %@, but won’t be a member of %@.
  public static func roomInviteToSpaceOptionDetail(_ p1: String, _ p2: String) -> String {
    return VectorL10n.tr("Vector", "room_invite_to_space_option_detail", p1, p2)
  }
  /// To %@
  public static func roomInviteToSpaceOptionTitle(_ p1: String) -> String {
    return VectorL10n.tr("Vector", "room_invite_to_space_option_title", p1)
  }
  /// This is where your invites appear.
  public static var roomInvitesEmptyViewInformation: String { 
    return VectorL10n.tr("Vector", "room_invites_empty_view_information") 
  }
  /// Nothing new.
  public static var roomInvitesEmptyViewTitle: String { 
    return VectorL10n.tr("Vector", "room_invites_empty_view_title") 
  }
  /// Join
  public static var roomJoinGroupCall: String { 
    return VectorL10n.tr("Vector", "room_join_group_call") 
  }
  /// Jump to unread
  public static var roomJumpToFirstUnread: String { 
    return VectorL10n.tr("Vector", "room_jump_to_first_unread") 
  }
  /// You left the room
  public static var roomLeft: String { 
    return VectorL10n.tr("Vector", "room_left") 
  }
  /// You left
  public static var roomLeftForDm: String { 
    return VectorL10n.tr("Vector", "room_left_for_dm") 
  }
  /// %@, %@ & others are typing…
  public static func roomManyUsersAreTyping(_ p1: String, _ p2: String) -> String {
    return VectorL10n.tr("Vector", "room_many_users_are_typing", p1, p2)
  }
  /// Are you sure you want to hide all messages from this user?
  public static var roomMemberIgnorePrompt: String { 
    return VectorL10n.tr("Vector", "room_member_ignore_prompt") 
  }
  /// Admin in %@
  public static func roomMemberPowerLevelAdminIn(_ p1: String) -> String {
    return VectorL10n.tr("Vector", "room_member_power_level_admin_in", p1)
  }
  /// Custom (%@) in %@
  public static func roomMemberPowerLevelCustomIn(_ p1: String, _ p2: String) -> String {
    return VectorL10n.tr("Vector", "room_member_power_level_custom_in", p1, p2)
  }
  /// Moderator in %@
  public static func roomMemberPowerLevelModeratorIn(_ p1: String) -> String {
    return VectorL10n.tr("Vector", "room_member_power_level_moderator_in", p1)
  }
  /// You will not be able to undo this change as you are promoting the user to have the same power level as yourself.\nAre you sure?
  public static var roomMemberPowerLevelPrompt: String { 
    return VectorL10n.tr("Vector", "room_member_power_level_prompt") 
  }
  /// Admin
  public static var roomMemberPowerLevelShortAdmin: String { 
    return VectorL10n.tr("Vector", "room_member_power_level_short_admin") 
  }
  /// Custom
  public static var roomMemberPowerLevelShortCustom: String { 
    return VectorL10n.tr("Vector", "room_member_power_level_short_custom") 
  }
  /// Mod
  public static var roomMemberPowerLevelShortModerator: String { 
    return VectorL10n.tr("Vector", "room_member_power_level_short_moderator") 
  }
  /// Editing
  public static var roomMessageEditing: String { 
    return VectorL10n.tr("Vector", "room_message_editing") 
  }
  /// Message edits
  public static var roomMessageEditsHistoryTitle: String { 
    return VectorL10n.tr("Vector", "room_message_edits_history_title") 
  }
  /// Send a message (unencrypted)…
  public static var roomMessagePlaceholder: String { 
    return VectorL10n.tr("Vector", "room_message_placeholder") 
  }
  /// Send a reply (unencrypted)…
  public static var roomMessageReplyToPlaceholder: String { 
    return VectorL10n.tr("Vector", "room_message_reply_to_placeholder") 
  }
  /// Send a reply…
  public static var roomMessageReplyToShortPlaceholder: String { 
    return VectorL10n.tr("Vector", "room_message_reply_to_short_placeholder") 
  }
  /// Replying to %@
  public static func roomMessageReplyingTo(_ p1: String) -> String {
    return VectorL10n.tr("Vector", "room_message_replying_to", p1)
  }
  /// Send a message…
  public static var roomMessageShortPlaceholder: String { 
    return VectorL10n.tr("Vector", "room_message_short_placeholder") 
  }
  /// Unable to open the link.
  public static var roomMessageUnableOpenLinkErrorMessage: String { 
    return VectorL10n.tr("Vector", "room_message_unable_open_link_error_message") 
  }
  /// %@ and others
  public static func roomMultipleTypingNotification(_ p1: String) -> String {
    return VectorL10n.tr("Vector", "room_multiple_typing_notification", p1)
  }
  /// %d new message
  public static func roomNewMessageNotification(_ p1: Int) -> String {
    return VectorL10n.tr("Vector", "room_new_message_notification", p1)
  }
  /// %d new messages
  public static func roomNewMessagesNotification(_ p1: Int) -> String {
    return VectorL10n.tr("Vector", "room_new_messages_notification", p1)
  }
  /// Conference calls are not supported in encrypted rooms
  public static var roomNoConferenceCallInEncryptedRooms: String { 
    return VectorL10n.tr("Vector", "room_no_conference_call_in_encrypted_rooms") 
  }
  /// You need permission to invite to start a conference in this room
  public static var roomNoPowerToCreateConferenceCall: String { 
    return VectorL10n.tr("Vector", "room_no_power_to_create_conference_call") 
  }
  /// You need to be an admin or a moderator to start a call.
  public static var roomNoPrivilegesToCreateGroupCall: String { 
    return VectorL10n.tr("Vector", "room_no_privileges_to_create_group_call") 
  }
  /// Account settings
  public static var roomNotifsSettingsAccountSettings: String { 
    return VectorL10n.tr("Vector", "room_notifs_settings_account_settings") 
  }
  /// All Messages
  public static var roomNotifsSettingsAllMessages: String { 
    return VectorL10n.tr("Vector", "room_notifs_settings_all_messages") 
  }
  /// Cancel
  public static var roomNotifsSettingsCancelAction: String { 
    return VectorL10n.tr("Vector", "room_notifs_settings_cancel_action") 
  }
  /// Done
  public static var roomNotifsSettingsDoneAction: String { 
    return VectorL10n.tr("Vector", "room_notifs_settings_done_action") 
  }
  /// Please note that mentions & keyword notifications are not available in encrypted rooms on mobile.
  public static var roomNotifsSettingsEncryptedRoomNotice: String { 
    return VectorL10n.tr("Vector", "room_notifs_settings_encrypted_room_notice") 
  }
  /// You can manage notifications in %@
  public static func roomNotifsSettingsManageNotifications(_ p1: String) -> String {
    return VectorL10n.tr("Vector", "room_notifs_settings_manage_notifications", p1)
  }
  /// Mentions and Keywords only
  public static var roomNotifsSettingsMentionsAndKeywords: String { 
    return VectorL10n.tr("Vector", "room_notifs_settings_mentions_and_keywords") 
  }
  /// None
  public static var roomNotifsSettingsNone: String { 
    return VectorL10n.tr("Vector", "room_notifs_settings_none") 
  }
  /// Notify me for
  public static var roomNotifsSettingsNotifyMeFor: String { 
    return VectorL10n.tr("Vector", "room_notifs_settings_notify_me_for") 
  }
  /// Connectivity to the server has been lost.
  public static var roomOfflineNotification: String { 
    return VectorL10n.tr("Vector", "room_offline_notification") 
  }
  /// %@ is typing…
  public static func roomOneUserIsTyping(_ p1: String) -> String {
    return VectorL10n.tr("Vector", "room_one_user_is_typing", p1)
  }
  /// Ongoing conference call. Join as %@ or %@.
  public static func roomOngoingConferenceCall(_ p1: String, _ p2: String) -> String {
    return VectorL10n.tr("Vector", "room_ongoing_conference_call", p1, p2)
  }
  /// Close
  public static var roomOngoingConferenceCallClose: String { 
    return VectorL10n.tr("Vector", "room_ongoing_conference_call_close") 
  }
  /// Ongoing conference call. Join as %@ or %@. %@ it.
  public static func roomOngoingConferenceCallWithClose(_ p1: String, _ p2: String, _ p3: String) -> String {
    return VectorL10n.tr("Vector", "room_ongoing_conference_call_with_close", p1, p2, p3)
  }
  /// Dial pad
  public static var roomOpenDialpad: String { 
    return VectorL10n.tr("Vector", "room_open_dialpad") 
  }
  /// Ban from this room
  public static var roomParticipantsActionBan: String { 
    return VectorL10n.tr("Vector", "room_participants_action_ban") 
  }
  /// Hide all messages from this user
  public static var roomParticipantsActionIgnore: String { 
    return VectorL10n.tr("Vector", "room_participants_action_ignore") 
  }
  /// Invite
  public static var roomParticipantsActionInvite: String { 
    return VectorL10n.tr("Vector", "room_participants_action_invite") 
  }
  /// Leave this room
  public static var roomParticipantsActionLeave: String { 
    return VectorL10n.tr("Vector", "room_participants_action_leave") 
  }
  /// Mention
  public static var roomParticipantsActionMention: String { 
    return VectorL10n.tr("Vector", "room_participants_action_mention") 
  }
  /// Remove from this room
  public static var roomParticipantsActionRemove: String { 
    return VectorL10n.tr("Vector", "room_participants_action_remove") 
  }
  /// Admin tools
  public static var roomParticipantsActionSectionAdminTools: String { 
    return VectorL10n.tr("Vector", "room_participants_action_section_admin_tools") 
  }
  /// Sessions
  public static var roomParticipantsActionSectionDevices: String { 
    return VectorL10n.tr("Vector", "room_participants_action_section_devices") 
  }
  /// Direct chats
  public static var roomParticipantsActionSectionDirectChats: String { 
    return VectorL10n.tr("Vector", "room_participants_action_section_direct_chats") 
  }
  /// Options
  public static var roomParticipantsActionSectionOther: String { 
    return VectorL10n.tr("Vector", "room_participants_action_section_other") 
  }
  /// Security
  public static var roomParticipantsActionSectionSecurity: String { 
    return VectorL10n.tr("Vector", "room_participants_action_section_security") 
  }
  /// Complete security
  public static var roomParticipantsActionSecurityStatusCompleteSecurity: String { 
    return VectorL10n.tr("Vector", "room_participants_action_security_status_complete_security") 
  }
  /// Loading…
  public static var roomParticipantsActionSecurityStatusLoading: String { 
    return VectorL10n.tr("Vector", "room_participants_action_security_status_loading") 
  }
  /// Verified
  public static var roomParticipantsActionSecurityStatusVerified: String { 
    return VectorL10n.tr("Vector", "room_participants_action_security_status_verified") 
  }
  /// Verify
  public static var roomParticipantsActionSecurityStatusVerify: String { 
    return VectorL10n.tr("Vector", "room_participants_action_security_status_verify") 
  }
  /// Warning
  public static var roomParticipantsActionSecurityStatusWarning: String { 
    return VectorL10n.tr("Vector", "room_participants_action_security_status_warning") 
  }
  /// Make admin
  public static var roomParticipantsActionSetAdmin: String { 
    return VectorL10n.tr("Vector", "room_participants_action_set_admin") 
  }
  /// Reset to normal user
  public static var roomParticipantsActionSetDefaultPowerLevel: String { 
    return VectorL10n.tr("Vector", "room_participants_action_set_default_power_level") 
  }
  /// Make moderator
  public static var roomParticipantsActionSetModerator: String { 
    return VectorL10n.tr("Vector", "room_participants_action_set_moderator") 
  }
  /// Start new chat
  public static var roomParticipantsActionStartNewChat: String { 
    return VectorL10n.tr("Vector", "room_participants_action_start_new_chat") 
  }
  /// Start video call
  public static var roomParticipantsActionStartVideoCall: String { 
    return VectorL10n.tr("Vector", "room_participants_action_start_video_call") 
  }
  /// Start voice call
  public static var roomParticipantsActionStartVoiceCall: String { 
    return VectorL10n.tr("Vector", "room_participants_action_start_voice_call") 
  }
  /// Unban
  public static var roomParticipantsActionUnban: String { 
    return VectorL10n.tr("Vector", "room_participants_action_unban") 
  }
  /// Show all messages from this user
  public static var roomParticipantsActionUnignore: String { 
    return VectorL10n.tr("Vector", "room_participants_action_unignore") 
  }
  /// Add participant
  public static var roomParticipantsAddParticipant: String { 
    return VectorL10n.tr("Vector", "room_participants_add_participant") 
  }
  /// ago
  public static var roomParticipantsAgo: String { 
    return VectorL10n.tr("Vector", "room_participants_ago") 
  }
  /// Filter room members
  public static var roomParticipantsFilterRoomMembers: String { 
    return VectorL10n.tr("Vector", "room_participants_filter_room_members") 
  }
  /// Filter members
  public static var roomParticipantsFilterRoomMembersForDm: String { 
    return VectorL10n.tr("Vector", "room_participants_filter_room_members_for_dm") 
  }
  /// Idle
  public static var roomParticipantsIdle: String { 
    return VectorL10n.tr("Vector", "room_participants_idle") 
  }
  /// Search / invite by User ID, Name or email
  public static var roomParticipantsInviteAnotherUser: String { 
    return VectorL10n.tr("Vector", "room_participants_invite_another_user") 
  }
  /// Malformed ID. Should be an email address or a Matrix ID like '@localpart:domain'
  public static var roomParticipantsInviteMalformedId: String { 
    return VectorL10n.tr("Vector", "room_participants_invite_malformed_id") 
  }
  /// Invite Error
  public static var roomParticipantsInviteMalformedIdTitle: String { 
    return VectorL10n.tr("Vector", "room_participants_invite_malformed_id_title") 
  }
  /// Are you sure you want to invite %@ to this chat?
  public static func roomParticipantsInvitePromptMsg(_ p1: String) -> String {
    return VectorL10n.tr("Vector", "room_participants_invite_prompt_msg", p1)
  }
  /// Confirmation
  public static var roomParticipantsInvitePromptTitle: String { 
    return VectorL10n.tr("Vector", "room_participants_invite_prompt_title") 
  }
  /// Are you sure you want to invite %@ to %@?
  public static func roomParticipantsInvitePromptToMsg(_ p1: String, _ p2: String) -> String {
    return VectorL10n.tr("Vector", "room_participants_invite_prompt_to_msg", p1, p2)
  }
  /// INVITED
  public static var roomParticipantsInvitedSection: String { 
    return VectorL10n.tr("Vector", "room_participants_invited_section") 
  }
  /// Leaving
  public static var roomParticipantsLeaveProcessing: String { 
    return VectorL10n.tr("Vector", "room_participants_leave_processing") 
  }
  /// Are you sure you want to leave the room?
  public static var roomParticipantsLeavePromptMsg: String { 
    return VectorL10n.tr("Vector", "room_participants_leave_prompt_msg") 
  }
  /// Are you sure you want to leave?
  public static var roomParticipantsLeavePromptMsgForDm: String { 
    return VectorL10n.tr("Vector", "room_participants_leave_prompt_msg_for_dm") 
  }
  /// Leave room
  public static var roomParticipantsLeavePromptTitle: String { 
    return VectorL10n.tr("Vector", "room_participants_leave_prompt_title") 
  }
  /// Leave
  public static var roomParticipantsLeavePromptTitleForDm: String { 
    return VectorL10n.tr("Vector", "room_participants_leave_prompt_title_for_dm") 
  }
  /// Left room
  public static var roomParticipantsLeaveSuccess: String { 
    return VectorL10n.tr("Vector", "room_participants_leave_success") 
  }
  /// %d participants
  public static func roomParticipantsMultiParticipants(_ p1: Int) -> String {
    return VectorL10n.tr("Vector", "room_participants_multi_participants", p1)
  }
  /// now
  public static var roomParticipantsNow: String { 
    return VectorL10n.tr("Vector", "room_participants_now") 
  }
  /// Offline
  public static var roomParticipantsOffline: String { 
    return VectorL10n.tr("Vector", "room_participants_offline") 
  }
  /// 1 participant
  public static var roomParticipantsOneParticipant: String { 
    return VectorL10n.tr("Vector", "room_participants_one_participant") 
  }
  /// Online
  public static var roomParticipantsOnline: String { 
    return VectorL10n.tr("Vector", "room_participants_online") 
  }
  /// Are you sure you want to remove %@ from this chat?
  public static func roomParticipantsRemovePromptMsg(_ p1: String) -> String {
    return VectorL10n.tr("Vector", "room_participants_remove_prompt_msg", p1)
  }
  /// Confirmation
  public static var roomParticipantsRemovePromptTitle: String { 
    return VectorL10n.tr("Vector", "room_participants_remove_prompt_title") 
  }
  /// Are you sure you want to revoke this invite?
  public static var roomParticipantsRemoveThirdPartyInvitePromptMsg: String { 
    return VectorL10n.tr("Vector", "room_participants_remove_third_party_invite_prompt_msg") 
  }
  /// Messages in this room are end-to-end encrypted.\n\nYour messages are secured with locks and only you and the recipient have the unique keys to unlock them.
  public static var roomParticipantsSecurityInformationRoomEncrypted: String { 
    return VectorL10n.tr("Vector", "room_participants_security_information_room_encrypted") 
  }
  /// Messages here are end-to-end encrypted.\n\nYour messages are secured with locks and only you and the recipient have the unique keys to unlock them.
  public static var roomParticipantsSecurityInformationRoomEncryptedForDm: String { 
    return VectorL10n.tr("Vector", "room_participants_security_information_room_encrypted_for_dm") 
  }
  /// Messages in this room are not end-to-end encrypted.
  public static var roomParticipantsSecurityInformationRoomNotEncrypted: String { 
    return VectorL10n.tr("Vector", "room_participants_security_information_room_not_encrypted") 
  }
  /// Messages here are not end-to-end encrypted.
  public static var roomParticipantsSecurityInformationRoomNotEncryptedForDm: String { 
    return VectorL10n.tr("Vector", "room_participants_security_information_room_not_encrypted_for_dm") 
  }
  /// Loading…
  public static var roomParticipantsSecurityLoading: String { 
    return VectorL10n.tr("Vector", "room_participants_security_loading") 
  }
  /// No identity server is configured so you cannot start a chat with a contact using an email.
  public static var roomParticipantsStartNewChatErrorUsingUserEmailWithoutIdentityServer: String { 
    return VectorL10n.tr("Vector", "room_participants_start_new_chat_error_using_user_email_without_identity_server") 
  }
  /// Participants
  public static var roomParticipantsTitle: String { 
    return VectorL10n.tr("Vector", "room_participants_title") 
  }
  /// Unknown
  public static var roomParticipantsUnknown: String { 
    return VectorL10n.tr("Vector", "room_participants_unknown") 
  }
  /// Voice call
  public static var roomPlaceVoiceCall: String { 
    return VectorL10n.tr("Vector", "room_place_voice_call") 
  }
  /// Please select a room
  public static var roomPleaseSelect: String { 
    return VectorL10n.tr("Vector", "room_please_select") 
  }
  /// This room is a continuation of another conversation.
  public static var roomPredecessorInformation: String { 
    return VectorL10n.tr("Vector", "room_predecessor_information") 
  }
  /// Tap here to see older messages.
  public static var roomPredecessorLink: String { 
    return VectorL10n.tr("Vector", "room_predecessor_link") 
  }
  /// Do you want to decline the invitation or ignore this user?
  public static var roomPreviewDeclineInvitationOptions: String { 
    return VectorL10n.tr("Vector", "room_preview_decline_invitation_options") 
  }
  /// You have been invited to join this room by %@
  public static func roomPreviewInvitationFormat(_ p1: String) -> String {
    return VectorL10n.tr("Vector", "room_preview_invitation_format", p1)
  }
  /// This is a preview of this room. Room interactions have been disabled.
  public static var roomPreviewSubtitle: String { 
    return VectorL10n.tr("Vector", "room_preview_subtitle") 
  }
  /// You are trying to access %@. Would you like to join in order to participate in the discussion?
  public static func roomPreviewTryJoinAnUnknownRoom(_ p1: String) -> String {
    return VectorL10n.tr("Vector", "room_preview_try_join_an_unknown_room", p1)
  }
  /// a room
  public static var roomPreviewTryJoinAnUnknownRoomDefault: String { 
    return VectorL10n.tr("Vector", "room_preview_try_join_an_unknown_room_default") 
  }
  /// This invitation was sent to %@, which is not associated with this account. You may wish to login with a different account, or add this email to your account.
  public static func roomPreviewUnlinkedEmailWarning(_ p1: String) -> String {
    return VectorL10n.tr("Vector", "room_preview_unlinked_email_warning", p1)
  }
  /// cancel all
  public static var roomPromptCancel: String { 
    return VectorL10n.tr("Vector", "room_prompt_cancel") 
  }
  /// Resend all
  public static var roomPromptResend: String { 
    return VectorL10n.tr("Vector", "room_prompt_resend") 
  }
  /// ROOMS
  public static var roomRecentsConversationsSection: String { 
    return VectorL10n.tr("Vector", "room_recents_conversations_section") 
  }
  /// Create room
  public static var roomRecentsCreateEmptyRoom: String { 
    return VectorL10n.tr("Vector", "room_recents_create_empty_room") 
  }
  /// ROOM DIRECTORY
  public static var roomRecentsDirectorySection: String { 
    return VectorL10n.tr("Vector", "room_recents_directory_section") 
  }
  /// FAVOURITES
  public static var roomRecentsFavouritesSection: String { 
    return VectorL10n.tr("Vector", "room_recents_favourites_section") 
  }
  /// INVITES
  public static var roomRecentsInvitesSection: String { 
    return VectorL10n.tr("Vector", "room_recents_invites_section") 
  }
  /// Join room
  public static var roomRecentsJoinRoom: String { 
    return VectorL10n.tr("Vector", "room_recents_join_room") 
  }
  /// Type a room id or a room alias
  public static var roomRecentsJoinRoomPrompt: String { 
    return VectorL10n.tr("Vector", "room_recents_join_room_prompt") 
  }
  /// Join a room
  public static var roomRecentsJoinRoomTitle: String { 
    return VectorL10n.tr("Vector", "room_recents_join_room_title") 
  }
  /// LOW PRIORITY
  public static var roomRecentsLowPrioritySection: String { 
    return VectorL10n.tr("Vector", "room_recents_low_priority_section") 
  }
  /// No rooms
  public static var roomRecentsNoConversation: String { 
    return VectorL10n.tr("Vector", "room_recents_no_conversation") 
  }
  /// PEOPLE
  public static var roomRecentsPeopleSection: String { 
    return VectorL10n.tr("Vector", "room_recents_people_section") 
  }
  /// Recently viewed
  public static var roomRecentsRecentlyViewedSection: String { 
    return VectorL10n.tr("Vector", "room_recents_recently_viewed_section") 
  }
  /// SYSTEM ALERTS
  public static var roomRecentsServerNoticeSection: String { 
    return VectorL10n.tr("Vector", "room_recents_server_notice_section") 
  }
  /// Start chat
  public static var roomRecentsStartChatWith: String { 
    return VectorL10n.tr("Vector", "room_recents_start_chat_with") 
  }
  /// SUGGESTED ROOMS
  public static var roomRecentsSuggestedRoomsSection: String { 
    return VectorL10n.tr("Vector", "room_recents_suggested_rooms_section") 
  }
  /// Can't find this room. Make sure it exists
  public static var roomRecentsUnknownRoomErrorMessage: String { 
    return VectorL10n.tr("Vector", "room_recents_unknown_room_error_message") 
  }
  /// This room has been replaced and is no longer active.
  public static var roomReplacementInformation: String { 
    return VectorL10n.tr("Vector", "room_replacement_information") 
  }
  /// The conversation continues here.
  public static var roomReplacementLink: String { 
    return VectorL10n.tr("Vector", "room_replacement_link") 
  }
  /// Resend unsent messages
  public static var roomResendUnsentMessages: String { 
    return VectorL10n.tr("Vector", "room_resend_unsent_messages") 
  }
  ///  Please 
  public static var roomResourceLimitExceededMessageContact1: String { 
    return VectorL10n.tr("Vector", "room_resource_limit_exceeded_message_contact_1") 
  }
  /// contact your service administrator
  public static var roomResourceLimitExceededMessageContact2Link: String { 
    return VectorL10n.tr("Vector", "room_resource_limit_exceeded_message_contact_2_link") 
  }
  ///  to continue using this service.
  public static var roomResourceLimitExceededMessageContact3: String { 
    return VectorL10n.tr("Vector", "room_resource_limit_exceeded_message_contact_3") 
  }
  /// This homeserver has exceeded one of its resource limits so 
  public static var roomResourceUsageLimitReachedMessage1Default: String { 
    return VectorL10n.tr("Vector", "room_resource_usage_limit_reached_message_1_default") 
  }
  /// This homeserver has hit its Monthly Active User limit so 
  public static var roomResourceUsageLimitReachedMessage1MonthlyActiveUser: String { 
    return VectorL10n.tr("Vector", "room_resource_usage_limit_reached_message_1_monthly_active_user") 
  }
  /// some users will not be able to log in.
  public static var roomResourceUsageLimitReachedMessage2: String { 
    return VectorL10n.tr("Vector", "room_resource_usage_limit_reached_message_2") 
  }
  ///  to get this limit increased.
  public static var roomResourceUsageLimitReachedMessageContact3: String { 
    return VectorL10n.tr("Vector", "room_resource_usage_limit_reached_message_contact_3") 
  }
  /// Slide to end the call for everyone
  public static var roomSlideToEndGroupCall: String { 
    return VectorL10n.tr("Vector", "room_slide_to_end_group_call") 
  }
  /// Suggested rooms are promoted to space members as good ones to join.
  public static var roomSuggestionSettingsScreenMessage: String { 
    return VectorL10n.tr("Vector", "room_suggestion_settings_screen_message") 
  }
  /// Suggest room
  public static var roomSuggestionSettingsScreenNavTitle: String { 
    return VectorL10n.tr("Vector", "room_suggestion_settings_screen_nav_title") 
  }
  /// Make a room suggested in a space
  public static var roomSuggestionSettingsScreenTitle: String { 
    return VectorL10n.tr("Vector", "room_suggestion_settings_screen_title") 
  }
  /// Thread
  public static var roomThreadTitle: String { 
    return VectorL10n.tr("Vector", "room_thread_title") 
  }
  /// Invite members
  public static var roomTitleInviteMembers: String { 
    return VectorL10n.tr("Vector", "room_title_invite_members") 
  }
  /// %@ members
  public static func roomTitleMembers(_ p1: String) -> String {
    return VectorL10n.tr("Vector", "room_title_members", p1)
  }
  /// %@/%@ active members
  public static func roomTitleMultipleActiveMembers(_ p1: String, _ p2: String) -> String {
    return VectorL10n.tr("Vector", "room_title_multiple_active_members", p1, p2)
  }
  /// New room
  public static var roomTitleNewRoom: String { 
    return VectorL10n.tr("Vector", "room_title_new_room") 
  }
  /// %@/%@ active member
  public static func roomTitleOneActiveMember(_ p1: String, _ p2: String) -> String {
    return VectorL10n.tr("Vector", "room_title_one_active_member", p1, p2)
  }
  /// 1 member
  public static var roomTitleOneMember: String { 
    return VectorL10n.tr("Vector", "room_title_one_member") 
  }
  /// %@ & %@ are typing…
  public static func roomTwoUsersAreTyping(_ p1: String, _ p2: String) -> String {
    return VectorL10n.tr("Vector", "room_two_users_are_typing", p1, p2)
  }
  /// Are you sure you want to delete all unsent messages in this room?
  public static var roomUnsentMessagesCancelMessage: String { 
    return VectorL10n.tr("Vector", "room_unsent_messages_cancel_message") 
  }
  /// Delete unsent messages
  public static var roomUnsentMessagesCancelTitle: String { 
    return VectorL10n.tr("Vector", "room_unsent_messages_cancel_title") 
  }
  /// Messages failed to send.
  public static var roomUnsentMessagesNotification: String { 
    return VectorL10n.tr("Vector", "room_unsent_messages_notification") 
  }
  /// Message failed to send due to unknown sessions being present.
  public static var roomUnsentMessagesUnknownDevicesNotification: String { 
    return VectorL10n.tr("Vector", "room_unsent_messages_unknown_devices_notification") 
  }
  /// End-to-end encryption is in beta and may not be reliable.\n\nYou should not yet trust it to secure data.\n\nDevices will not yet be able to decrypt history from before they joined the room.\n\nEncrypted messages will not be visible on clients that do not yet implement encryption.
  public static var roomWarningAboutEncryption: String { 
    return VectorL10n.tr("Vector", "room_warning_about_encryption") 
  }
  /// Your avatar URL
  public static var roomWidgetPermissionAvatarUrlPermission: String { 
    return VectorL10n.tr("Vector", "room_widget_permission_avatar_url_permission") 
  }
  /// This widget was added by:
  public static var roomWidgetPermissionCreatorInfoTitle: String { 
    return VectorL10n.tr("Vector", "room_widget_permission_creator_info_title") 
  }
  /// Your display name
  public static var roomWidgetPermissionDisplayNamePermission: String { 
    return VectorL10n.tr("Vector", "room_widget_permission_display_name_permission") 
  }
  /// Using it may share data with %@:\n
  public static func roomWidgetPermissionInformationTitle(_ p1: String) -> String {
    return VectorL10n.tr("Vector", "room_widget_permission_information_title", p1)
  }
  /// Room ID
  public static var roomWidgetPermissionRoomIdPermission: String { 
    return VectorL10n.tr("Vector", "room_widget_permission_room_id_permission") 
  }
  /// Your theme
  public static var roomWidgetPermissionThemePermission: String { 
    return VectorL10n.tr("Vector", "room_widget_permission_theme_permission") 
  }
  /// Load Widget
  public static var roomWidgetPermissionTitle: String { 
    return VectorL10n.tr("Vector", "room_widget_permission_title") 
  }
  /// Your user ID
  public static var roomWidgetPermissionUserIdPermission: String { 
    return VectorL10n.tr("Vector", "room_widget_permission_user_id_permission") 
  }
  /// Using it may set cookies and share data with %@:\n
  public static func roomWidgetPermissionWebviewInformationTitle(_ p1: String) -> String {
    return VectorL10n.tr("Vector", "room_widget_permission_webview_information_title", p1)
  }
  /// Widget ID
  public static var roomWidgetPermissionWidgetIdPermission: String { 
    return VectorL10n.tr("Vector", "room_widget_permission_widget_id_permission") 
  }
  /// Rooms are great for any group chat, private or public. Tap the + to find existing rooms, or make new ones.
  public static var roomsEmptyViewInformation: String { 
    return VectorL10n.tr("Vector", "rooms_empty_view_information") 
  }
  /// Rooms
  public static var roomsEmptyViewTitle: String { 
    return VectorL10n.tr("Vector", "rooms_empty_view_title") 
  }
  /// Save
  public static var save: String { 
    return VectorL10n.tr("Vector", "save") 
  }
  /// Saving
  public static var saving: String { 
    return VectorL10n.tr("Vector", "saving") 
  }
  /// Search
  public static var searchDefaultPlaceholder: String { 
    return VectorL10n.tr("Vector", "search_default_placeholder") 
  }
  /// Files
  public static var searchFiles: String { 
    return VectorL10n.tr("Vector", "search_files") 
  }
  /// Filter
  public static var searchFilterPlaceholder: String { 
    return VectorL10n.tr("Vector", "search_filter_placeholder") 
  }
  /// Searching…
  public static var searchInProgress: String { 
    return VectorL10n.tr("Vector", "search_in_progress") 
  }
  /// Messages
  public static var searchMessages: String { 
    return VectorL10n.tr("Vector", "search_messages") 
  }
  /// No results
  public static var searchNoResult: String { 
    return VectorL10n.tr("Vector", "search_no_result") 
  }
  /// No Results
  public static var searchNoResults: String { 
    return VectorL10n.tr("Vector", "search_no_results") 
  }
  /// People
  public static var searchPeople: String { 
    return VectorL10n.tr("Vector", "search_people") 
  }
  /// Search by User ID, Name or email
  public static var searchPeoplePlaceholder: String { 
    return VectorL10n.tr("Vector", "search_people_placeholder") 
  }
  /// Rooms
  public static var searchRooms: String { 
    return VectorL10n.tr("Vector", "search_rooms") 
  }
  /// Search in progress...
  public static var searchSearching: String { 
    return VectorL10n.tr("Vector", "search_searching") 
  }
  /// Create a new room
  public static var searchableDirectoryCreateNewRoom: String { 
    return VectorL10n.tr("Vector", "searchable_directory_create_new_room") 
  }
  /// Name or ID
  public static var searchableDirectorySearchPlaceholder: String { 
    return VectorL10n.tr("Vector", "searchable_directory_search_placeholder") 
  }
  /// %@ Network
  public static func searchableDirectoryXNetwork(_ p1: String) -> String {
    return VectorL10n.tr("Vector", "searchable_directory_x_network", p1)
  }
  /// Forgot or lost all recovery options? 
  public static var secretsRecoveryResetActionPart1: String { 
    return VectorL10n.tr("Vector", "secrets_recovery_reset_action_part_1") 
  }
  /// Reset everything
  public static var secretsRecoveryResetActionPart2: String { 
    return VectorL10n.tr("Vector", "secrets_recovery_reset_action_part_2") 
  }
  /// Access your secure message history and your cross-signing identity for verifying other sessions by entering your Security Key.
  public static var secretsRecoveryWithKeyInformationDefault: String { 
    return VectorL10n.tr("Vector", "secrets_recovery_with_key_information_default") 
  }
  /// Enter your Security Key to continue.
  public static var secretsRecoveryWithKeyInformationUnlockSecureBackupWithKey: String { 
    return VectorL10n.tr("Vector", "secrets_recovery_with_key_information_unlock_secure_backup_with_key") 
  }
  /// Enter your Security Phrase to continue.
  public static var secretsRecoveryWithKeyInformationUnlockSecureBackupWithPhrase: String { 
    return VectorL10n.tr("Vector", "secrets_recovery_with_key_information_unlock_secure_backup_with_phrase") 
  }
  /// Use your Security Key to verify this device.
  public static var secretsRecoveryWithKeyInformationVerifyDevice: String { 
    return VectorL10n.tr("Vector", "secrets_recovery_with_key_information_verify_device") 
  }
  /// Please verify that you entered the correct Security Key.
  public static var secretsRecoveryWithKeyInvalidRecoveryKeyMessage: String { 
    return VectorL10n.tr("Vector", "secrets_recovery_with_key_invalid_recovery_key_message") 
  }
  /// Unable to access secret storage
  public static var secretsRecoveryWithKeyInvalidRecoveryKeyTitle: String { 
    return VectorL10n.tr("Vector", "secrets_recovery_with_key_invalid_recovery_key_title") 
  }
  /// Use Key
  public static var secretsRecoveryWithKeyRecoverAction: String { 
    return VectorL10n.tr("Vector", "secrets_recovery_with_key_recover_action") 
  }
  /// Enter Security Key
  public static var secretsRecoveryWithKeyRecoveryKeyPlaceholder: String { 
    return VectorL10n.tr("Vector", "secrets_recovery_with_key_recovery_key_placeholder") 
  }
  /// Enter
  public static var secretsRecoveryWithKeyRecoveryKeyTitle: String { 
    return VectorL10n.tr("Vector", "secrets_recovery_with_key_recovery_key_title") 
  }
  /// Security Key
  public static var secretsRecoveryWithKeyTitle: String { 
    return VectorL10n.tr("Vector", "secrets_recovery_with_key_title") 
  }
  /// Access your secure message history and your cross-signing identity for verifying other sessions by entering your Security Phrase.
  public static var secretsRecoveryWithPassphraseInformationDefault: String { 
    return VectorL10n.tr("Vector", "secrets_recovery_with_passphrase_information_default") 
  }
  /// Use your Security Phrase to verify this device.
  public static var secretsRecoveryWithPassphraseInformationVerifyDevice: String { 
    return VectorL10n.tr("Vector", "secrets_recovery_with_passphrase_information_verify_device") 
  }
  /// Please verify that you entered the correct Security Phrase.
  public static var secretsRecoveryWithPassphraseInvalidPassphraseMessage: String { 
    return VectorL10n.tr("Vector", "secrets_recovery_with_passphrase_invalid_passphrase_message") 
  }
  /// Unable to access secret storage
  public static var secretsRecoveryWithPassphraseInvalidPassphraseTitle: String { 
    return VectorL10n.tr("Vector", "secrets_recovery_with_passphrase_invalid_passphrase_title") 
  }
  /// Don’t know your Security Phrase? You can 
  public static var secretsRecoveryWithPassphraseLostPassphraseActionPart1: String { 
    return VectorL10n.tr("Vector", "secrets_recovery_with_passphrase_lost_passphrase_action_part1") 
  }
  /// use your Security Key
  public static var secretsRecoveryWithPassphraseLostPassphraseActionPart2: String { 
    return VectorL10n.tr("Vector", "secrets_recovery_with_passphrase_lost_passphrase_action_part2") 
  }
  /// .
  public static var secretsRecoveryWithPassphraseLostPassphraseActionPart3: String { 
    return VectorL10n.tr("Vector", "secrets_recovery_with_passphrase_lost_passphrase_action_part3") 
  }
  /// Enter Security Phrase
  public static var secretsRecoveryWithPassphrasePassphrasePlaceholder: String { 
    return VectorL10n.tr("Vector", "secrets_recovery_with_passphrase_passphrase_placeholder") 
  }
  /// Enter
  public static var secretsRecoveryWithPassphrasePassphraseTitle: String { 
    return VectorL10n.tr("Vector", "secrets_recovery_with_passphrase_passphrase_title") 
  }
  /// Use Phrase
  public static var secretsRecoveryWithPassphraseRecoverAction: String { 
    return VectorL10n.tr("Vector", "secrets_recovery_with_passphrase_recover_action") 
  }
  /// Security Phrase
  public static var secretsRecoveryWithPassphraseTitle: String { 
    return VectorL10n.tr("Vector", "secrets_recovery_with_passphrase_title") 
  }
  /// Enter your Matrix account password to confirm
  public static var secretsResetAuthenticationMessage: String { 
    return VectorL10n.tr("Vector", "secrets_reset_authentication_message") 
  }
  /// Only do this if you have no other device you can verify this device with.
  public static var secretsResetInformation: String { 
    return VectorL10n.tr("Vector", "secrets_reset_information") 
  }
  /// Reset
  public static var secretsResetResetAction: String { 
    return VectorL10n.tr("Vector", "secrets_reset_reset_action") 
  }
  /// Reset everything
  public static var secretsResetTitle: String { 
    return VectorL10n.tr("Vector", "secrets_reset_title") 
  }
  /// You will restart with no history, no messages, trusted devices or trusted users.
  public static var secretsResetWarningMessage: String { 
    return VectorL10n.tr("Vector", "secrets_reset_warning_message") 
  }
  /// If you reset everything
  public static var secretsResetWarningTitle: String { 
    return VectorL10n.tr("Vector", "secrets_reset_warning_title") 
  }
  /// Done
  public static var secretsSetupRecoveryKeyDoneAction: String { 
    return VectorL10n.tr("Vector", "secrets_setup_recovery_key_done_action") 
  }
  /// Save
  public static var secretsSetupRecoveryKeyExportAction: String { 
    return VectorL10n.tr("Vector", "secrets_setup_recovery_key_export_action") 
  }
  /// Store your Security Key somewhere safe. It can be used to unlock your encrypted messages & data.
  public static var secretsSetupRecoveryKeyInformation: String { 
    return VectorL10n.tr("Vector", "secrets_setup_recovery_key_information") 
  }
  /// Loading…
  public static var secretsSetupRecoveryKeyLoading: String { 
    return VectorL10n.tr("Vector", "secrets_setup_recovery_key_loading") 
  }
  /// ✓ Print it and store it somewhere safe\n✓ Save it on a USB key or backup drive\n✓ Copy it to your personal cloud storage
  public static var secretsSetupRecoveryKeyStorageAlertMessage: String { 
    return VectorL10n.tr("Vector", "secrets_setup_recovery_key_storage_alert_message") 
  }
  /// Keep it safe
  public static var secretsSetupRecoveryKeyStorageAlertTitle: String { 
    return VectorL10n.tr("Vector", "secrets_setup_recovery_key_storage_alert_title") 
  }
  /// Save your Security Key
  public static var secretsSetupRecoveryKeyTitle: String { 
    return VectorL10n.tr("Vector", "secrets_setup_recovery_key_title") 
  }
  /// Don't use your Matrix account password.
  public static var secretsSetupRecoveryPassphraseAdditionalInformation: String { 
    return VectorL10n.tr("Vector", "secrets_setup_recovery_passphrase_additional_information") 
  }
  /// Enter your Security Phrase again to confirm it.
  public static var secretsSetupRecoveryPassphraseConfirmInformation: String { 
    return VectorL10n.tr("Vector", "secrets_setup_recovery_passphrase_confirm_information") 
  }
  /// Confirm phrase
  public static var secretsSetupRecoveryPassphraseConfirmPassphrasePlaceholder: String { 
    return VectorL10n.tr("Vector", "secrets_setup_recovery_passphrase_confirm_passphrase_placeholder") 
  }
  /// Confirm
  public static var secretsSetupRecoveryPassphraseConfirmPassphraseTitle: String { 
    return VectorL10n.tr("Vector", "secrets_setup_recovery_passphrase_confirm_passphrase_title") 
  }
  /// Enter a security phrase only you know, used to secure secrets on your server.
  public static var secretsSetupRecoveryPassphraseInformation: String { 
    return VectorL10n.tr("Vector", "secrets_setup_recovery_passphrase_information") 
  }
  /// Remember your Security Phrase. It can be used to unlock your encrypted messages & data.
  public static var secretsSetupRecoveryPassphraseSummaryInformation: String { 
    return VectorL10n.tr("Vector", "secrets_setup_recovery_passphrase_summary_information") 
  }
  /// Save your Security Phrase
  public static var secretsSetupRecoveryPassphraseSummaryTitle: String { 
    return VectorL10n.tr("Vector", "secrets_setup_recovery_passphrase_summary_title") 
  }
  /// Set a Security Phrase
  public static var secretsSetupRecoveryPassphraseTitle: String { 
    return VectorL10n.tr("Vector", "secrets_setup_recovery_passphrase_title") 
  }
  /// Done
  public static var secretsSetupRecoveryPassphraseValidateAction: String { 
    return VectorL10n.tr("Vector", "secrets_setup_recovery_passphrase_validate_action") 
  }
  /// Safeguard against losing access to encrypted messages & data
  public static var secureBackupSetupBannerSubtitle: String { 
    return VectorL10n.tr("Vector", "secure_backup_setup_banner_subtitle") 
  }
  /// Secure Backup
  public static var secureBackupSetupBannerTitle: String { 
    return VectorL10n.tr("Vector", "secure_backup_setup_banner_title") 
  }
  /// If you cancel now, you may lose encrypted messages & data if you lose access to your logins.\n\nYou can also set up Secure Backup & manage your keys in Settings.
  public static var secureKeyBackupSetupCancelAlertMessage: String { 
    return VectorL10n.tr("Vector", "secure_key_backup_setup_cancel_alert_message") 
  }
  /// Are your sure?
  public static var secureKeyBackupSetupCancelAlertTitle: String { 
    return VectorL10n.tr("Vector", "secure_key_backup_setup_cancel_alert_title") 
  }
  /// Delete it
  public static var secureKeyBackupSetupExistingBackupErrorDeleteIt: String { 
    return VectorL10n.tr("Vector", "secure_key_backup_setup_existing_backup_error_delete_it") 
  }
  /// Unlock it to reuse it in the secure backup or delete it to create a new messages backup in the secure backup.
  public static var secureKeyBackupSetupExistingBackupErrorInfo: String { 
    return VectorL10n.tr("Vector", "secure_key_backup_setup_existing_backup_error_info") 
  }
  /// A backup for messages already exists
  public static var secureKeyBackupSetupExistingBackupErrorTitle: String { 
    return VectorL10n.tr("Vector", "secure_key_backup_setup_existing_backup_error_title") 
  }
  /// Unlock it
  public static var secureKeyBackupSetupExistingBackupErrorUnlockIt: String { 
    return VectorL10n.tr("Vector", "secure_key_backup_setup_existing_backup_error_unlock_it") 
  }
  /// Safeguard against losing access to encrypted messages & data by backing up encryption keys on your server.
  public static var secureKeyBackupSetupIntroInfo: String { 
    return VectorL10n.tr("Vector", "secure_key_backup_setup_intro_info") 
  }
  /// Secure Backup
  public static var secureKeyBackupSetupIntroTitle: String { 
    return VectorL10n.tr("Vector", "secure_key_backup_setup_intro_title") 
  }
  /// Generate a security key to store somewhere safe like a password manager or a safe.
  public static var secureKeyBackupSetupIntroUseSecurityKeyInfo: String { 
    return VectorL10n.tr("Vector", "secure_key_backup_setup_intro_use_security_key_info") 
  }
  /// Use a Security Key
  public static var secureKeyBackupSetupIntroUseSecurityKeyTitle: String { 
    return VectorL10n.tr("Vector", "secure_key_backup_setup_intro_use_security_key_title") 
  }
  /// Enter a secret phrase only you know, and generate a key for backup.
  public static var secureKeyBackupSetupIntroUseSecurityPassphraseInfo: String { 
    return VectorL10n.tr("Vector", "secure_key_backup_setup_intro_use_security_passphrase_info") 
  }
  /// Use a Security Phrase
  public static var secureKeyBackupSetupIntroUseSecurityPassphraseTitle: String { 
    return VectorL10n.tr("Vector", "secure_key_backup_setup_intro_use_security_passphrase_title") 
  }
  /// ADVANCED
  public static var securitySettingsAdvanced: String { 
    return VectorL10n.tr("Vector", "security_settings_advanced") 
  }
  /// MESSAGE BACKUP
  public static var securitySettingsBackup: String { 
    return VectorL10n.tr("Vector", "security_settings_backup") 
  }
  /// Never send messages to untrusted sessions
  public static var securitySettingsBlacklistUnverifiedDevices: String { 
    return VectorL10n.tr("Vector", "security_settings_blacklist_unverified_devices") 
  }
  /// Verify all of a users sessions to mark them as trusted and send messages to them.
  public static var securitySettingsBlacklistUnverifiedDevicesDescription: String { 
    return VectorL10n.tr("Vector", "security_settings_blacklist_unverified_devices_description") 
  }
  /// Sorry. This action is not available on %@ iOS yet. Please use another Matrix client to set it up. %@ iOS will use it.
  public static func securitySettingsComingSoon(_ p1: String, _ p2: String) -> String {
    return VectorL10n.tr("Vector", "security_settings_coming_soon", p1, p2)
  }
  /// You should complete security on your current session first.
  public static var securitySettingsCompleteSecurityAlertMessage: String { 
    return VectorL10n.tr("Vector", "security_settings_complete_security_alert_message") 
  }
  /// Complete security
  public static var securitySettingsCompleteSecurityAlertTitle: String { 
    return VectorL10n.tr("Vector", "security_settings_complete_security_alert_title") 
  }
  /// CROSS-SIGNING
  public static var securitySettingsCrosssigning: String { 
    return VectorL10n.tr("Vector", "security_settings_crosssigning") 
  }
  /// Set up
  public static var securitySettingsCrosssigningBootstrap: String { 
    return VectorL10n.tr("Vector", "security_settings_crosssigning_bootstrap") 
  }
  /// Complete security
  public static var securitySettingsCrosssigningCompleteSecurity: String { 
    return VectorL10n.tr("Vector", "security_settings_crosssigning_complete_security") 
  }
  /// Your account has a cross-signing identity, but it is not yet trusted by this session. Complete security of this session.
  public static var securitySettingsCrosssigningInfoExists: String { 
    return VectorL10n.tr("Vector", "security_settings_crosssigning_info_exists") 
  }
  /// Cross-signing is not yet set up.
  public static var securitySettingsCrosssigningInfoNotBootstrapped: String { 
    return VectorL10n.tr("Vector", "security_settings_crosssigning_info_not_bootstrapped") 
  }
  /// Cross-signing is ready for use.
  public static var securitySettingsCrosssigningInfoOk: String { 
    return VectorL10n.tr("Vector", "security_settings_crosssigning_info_ok") 
  }
  /// Cross-signing is enabled. You can trust other users and your other sessions based on cross-signing but you cannot cross-sign from this session because it does not have cross-signing private keys. Complete security of this session.
  public static var securitySettingsCrosssigningInfoTrusted: String { 
    return VectorL10n.tr("Vector", "security_settings_crosssigning_info_trusted") 
  }
  /// Reset
  public static var securitySettingsCrosssigningReset: String { 
    return VectorL10n.tr("Vector", "security_settings_crosssigning_reset") 
  }
  /// MY SESSIONS
  public static var securitySettingsCryptoSessions: String { 
    return VectorL10n.tr("Vector", "security_settings_crypto_sessions") 
  }
  /// If you don’t recognise a login, change your Matrix account password and reset Secure Backup.
  public static var securitySettingsCryptoSessionsDescription2: String { 
    return VectorL10n.tr("Vector", "security_settings_crypto_sessions_description_2") 
  }
  /// Loading sessions…
  public static var securitySettingsCryptoSessionsLoading: String { 
    return VectorL10n.tr("Vector", "security_settings_crypto_sessions_loading") 
  }
  /// CRYPTOGRAPHY
  public static var securitySettingsCryptography: String { 
    return VectorL10n.tr("Vector", "security_settings_cryptography") 
  }
  /// Export keys manually
  public static var securitySettingsExportKeysManually: String { 
    return VectorL10n.tr("Vector", "security_settings_export_keys_manually") 
  }
  /// SECURE BACKUP
  public static var securitySettingsSecureBackup: String { 
    return VectorL10n.tr("Vector", "security_settings_secure_backup") 
  }
  /// Delete Backup
  public static var securitySettingsSecureBackupDelete: String { 
    return VectorL10n.tr("Vector", "security_settings_secure_backup_delete") 
  }
  /// Back up your encryption keys with your account data in case you lose access to your sessions. Your keys will be secured with a unique Security Key.
  public static var securitySettingsSecureBackupDescription: String { 
    return VectorL10n.tr("Vector", "security_settings_secure_backup_description") 
  }
  /// Checking…
  public static var securitySettingsSecureBackupInfoChecking: String { 
    return VectorL10n.tr("Vector", "security_settings_secure_backup_info_checking") 
  }
  /// This session is backing up your keys.
  public static var securitySettingsSecureBackupInfoValid: String { 
    return VectorL10n.tr("Vector", "security_settings_secure_backup_info_valid") 
  }
  /// Reset
  public static var securitySettingsSecureBackupReset: String { 
    return VectorL10n.tr("Vector", "security_settings_secure_backup_reset") 
  }
  /// Restore from Backup
  public static var securitySettingsSecureBackupRestore: String { 
    return VectorL10n.tr("Vector", "security_settings_secure_backup_restore") 
  }
  /// Set up
  public static var securitySettingsSecureBackupSetup: String { 
    return VectorL10n.tr("Vector", "security_settings_secure_backup_setup") 
  }
  /// Security
  public static var securitySettingsTitle: String { 
    return VectorL10n.tr("Vector", "security_settings_title") 
  }
  /// Confirm your identity by entering your Matrix account password
  public static var securitySettingsUserPasswordDescription: String { 
    return VectorL10n.tr("Vector", "security_settings_user_password_description") 
  }
  /// Select an account
  public static var selectAccount: String { 
    return VectorL10n.tr("Vector", "select_account") 
  }
  /// Select All
  public static var selectAll: String { 
    return VectorL10n.tr("Vector", "select_all") 
  }
  /// Send
  public static var send: String { 
    return VectorL10n.tr("Vector", "send") 
  }
  /// Send to %@
  public static func sendTo(_ p1: String) -> String {
    return VectorL10n.tr("Vector", "send_to", p1)
  }
  /// Sending
  public static var sending: String { 
    return VectorL10n.tr("Vector", "sending") 
  }
  /// Accept
  public static var serviceTermsModalAcceptButton: String { 
    return VectorL10n.tr("Vector", "service_terms_modal_accept_button") 
  }
  /// Decline
  public static var serviceTermsModalDeclineButton: String { 
    return VectorL10n.tr("Vector", "service_terms_modal_decline_button") 
  }
  /// This will allow someone to find you if they have your phone number or email saved in their phone contacts.
  public static var serviceTermsModalDescriptionIdentityServer: String { 
    return VectorL10n.tr("Vector", "service_terms_modal_description_identity_server") 
  }
  /// This will allow you to use bots, bridges, widgets and sticker packs.
  public static var serviceTermsModalDescriptionIntegrationManager: String { 
    return VectorL10n.tr("Vector", "service_terms_modal_description_integration_manager") 
  }
  /// This can be disabled anytime in settings.
  public static var serviceTermsModalFooter: String { 
    return VectorL10n.tr("Vector", "service_terms_modal_footer") 
  }
  /// An identity server helps you find your contacts, by looking up their phone number or email address, to see if they already have an account.
  public static var serviceTermsModalInformationDescriptionIdentityServer: String { 
    return VectorL10n.tr("Vector", "service_terms_modal_information_description_identity_server") 
  }
  /// An integration manager lets you add features from third parties.
  public static var serviceTermsModalInformationDescriptionIntegrationManager: String { 
    return VectorL10n.tr("Vector", "service_terms_modal_information_description_integration_manager") 
  }
  /// Identity Server
  public static var serviceTermsModalInformationTitleIdentityServer: String { 
    return VectorL10n.tr("Vector", "service_terms_modal_information_title_identity_server") 
  }
  /// Integration Manager
  public static var serviceTermsModalInformationTitleIntegrationManager: String { 
    return VectorL10n.tr("Vector", "service_terms_modal_information_title_integration_manager") 
  }
  /// Check to accept %@
  public static func serviceTermsModalPolicyCheckboxAccessibilityHint(_ p1: String) -> String {
    return VectorL10n.tr("Vector", "service_terms_modal_policy_checkbox_accessibility_hint", p1)
  }
  /// IDENTITY SERVER TERMS
  public static var serviceTermsModalTableHeaderIdentityServer: String { 
    return VectorL10n.tr("Vector", "service_terms_modal_table_header_identity_server") 
  }
  /// INTEGRATION MANAGER TERMS
  public static var serviceTermsModalTableHeaderIntegrationManager: String { 
    return VectorL10n.tr("Vector", "service_terms_modal_table_header_integration_manager") 
  }
  /// To continue, accept the below terms and conditions
  public static var serviceTermsModalTitleMessage: String { 
    return VectorL10n.tr("Vector", "service_terms_modal_title_message") 
  }
  /// Set Admin
  public static var setAdmin: String { 
    return VectorL10n.tr("Vector", "set_admin") 
  }
  /// Reset Power Level
  public static var setDefaultPowerLevel: String { 
    return VectorL10n.tr("Vector", "set_default_power_level") 
  }
  /// Set Moderator
  public static var setModerator: String { 
    return VectorL10n.tr("Vector", "set_moderator") 
  }
  /// Set Power Level
  public static var setPowerLevel: String { 
    return VectorL10n.tr("Vector", "set_power_level") 
  }
  /// Settings
  public static var settings: String { 
    return VectorL10n.tr("Vector", "settings") 
  }
  /// ABOUT
  public static var settingsAbout: String { 
    return VectorL10n.tr("Vector", "settings_about") 
  }
  /// Invalid credentials
  public static var settingsAdd3pidInvalidPasswordMessage: String { 
    return VectorL10n.tr("Vector", "settings_add_3pid_invalid_password_message") 
  }
  /// To continue, please enter your Matrix account password
  public static var settingsAdd3pidPasswordMessage: String { 
    return VectorL10n.tr("Vector", "settings_add_3pid_password_message") 
  }
  /// Add email address
  public static var settingsAdd3pidPasswordTitleEmail: String { 
    return VectorL10n.tr("Vector", "settings_add_3pid_password_title_email") 
  }
  /// Add phone number
  public static var settingsAdd3pidPasswordTitleMsidsn: String { 
    return VectorL10n.tr("Vector", "settings_add_3pid_password_title_msidsn") 
  }
  /// Add email address
  public static var settingsAddEmailAddress: String { 
    return VectorL10n.tr("Vector", "settings_add_email_address") 
  }
  /// Add phone number
  public static var settingsAddPhoneNumber: String { 
    return VectorL10n.tr("Vector", "settings_add_phone_number") 
  }
  /// ADVANCED
  public static var settingsAdvanced: String { 
    return VectorL10n.tr("Vector", "settings_advanced") 
  }
  /// Send crash and analytics data
  public static var settingsAnalyticsAndCrashData: String { 
    return VectorL10n.tr("Vector", "settings_analytics_and_crash_data") 
  }
  /// Call invitations
  public static var settingsCallInvitations: String { 
    return VectorL10n.tr("Vector", "settings_call_invitations") 
  }
  /// Receive incoming calls on your lock screen. See your %@ calls in the system's call history. If iCloud is enabled, this call history will be shared with Apple.
  public static func settingsCallkitInfo(_ p1: String) -> String {
    return VectorL10n.tr("Vector", "settings_callkit_info", p1)
  }
  /// CALLS
  public static var settingsCallsSettings: String { 
    return VectorL10n.tr("Vector", "settings_calls_settings") 
  }
  /// Allow fallback call assist server
  public static var settingsCallsStunServerFallbackButton: String { 
    return VectorL10n.tr("Vector", "settings_calls_stun_server_fallback_button") 
  }
  /// Allow fallback call assist server %@ when your homeserver does not offer one (your IP address would be shared during a call).
  public static func settingsCallsStunServerFallbackDescription(_ p1: String) -> String {
    return VectorL10n.tr("Vector", "settings_calls_stun_server_fallback_description", p1)
  }
  /// Change password
  public static var settingsChangePassword: String { 
    return VectorL10n.tr("Vector", "settings_change_password") 
  }
  /// Clear cache
  public static var settingsClearCache: String { 
    return VectorL10n.tr("Vector", "settings_clear_cache") 
  }
  /// Homeserver is %@
  public static func settingsConfigHomeServer(_ p1: String) -> String {
    return VectorL10n.tr("Vector", "settings_config_home_server", p1)
  }
  /// Identity server: %@
  public static func settingsConfigIdentityServer(_ p1: String) -> String {
    return VectorL10n.tr("Vector", "settings_config_identity_server", p1)
  }
  /// No build info
  public static var settingsConfigNoBuildInfo: String { 
    return VectorL10n.tr("Vector", "settings_config_no_build_info") 
  }
  /// Logged in as %@
  public static func settingsConfigUserId(_ p1: String) -> String {
    return VectorL10n.tr("Vector", "settings_config_user_id", p1)
  }
  /// Confirm size when sending
  public static var settingsConfirmMediaSize: String { 
    return VectorL10n.tr("Vector", "settings_confirm_media_size") 
  }
  /// When this is on, you’ll be asked to confirm what size images and videos will be sent as.
  public static var settingsConfirmMediaSizeDescription: String { 
    return VectorL10n.tr("Vector", "settings_confirm_media_size_description") 
  }
  /// Confirm password
  public static var settingsConfirmPassword: String { 
    return VectorL10n.tr("Vector", "settings_confirm_password") 
  }
  /// DEVICE CONTACTS
  public static var settingsContacts: String { 
    return VectorL10n.tr("Vector", "settings_contacts") 
  }
  /// Find your contacts
  public static var settingsContactsEnableSync: String { 
    return VectorL10n.tr("Vector", "settings_contacts_enable_sync") 
  }
  /// This will use your identity server to connect you with your contacts, and help them find you.
  public static var settingsContactsEnableSyncDescription: String { 
    return VectorL10n.tr("Vector", "settings_contacts_enable_sync_description") 
  }
  /// Phonebook country
  public static var settingsContactsPhonebookCountry: String { 
    return VectorL10n.tr("Vector", "settings_contacts_phonebook_country") 
  }
  /// Copyright
  public static var settingsCopyright: String { 
    return VectorL10n.tr("Vector", "settings_copyright") 
  }
  /// Encrypt to verified sessions only
  public static var settingsCryptoBlacklistUnverifiedDevices: String { 
    return VectorL10n.tr("Vector", "settings_crypto_blacklist_unverified_devices") 
  }
  /// \nSession ID: 
  public static var settingsCryptoDeviceId: String { 
    return VectorL10n.tr("Vector", "settings_crypto_device_id") 
  }
  /// \nSession key:\n
  public static var settingsCryptoDeviceKey: String { 
    return VectorL10n.tr("Vector", "settings_crypto_device_key") 
  }
  /// Session name: 
  public static var settingsCryptoDeviceName: String { 
    return VectorL10n.tr("Vector", "settings_crypto_device_name") 
  }
  /// Export keys
  public static var settingsCryptoExport: String { 
    return VectorL10n.tr("Vector", "settings_crypto_export") 
  }
  /// CRYPTOGRAPHY
  public static var settingsCryptography: String { 
    return VectorL10n.tr("Vector", "settings_cryptography") 
  }
  /// DEACTIVATE ACCOUNT
  public static var settingsDeactivateAccount: String { 
    return VectorL10n.tr("Vector", "settings_deactivate_account") 
  }
  /// Deactivate account permanently
  public static var settingsDeactivateMyAccount: String { 
    return VectorL10n.tr("Vector", "settings_deactivate_my_account") 
  }
  /// Default Notifications
  public static var settingsDefault: String { 
    return VectorL10n.tr("Vector", "settings_default") 
  }
  /// Device notifications
  public static var settingsDeviceNotifications: String { 
    return VectorL10n.tr("Vector", "settings_device_notifications") 
  }
  /// SESSIONS
  public static var settingsDevices: String { 
    return VectorL10n.tr("Vector", "settings_devices") 
  }
  /// A session's public name is visible to people you communicate with
  public static var settingsDevicesDescription: String { 
    return VectorL10n.tr("Vector", "settings_devices_description") 
  }
  /// Direct messages
  public static var settingsDirectMessages: String { 
    return VectorL10n.tr("Vector", "settings_direct_messages") 
  }
  /// Accept Identity Server Terms
  public static var settingsDiscoveryAcceptTerms: String { 
    return VectorL10n.tr("Vector", "settings_discovery_accept_terms") 
  }
  /// An error occured. Please retry.
  public static var settingsDiscoveryErrorMessage: String { 
    return VectorL10n.tr("Vector", "settings_discovery_error_message") 
  }
  /// You are not currently using an identity server. To be discoverable by existing contacts you known, add one.
  public static var settingsDiscoveryNoIdentityServer: String { 
    return VectorL10n.tr("Vector", "settings_discovery_no_identity_server") 
  }
  /// DISCOVERY
  public static var settingsDiscoverySettings: String { 
    return VectorL10n.tr("Vector", "settings_discovery_settings") 
  }
  /// Agree to the identity server (%@) Terms of Service to allow yourself to be discoverable by email address or phone number.
  public static func settingsDiscoveryTermsNotSigned(_ p1: String) -> String {
    return VectorL10n.tr("Vector", "settings_discovery_terms_not_signed", p1)
  }
  /// Cancel email validation
  public static var settingsDiscoveryThreePidDetailsCancelEmailValidationAction: String { 
    return VectorL10n.tr("Vector", "settings_discovery_three_pid_details_cancel_email_validation_action") 
  }
  /// Enter SMS activation code
  public static var settingsDiscoveryThreePidDetailsEnterSmsCodeAction: String { 
    return VectorL10n.tr("Vector", "settings_discovery_three_pid_details_enter_sms_code_action") 
  }
  /// Manage preferences for this email address, which other users can use to discover you and use to invite you to rooms. Add or remove email addresses in Accounts.
  public static var settingsDiscoveryThreePidDetailsInformationEmail: String { 
    return VectorL10n.tr("Vector", "settings_discovery_three_pid_details_information_email") 
  }
  /// Manage preferences for this phone number, which other users can use to discover you and use to invite you to rooms. Add or remove phone numbers in Accounts.
  public static var settingsDiscoveryThreePidDetailsInformationPhoneNumber: String { 
    return VectorL10n.tr("Vector", "settings_discovery_three_pid_details_information_phone_number") 
  }
  /// Revoke
  public static var settingsDiscoveryThreePidDetailsRevokeAction: String { 
    return VectorL10n.tr("Vector", "settings_discovery_three_pid_details_revoke_action") 
  }
  /// Share
  public static var settingsDiscoveryThreePidDetailsShareAction: String { 
    return VectorL10n.tr("Vector", "settings_discovery_three_pid_details_share_action") 
  }
  /// Manage email
  public static var settingsDiscoveryThreePidDetailsTitleEmail: String { 
    return VectorL10n.tr("Vector", "settings_discovery_three_pid_details_title_email") 
  }
  /// Manage phone number
  public static var settingsDiscoveryThreePidDetailsTitlePhoneNumber: String { 
    return VectorL10n.tr("Vector", "settings_discovery_three_pid_details_title_phone_number") 
  }
  /// Manage which email addresses or phone numbers other users can use to discover you and use to invite you to rooms. Add or remove email addresses or phone numbers from this list in 
  public static var settingsDiscoveryThreePidsManagementInformationPart1: String { 
    return VectorL10n.tr("Vector", "settings_discovery_three_pids_management_information_part1") 
  }
  /// User Settings
  public static var settingsDiscoveryThreePidsManagementInformationPart2: String { 
    return VectorL10n.tr("Vector", "settings_discovery_three_pids_management_information_part2") 
  }
  /// .
  public static var settingsDiscoveryThreePidsManagementInformationPart3: String { 
    return VectorL10n.tr("Vector", "settings_discovery_three_pids_management_information_part3") 
  }
  /// Display Name
  public static var settingsDisplayName: String { 
    return VectorL10n.tr("Vector", "settings_display_name") 
  }
  /// Email
  public static var settingsEmailAddress: String { 
    return VectorL10n.tr("Vector", "settings_email_address") 
  }
  /// Enter your email address
  public static var settingsEmailAddressPlaceholder: String { 
    return VectorL10n.tr("Vector", "settings_email_address_placeholder") 
  }
  /// Integrated calling
  public static var settingsEnableCallkit: String { 
    return VectorL10n.tr("Vector", "settings_enable_callkit") 
  }
  /// Enable in-app notifications
  public static var settingsEnableInappNotifications: String { 
    return VectorL10n.tr("Vector", "settings_enable_inapp_notifications") 
  }
  /// Notifications on this device
  public static var settingsEnablePushNotif: String { 
    return VectorL10n.tr("Vector", "settings_enable_push_notif") 
  }
  /// Enable push notifications
  public static var settingsEnablePushNotifications: String { 
    return VectorL10n.tr("Vector", "settings_enable_push_notifications") 
  }
  /// Rage shake to report bug
  public static var settingsEnableRageshake: String { 
    return VectorL10n.tr("Vector", "settings_enable_rageshake") 
  }
  /// Message bubbles
  public static var settingsEnableRoomMessageBubbles: String { 
    return VectorL10n.tr("Vector", "settings_enable_room_message_bubbles") 
  }
  /// Encrypted direct messages
  public static var settingsEncryptedDirectMessages: String { 
    return VectorL10n.tr("Vector", "settings_encrypted_direct_messages") 
  }
  /// Encrypted group messages
  public static var settingsEncryptedGroupMessages: String { 
    return VectorL10n.tr("Vector", "settings_encrypted_group_messages") 
  }
  /// Enter validation token for %@:
  public static func settingsEnterValidationTokenFor(_ p1: String) -> String {
    return VectorL10n.tr("Vector", "settings_enter_validation_token_for", p1)
  }
  /// Fail to update Matrix account password
  public static var settingsFailToUpdatePassword: String { 
    return VectorL10n.tr("Vector", "settings_fail_to_update_password") 
  }
  /// Fail to update profile
  public static var settingsFailToUpdateProfile: String { 
    return VectorL10n.tr("Vector", "settings_fail_to_update_profile") 
  }
  /// First Name
  public static var settingsFirstName: String { 
    return VectorL10n.tr("Vector", "settings_first_name") 
  }
  /// Show flair where allowed
  public static var settingsFlair: String { 
    return VectorL10n.tr("Vector", "settings_flair") 
  }
  /// Global notification settings are available on your %@ web client
  public static func settingsGlobalSettingsInfo(_ p1: String) -> String {
    return VectorL10n.tr("Vector", "settings_global_settings_info", p1)
  }
  /// Group messages
  public static var settingsGroupMessages: String { 
    return VectorL10n.tr("Vector", "settings_group_messages") 
  }
  /// Using the identity server set above, you can discover and be discoverable by existing contacts you know.
  public static var settingsIdentityServerDescription: String { 
    return VectorL10n.tr("Vector", "settings_identity_server_description") 
  }
  /// No identity server configured
  public static var settingsIdentityServerNoIs: String { 
    return VectorL10n.tr("Vector", "settings_identity_server_no_is") 
  }
  /// You are not currently using an identity server. To discover and be discoverable by existing contacts you know, add one above.
  public static var settingsIdentityServerNoIsDescription: String { 
    return VectorL10n.tr("Vector", "settings_identity_server_no_is_description") 
  }
  /// IDENTITY SERVER
  public static var settingsIdentityServerSettings: String { 
    return VectorL10n.tr("Vector", "settings_identity_server_settings") 
  }
  /// IGNORED USERS
  public static var settingsIgnoredUsers: String { 
    return VectorL10n.tr("Vector", "settings_ignored_users") 
  }
  /// INTEGRATIONS
  public static var settingsIntegrations: String { 
    return VectorL10n.tr("Vector", "settings_integrations") 
  }
  /// Manage integrations
  public static var settingsIntegrationsAllowButton: String { 
    return VectorL10n.tr("Vector", "settings_integrations_allow_button") 
  }
  /// Use an integration manager (%@) to manage bots, bridges, widgets and sticker packs.\n\nIntegration managers receive configuration data, and can modify widgets, send room invites and set power levels on your behalf.
  public static func settingsIntegrationsAllowDescription(_ p1: String) -> String {
    return VectorL10n.tr("Vector", "settings_integrations_allow_description", p1)
  }
  /// KEY BACKUP
  public static var settingsKeyBackup: String { 
    return VectorL10n.tr("Vector", "settings_key_backup") 
  }
  /// Connect this session to Key Backup
  public static var settingsKeyBackupButtonConnect: String { 
    return VectorL10n.tr("Vector", "settings_key_backup_button_connect") 
  }
  /// Start using Key Backup
  public static var settingsKeyBackupButtonCreate: String { 
    return VectorL10n.tr("Vector", "settings_key_backup_button_create") 
  }
  /// Delete Backup
  public static var settingsKeyBackupButtonDelete: String { 
    return VectorL10n.tr("Vector", "settings_key_backup_button_delete") 
  }
  /// Restore from Backup
  public static var settingsKeyBackupButtonRestore: String { 
    return VectorL10n.tr("Vector", "settings_key_backup_button_restore") 
  }
  /// Are you sure? You will lose your encrypted messages if your keys are not backed up properly.
  public static var settingsKeyBackupDeleteConfirmationPromptMsg: String { 
    return VectorL10n.tr("Vector", "settings_key_backup_delete_confirmation_prompt_msg") 
  }
  /// Delete Backup
  public static var settingsKeyBackupDeleteConfirmationPromptTitle: String { 
    return VectorL10n.tr("Vector", "settings_key_backup_delete_confirmation_prompt_title") 
  }
  /// Encrypted messages are secured with end-to-end encryption. Only you and the recipient(s) have the keys to read these messages.
  public static var settingsKeyBackupInfo: String { 
    return VectorL10n.tr("Vector", "settings_key_backup_info") 
  }
  /// Algorithm: %@
  public static func settingsKeyBackupInfoAlgorithm(_ p1: String) -> String {
    return VectorL10n.tr("Vector", "settings_key_backup_info_algorithm", p1)
  }
  /// Checking…
  public static var settingsKeyBackupInfoChecking: String { 
    return VectorL10n.tr("Vector", "settings_key_backup_info_checking") 
  }
  /// Your keys are not being backed up from this session.
  public static var settingsKeyBackupInfoNone: String { 
    return VectorL10n.tr("Vector", "settings_key_backup_info_none") 
  }
  /// This session is not backing up your keys, but you do have an existing backup you can restore from and add to going forward.
  public static var settingsKeyBackupInfoNotValid: String { 
    return VectorL10n.tr("Vector", "settings_key_backup_info_not_valid") 
  }
  /// Backing up %@ keys…
  public static func settingsKeyBackupInfoProgress(_ p1: String) -> String {
    return VectorL10n.tr("Vector", "settings_key_backup_info_progress", p1)
  }
  /// All keys backed up
  public static var settingsKeyBackupInfoProgressDone: String { 
    return VectorL10n.tr("Vector", "settings_key_backup_info_progress_done") 
  }
  /// Back up your keys before signing out to avoid losing them.
  public static var settingsKeyBackupInfoSignoutWarning: String { 
    return VectorL10n.tr("Vector", "settings_key_backup_info_signout_warning") 
  }
  /// Backup has an invalid signature from %@
  public static func settingsKeyBackupInfoTrustSignatureInvalidDeviceUnverified(_ p1: String) -> String {
    return VectorL10n.tr("Vector", "settings_key_backup_info_trust_signature_invalid_device_unverified", p1)
  }
  /// Backup has an invalid signature from %@
  public static func settingsKeyBackupInfoTrustSignatureInvalidDeviceVerified(_ p1: String) -> String {
    return VectorL10n.tr("Vector", "settings_key_backup_info_trust_signature_invalid_device_verified", p1)
  }
  /// Backup has a signature from session with ID: %@
  public static func settingsKeyBackupInfoTrustSignatureUnknown(_ p1: String) -> String {
    return VectorL10n.tr("Vector", "settings_key_backup_info_trust_signature_unknown", p1)
  }
  /// Backup has a valid signature from this session
  public static var settingsKeyBackupInfoTrustSignatureValid: String { 
    return VectorL10n.tr("Vector", "settings_key_backup_info_trust_signature_valid") 
  }
  /// Backup has a signature from %@
  public static func settingsKeyBackupInfoTrustSignatureValidDeviceUnverified(_ p1: String) -> String {
    return VectorL10n.tr("Vector", "settings_key_backup_info_trust_signature_valid_device_unverified", p1)
  }
  /// Backup has a valid signature from %@
  public static func settingsKeyBackupInfoTrustSignatureValidDeviceVerified(_ p1: String) -> String {
    return VectorL10n.tr("Vector", "settings_key_backup_info_trust_signature_valid_device_verified", p1)
  }
  /// This session is backing up your keys.
  public static var settingsKeyBackupInfoValid: String { 
    return VectorL10n.tr("Vector", "settings_key_backup_info_valid") 
  }
  /// Key Backup Version: %@
  public static func settingsKeyBackupInfoVersion(_ p1: String) -> String {
    return VectorL10n.tr("Vector", "settings_key_backup_info_version", p1)
  }
  /// LABS
  public static var settingsLabs: String { 
    return VectorL10n.tr("Vector", "settings_labs") 
  }
  /// This action cannot be undone
  public static var settingsLabsConfirmCryptoSdk: String { 
    return VectorL10n.tr("Vector", "settings_labs_confirm_crypto_sdk") 
  }
  /// Create conference calls with jitsi
  public static var settingsLabsCreateConferenceWithJitsi: String { 
    return VectorL10n.tr("Vector", "settings_labs_create_conference_with_jitsi") 
  }
  /// Crypto SDK is enabled. To disable please reinstall the app
  public static var settingsLabsDisableCryptoSdk: String { 
    return VectorL10n.tr("Vector", "settings_labs_disable_crypto_sdk") 
  }
  /// End-to-End Encryption
  public static var settingsLabsE2eEncryption: String { 
    return VectorL10n.tr("Vector", "settings_labs_e2e_encryption") 
  }
  /// To finish setting up encryption you must log in again.
  public static var settingsLabsE2eEncryptionPromptMessage: String { 
    return VectorL10n.tr("Vector", "settings_labs_e2e_encryption_prompt_message") 
  }
  /// Auto Report Decryption Errors
  public static var settingsLabsEnableAutoReportDecryptionErrors: String { 
    return VectorL10n.tr("Vector", "settings_labs_enable_auto_report_decryption_errors") 
  }
  /// Enable new rust-based Crypto SDK
  public static var settingsLabsEnableCryptoSdk: String { 
    return VectorL10n.tr("Vector", "settings_labs_enable_crypto_sdk") 
  }
  /// Live location sharing - share current location (active development, and temporarily, locations persist in room history)
  public static var settingsLabsEnableLiveLocationSharing: String { 
    return VectorL10n.tr("Vector", "settings_labs_enable_live_location_sharing") 
  }
  /// New Application Layout
  public static var settingsLabsEnableNewAppLayout: String { 
    return VectorL10n.tr("Vector", "settings_labs_enable_new_app_layout") 
  }
  /// Record the client name, version, and url to recognise sessions more easily in session manager
  public static var settingsLabsEnableNewClientInfoFeature: String { 
    return VectorL10n.tr("Vector", "settings_labs_enable_new_client_info_feature") 
  }
  /// New session manager
  public static var settingsLabsEnableNewSessionManager: String { 
    return VectorL10n.tr("Vector", "settings_labs_enable_new_session_manager") 
  }
  /// Ring for group calls
  public static var settingsLabsEnableRingingForGroupCalls: String { 
    return VectorL10n.tr("Vector", "settings_labs_enable_ringing_for_group_calls") 
  }
  /// Threaded messages
  public static var settingsLabsEnableThreads: String { 
    return VectorL10n.tr("Vector", "settings_labs_enable_threads") 
  }
  /// Voice broadcast
  public static var settingsLabsEnableVoiceBroadcast: String { 
    return VectorL10n.tr("Vector", "settings_labs_enable_voice_broadcast") 
  }
  /// Try out the rich text editor
  public static var settingsLabsEnableWysiwygComposer: String { 
    return VectorL10n.tr("Vector", "settings_labs_enable_wysiwyg_composer") 
  }
  /// Polls
  public static var settingsLabsEnabledPolls: String { 
    return VectorL10n.tr("Vector", "settings_labs_enabled_polls") 
  }
  /// React to messages with emoji
  public static var settingsLabsMessageReaction: String { 
    return VectorL10n.tr("Vector", "settings_labs_message_reaction") 
  }
  /// Show latest avatar and name for users in message history
  public static var settingsLabsUseOnlyLatestUserAvatarAndName: String { 
    return VectorL10n.tr("Vector", "settings_labs_use_only_latest_user_avatar_and_name") 
  }
  /// LINKS
  public static var settingsLinks: String { 
    return VectorL10n.tr("Vector", "settings_links") 
  }
  /// Mark all messages as read
  public static var settingsMarkAllAsRead: String { 
    return VectorL10n.tr("Vector", "settings_mark_all_as_read") 
  }
  /// Mentions and Keywords
  public static var settingsMentionsAndKeywords: String { 
    return VectorL10n.tr("Vector", "settings_mentions_and_keywords") 
  }
  /// You won’t get notifications for mentions & keywords in encrypted rooms on mobile.
  public static var settingsMentionsAndKeywordsEncryptionNotice: String { 
    return VectorL10n.tr("Vector", "settings_mentions_and_keywords_encryption_notice") 
  }
  /// Messages by a bot
  public static var settingsMessagesByABot: String { 
    return VectorL10n.tr("Vector", "settings_messages_by_a_bot") 
  }
  /// @room
  public static var settingsMessagesContainingAtRoom: String { 
    return VectorL10n.tr("Vector", "settings_messages_containing_at_room") 
  }
  /// My display name
  public static var settingsMessagesContainingDisplayName: String { 
    return VectorL10n.tr("Vector", "settings_messages_containing_display_name") 
  }
  /// Keywords
  public static var settingsMessagesContainingKeywords: String { 
    return VectorL10n.tr("Vector", "settings_messages_containing_keywords") 
  }
  /// My username
  public static var settingsMessagesContainingUserName: String { 
    return VectorL10n.tr("Vector", "settings_messages_containing_user_name") 
  }
  /// Add new Keyword
  public static var settingsNewKeyword: String { 
    return VectorL10n.tr("Vector", "settings_new_keyword") 
  }
  /// New password
  public static var settingsNewPassword: String { 
    return VectorL10n.tr("Vector", "settings_new_password") 
  }
  /// Night Mode
  public static var settingsNightMode: String { 
    return VectorL10n.tr("Vector", "settings_night_mode") 
  }
  /// NOTIFICATIONS
  public static var settingsNotifications: String { 
    return VectorL10n.tr("Vector", "settings_notifications") 
  }
  /// To enable notifications, go to your device settings.
  public static var settingsNotificationsDisabledAlertMessage: String { 
    return VectorL10n.tr("Vector", "settings_notifications_disabled_alert_message") 
  }
  /// Notifications disabled
  public static var settingsNotificationsDisabledAlertTitle: String { 
    return VectorL10n.tr("Vector", "settings_notifications_disabled_alert_title") 
  }
  /// Notify me for
  public static var settingsNotifyMeFor: String { 
    return VectorL10n.tr("Vector", "settings_notify_me_for") 
  }
  /// Old password
  public static var settingsOldPassword: String { 
    return VectorL10n.tr("Vector", "settings_old_password") 
  }
  /// Olm Version %@
  public static func settingsOlmVersion(_ p1: String) -> String {
    return VectorL10n.tr("Vector", "settings_olm_version", p1)
  }
  /// Other
  public static var settingsOther: String { 
    return VectorL10n.tr("Vector", "settings_other") 
  }
  /// Your Matrix account password has been updated
  public static var settingsPasswordUpdated: String { 
    return VectorL10n.tr("Vector", "settings_password_updated") 
  }
  /// PHONE CONTACTS
  public static var settingsPhoneContacts: String { 
    return VectorL10n.tr("Vector", "settings_phone_contacts") 
  }
  /// Phone
  public static var settingsPhoneNumber: String { 
    return VectorL10n.tr("Vector", "settings_phone_number") 
  }
  /// Pin rooms with missed notifications
  public static var settingsPinRoomsWithMissedNotif: String { 
    return VectorL10n.tr("Vector", "settings_pin_rooms_with_missed_notif") 
  }
  /// Pin rooms with unread messages
  public static var settingsPinRoomsWithUnread: String { 
    return VectorL10n.tr("Vector", "settings_pin_rooms_with_unread") 
  }
  /// Presence
  public static var settingsPresence: String { 
    return VectorL10n.tr("Vector", "settings_presence") 
  }
  /// Offline Mode
  public static var settingsPresenceOfflineMode: String { 
    return VectorL10n.tr("Vector", "settings_presence_offline_mode") 
  }
  /// If enabled, you will always appear offline to other users, even when using the application.
  public static var settingsPresenceOfflineModeDescription: String { 
    return VectorL10n.tr("Vector", "settings_presence_offline_mode_description") 
  }
  /// Privacy Policy
  public static var settingsPrivacyPolicy: String { 
    return VectorL10n.tr("Vector", "settings_privacy_policy") 
  }
  /// Profile Picture
  public static var settingsProfilePicture: String { 
    return VectorL10n.tr("Vector", "settings_profile_picture") 
  }
  /// Are you sure you want to remove the email address %@?
  public static func settingsRemoveEmailPromptMsg(_ p1: String) -> String {
    return VectorL10n.tr("Vector", "settings_remove_email_prompt_msg", p1)
  }
  /// Are you sure you want to remove the phone number %@?
  public static func settingsRemovePhonePromptMsg(_ p1: String) -> String {
    return VectorL10n.tr("Vector", "settings_remove_phone_prompt_msg", p1)
  }
  /// Confirmation
  public static var settingsRemovePromptTitle: String { 
    return VectorL10n.tr("Vector", "settings_remove_prompt_title") 
  }
  /// Report bug
  public static var settingsReportBug: String { 
    return VectorL10n.tr("Vector", "settings_report_bug") 
  }
  /// Room invitations
  public static var settingsRoomInvitations: String { 
    return VectorL10n.tr("Vector", "settings_room_invitations") 
  }
  /// Room upgrades
  public static var settingsRoomUpgrades: String { 
    return VectorL10n.tr("Vector", "settings_room_upgrades") 
  }
  /// SECURITY
  public static var settingsSecurity: String { 
    return VectorL10n.tr("Vector", "settings_security") 
  }
  /// SENDING IMAGES AND VIDEOS
  public static var settingsSendingMedia: String { 
    return VectorL10n.tr("Vector", "settings_sending_media") 
  }
  /// Show decrypted content
  public static var settingsShowDecryptedContent: String { 
    return VectorL10n.tr("Vector", "settings_show_decrypted_content") 
  }
  /// Show NSFW public rooms
  public static var settingsShowNSFWPublicRooms: String { 
    return VectorL10n.tr("Vector", "settings_show_NSFW_public_rooms") 
  }
  /// Show website preview
  public static var settingsShowUrlPreviews: String { 
    return VectorL10n.tr("Vector", "settings_show_url_previews") 
  }
  /// Previews will only be shown in unencrypted rooms.
  public static var settingsShowUrlPreviewsDescription: String { 
    return VectorL10n.tr("Vector", "settings_show_url_previews_description") 
  }
  /// Sign Out
  public static var settingsSignOut: String { 
    return VectorL10n.tr("Vector", "settings_sign_out") 
  }
  /// Are you sure?
  public static var settingsSignOutConfirmation: String { 
    return VectorL10n.tr("Vector", "settings_sign_out_confirmation") 
  }
  /// You will lose your end-to-end encryption keys. That means you will no longer be able to read old messages in encrypted rooms on this device.
  public static var settingsSignOutE2eWarn: String { 
    return VectorL10n.tr("Vector", "settings_sign_out_e2e_warn") 
  }
  /// Surname
  public static var settingsSurname: String { 
    return VectorL10n.tr("Vector", "settings_surname") 
  }
  /// Terms & Conditions
  public static var settingsTermConditions: String { 
    return VectorL10n.tr("Vector", "settings_term_conditions") 
  }
  /// Third-party Notices
  public static var settingsThirdPartyNotices: String { 
    return VectorL10n.tr("Vector", "settings_third_party_notices") 
  }
  /// Manage which email addresses or phone numbers you can use to log in or recover your account here. Control who can find you in 
  public static var settingsThreePidsManagementInformationPart1: String { 
    return VectorL10n.tr("Vector", "settings_three_pids_management_information_part1") 
  }
  /// Discovery
  public static var settingsThreePidsManagementInformationPart2: String { 
    return VectorL10n.tr("Vector", "settings_three_pids_management_information_part2") 
  }
  /// .
  public static var settingsThreePidsManagementInformationPart3: String { 
    return VectorL10n.tr("Vector", "settings_three_pids_management_information_part3") 
  }
  /// TIMELINE
  public static var settingsTimeline: String { 
    return VectorL10n.tr("Vector", "settings_timeline") 
  }
  /// Settings
  public static var settingsTitle: String { 
    return VectorL10n.tr("Vector", "settings_title") 
  }
  /// Configuration
  public static var settingsTitleConfig: String { 
    return VectorL10n.tr("Vector", "settings_title_config") 
  }
  /// Notifications
  public static var settingsTitleNotifications: String { 
    return VectorL10n.tr("Vector", "settings_title_notifications") 
  }
  /// Language
  public static var settingsUiLanguage: String { 
    return VectorL10n.tr("Vector", "settings_ui_language") 
  }
  /// Show a placeholder for removed messages
  public static var settingsUiShowRedactionsInRoomHistory: String { 
    return VectorL10n.tr("Vector", "settings_ui_show_redactions_in_room_history") 
  }
  /// Theme
  public static var settingsUiTheme: String { 
    return VectorL10n.tr("Vector", "settings_ui_theme") 
  }
  /// Auto
  public static var settingsUiThemeAuto: String { 
    return VectorL10n.tr("Vector", "settings_ui_theme_auto") 
  }
  /// Black
  public static var settingsUiThemeBlack: String { 
    return VectorL10n.tr("Vector", "settings_ui_theme_black") 
  }
  /// Dark
  public static var settingsUiThemeDark: String { 
    return VectorL10n.tr("Vector", "settings_ui_theme_dark") 
  }
  /// Light
  public static var settingsUiThemeLight: String { 
    return VectorL10n.tr("Vector", "settings_ui_theme_light") 
  }
  /// "Auto" uses your device's "Invert Colours" settings
  public static var settingsUiThemePickerMessageInvertColours: String { 
    return VectorL10n.tr("Vector", "settings_ui_theme_picker_message_invert_colours") 
  }
  /// "Auto" matches your device's system theme
  public static var settingsUiThemePickerMessageMatchSystemTheme: String { 
    return VectorL10n.tr("Vector", "settings_ui_theme_picker_message_match_system_theme") 
  }
  /// Select a theme
  public static var settingsUiThemePickerTitle: String { 
    return VectorL10n.tr("Vector", "settings_ui_theme_picker_title") 
  }
  /// Show all messages from %@?
  public static func settingsUnignoreUser(_ p1: String) -> String {
    return VectorL10n.tr("Vector", "settings_unignore_user", p1)
  }
  /// USER INTERFACE
  public static var settingsUserInterface: String { 
    return VectorL10n.tr("Vector", "settings_user_interface") 
  }
  /// USER SETTINGS
  public static var settingsUserSettings: String { 
    return VectorL10n.tr("Vector", "settings_user_settings") 
  }
  /// Version %@
  public static func settingsVersion(_ p1: String) -> String {
    return VectorL10n.tr("Vector", "settings_version", p1)
  }
  /// Your Keywords
  public static var settingsYourKeywords: String { 
    return VectorL10n.tr("Vector", "settings_your_keywords") 
  }
  /// Share
  public static var share: String { 
    return VectorL10n.tr("Vector", "share") 
  }
  /// Login in the main app to share content
  public static var shareExtensionAuthPrompt: String { 
    return VectorL10n.tr("Vector", "share_extension_auth_prompt") 
  }
  /// Failed to send. Check in the main app the encryption settings for this room
  public static var shareExtensionFailedToEncrypt: String { 
    return VectorL10n.tr("Vector", "share_extension_failed_to_encrypt") 
  }
  /// Send in %@ for better quality, or send in low quality below.
  public static func shareExtensionLowQualityVideoMessage(_ p1: String) -> String {
    return VectorL10n.tr("Vector", "share_extension_low_quality_video_message", p1)
  }
  /// Video will be sent in low quality
  public static var shareExtensionLowQualityVideoTitle: String { 
    return VectorL10n.tr("Vector", "share_extension_low_quality_video_title") 
  }
  /// Send now
  public static var shareExtensionSendNow: String { 
    return VectorL10n.tr("Vector", "share_extension_send_now") 
  }
  /// Share invite link
  public static var shareInviteLinkAction: String { 
    return VectorL10n.tr("Vector", "share_invite_link_action") 
  }
  /// Hey, join this room on %@
  public static func shareInviteLinkRoomText(_ p1: String) -> String {
    return VectorL10n.tr("Vector", "share_invite_link_room_text", p1)
  }
  /// Hey, join this space on %@
  public static func shareInviteLinkSpaceText(_ p1: String) -> String {
    return VectorL10n.tr("Vector", "share_invite_link_space_text", p1)
  }
  /// Show Details
  public static var showDetails: String { 
    return VectorL10n.tr("Vector", "show_details") 
  }
  /// Feedback
  public static var sideMenuActionFeedback: String { 
    return VectorL10n.tr("Vector", "side_menu_action_feedback") 
  }
  /// Help
  public static var sideMenuActionHelp: String { 
    return VectorL10n.tr("Vector", "side_menu_action_help") 
  }
  /// Invite friends
  public static var sideMenuActionInviteFriends: String { 
    return VectorL10n.tr("Vector", "side_menu_action_invite_friends") 
  }
  /// Settings
  public static var sideMenuActionSettings: String { 
    return VectorL10n.tr("Vector", "side_menu_action_settings") 
  }
  /// Version %@
  public static func sideMenuAppVersion(_ p1: String) -> String {
    return VectorL10n.tr("Vector", "side_menu_app_version", p1)
  }
  /// Swipe right or tap to see all rooms
  public static var sideMenuCoachMessage: String { 
    return VectorL10n.tr("Vector", "side_menu_coach_message") 
  }
  /// Left panel
  public static var sideMenuRevealActionAccessibilityLabel: String { 
    return VectorL10n.tr("Vector", "side_menu_reveal_action_accessibility_label") 
  }
  /// Sign out
  public static var signOut: String { 
    return VectorL10n.tr("Vector", "sign_out") 
  }
  /// Are you sure you want to sign out?
  public static var signOutConfirmationMessage: String { 
    return VectorL10n.tr("Vector", "sign_out_confirmation_message") 
  }
  /// Sign out
  public static var signOutExistingKeyBackupAlertSignOutAction: String { 
    return VectorL10n.tr("Vector", "sign_out_existing_key_backup_alert_sign_out_action") 
  }
  /// Are you sure you want to sign out?
  public static var signOutExistingKeyBackupAlertTitle: String { 
    return VectorL10n.tr("Vector", "sign_out_existing_key_backup_alert_title") 
  }
  /// I'll wait
  public static var signOutKeyBackupInProgressAlertCancelAction: String { 
    return VectorL10n.tr("Vector", "sign_out_key_backup_in_progress_alert_cancel_action") 
  }
  /// I don't want my encrypted messages
  public static var signOutKeyBackupInProgressAlertDiscardKeyBackupAction: String { 
    return VectorL10n.tr("Vector", "sign_out_key_backup_in_progress_alert_discard_key_backup_action") 
  }
  /// Key backup in progress. If you sign out now you’ll lose access to your encrypted messages.
  public static var signOutKeyBackupInProgressAlertTitle: String { 
    return VectorL10n.tr("Vector", "sign_out_key_backup_in_progress_alert_title") 
  }
  /// I don't want my encrypted messages
  public static var signOutNonExistingKeyBackupAlertDiscardKeyBackupAction: String { 
    return VectorL10n.tr("Vector", "sign_out_non_existing_key_backup_alert_discard_key_backup_action") 
  }
  /// Start using Secure Backup
  public static var signOutNonExistingKeyBackupAlertSetupSecureBackupAction: String { 
    return VectorL10n.tr("Vector", "sign_out_non_existing_key_backup_alert_setup_secure_backup_action") 
  }
  /// You’ll lose access to your encrypted messages if you sign out now
  public static var signOutNonExistingKeyBackupAlertTitle: String { 
    return VectorL10n.tr("Vector", "sign_out_non_existing_key_backup_alert_title") 
  }
  /// Backup
  public static var signOutNonExistingKeyBackupSignOutConfirmationAlertBackupAction: String { 
    return VectorL10n.tr("Vector", "sign_out_non_existing_key_backup_sign_out_confirmation_alert_backup_action") 
  }
  /// You'll lose access to your encrypted messages unless you back up your keys before signing out.
  public static var signOutNonExistingKeyBackupSignOutConfirmationAlertMessage: String { 
    return VectorL10n.tr("Vector", "sign_out_non_existing_key_backup_sign_out_confirmation_alert_message") 
  }
  /// Sign out
  public static var signOutNonExistingKeyBackupSignOutConfirmationAlertSignOutAction: String { 
    return VectorL10n.tr("Vector", "sign_out_non_existing_key_backup_sign_out_confirmation_alert_sign_out_action") 
  }
  /// You'll lose your encrypted messages
  public static var signOutNonExistingKeyBackupSignOutConfirmationAlertTitle: String { 
    return VectorL10n.tr("Vector", "sign_out_non_existing_key_backup_sign_out_confirmation_alert_title") 
  }
  /// Sign up
  public static var signUp: String { 
    return VectorL10n.tr("Vector", "sign_up") 
  }
  /// Skip
  public static var skip: String { 
    return VectorL10n.tr("Vector", "skip") 
  }
  /// Continue with %@
  public static func socialLoginButtonTitleContinue(_ p1: String) -> String {
    return VectorL10n.tr("Vector", "social_login_button_title_continue", p1)
  }
  /// Sign In with %@
  public static func socialLoginButtonTitleSignIn(_ p1: String) -> String {
    return VectorL10n.tr("Vector", "social_login_button_title_sign_in", p1)
  }
  /// Sign Up with %@
  public static func socialLoginButtonTitleSignUp(_ p1: String) -> String {
    return VectorL10n.tr("Vector", "social_login_button_title_sign_up", p1)
  }
  /// Continue with
  public static var socialLoginListTitleContinue: String { 
    return VectorL10n.tr("Vector", "social_login_list_title_continue") 
  }
  /// Or
  public static var socialLoginListTitleSignIn: String { 
    return VectorL10n.tr("Vector", "social_login_list_title_sign_in") 
  }
  /// Or
  public static var socialLoginListTitleSignUp: String { 
    return VectorL10n.tr("Vector", "social_login_list_title_sign_up") 
  }
  /// Change space avatar
  public static var spaceAvatarViewAccessibilityHint: String { 
    return VectorL10n.tr("Vector", "space_avatar_view_accessibility_hint") 
  }
  /// avatar
  public static var spaceAvatarViewAccessibilityLabel: String { 
    return VectorL10n.tr("Vector", "space_avatar_view_accessibility_label") 
  }
  /// BETA
  public static var spaceBetaAnnounceBadge: String { 
    return VectorL10n.tr("Vector", "space_beta_announce_badge") 
  }
  /// Spaces are a new way to group rooms and people. They’re not on iOS yet, but you can use them now on Web and Desktop.
  public static var spaceBetaAnnounceInformation: String { 
    return VectorL10n.tr("Vector", "space_beta_announce_information") 
  }
  /// The new version of communities
  public static var spaceBetaAnnounceSubtitle: String { 
    return VectorL10n.tr("Vector", "space_beta_announce_subtitle") 
  }
  /// Spaces are coming soon
  public static var spaceBetaAnnounceTitle: String { 
    return VectorL10n.tr("Vector", "space_beta_announce_title") 
  }
  /// Space detail
  public static var spaceDetailNavTitle: String { 
    return VectorL10n.tr("Vector", "space_detail_nav_title") 
  }
  /// Spaces are a new way to group rooms and people.\n\nThey’ll be here soon. For now, if you join one on another platform, you will be able to access any rooms you join here.
  public static var spaceFeatureUnavailableInformation: String { 
    return VectorL10n.tr("Vector", "space_feature_unavailable_information") 
  }
  /// Spaces aren't on iOS yet, but you can use them now on Web and Desktop
  public static var spaceFeatureUnavailableSubtitle: String { 
    return VectorL10n.tr("Vector", "space_feature_unavailable_subtitle") 
  }
  /// Spaces aren’t here yet
  public static var spaceFeatureUnavailableTitle: String { 
    return VectorL10n.tr("Vector", "space_feature_unavailable_title") 
  }
  /// Show all rooms
  public static var spaceHomeShowAllRooms: String { 
    return VectorL10n.tr("Vector", "space_home_show_all_rooms") 
  }
  /// Space invite
  public static var spaceInviteNavTitle: String { 
    return VectorL10n.tr("Vector", "space_invite_nav_title") 
  }
  /// You do not have permission to invite people to this space
  public static var spaceInviteNotEnoughPermission: String { 
    return VectorL10n.tr("Vector", "space_invite_not_enough_permission") 
  }
  /// Ban from this space
  public static var spaceParticipantsActionBan: String { 
    return VectorL10n.tr("Vector", "space_participants_action_ban") 
  }
  /// Remove from this space
  public static var spaceParticipantsActionRemove: String { 
    return VectorL10n.tr("Vector", "space_participants_action_remove") 
  }
  /// Private space
  public static var spacePrivateJoinRule: String { 
    return VectorL10n.tr("Vector", "space_private_join_rule") 
  }
  /// Invite only, best for yourself or teams
  public static var spacePrivateJoinRuleDetail: String { 
    return VectorL10n.tr("Vector", "space_private_join_rule_detail") 
  }
  /// Public space
  public static var spacePublicJoinRule: String { 
    return VectorL10n.tr("Vector", "space_public_join_rule") 
  }
  /// Open to anyone, best for communities
  public static var spacePublicJoinRuleDetail: String { 
    return VectorL10n.tr("Vector", "space_public_join_rule_detail") 
  }
  /// Create Space
  public static var spaceSelectorCreateSpace: String { 
    return VectorL10n.tr("Vector", "space_selector_create_space") 
  }
  /// Spaces are a way to group rooms and people. Create a space to get started.
  public static var spaceSelectorEmptyViewInformation: String { 
    return VectorL10n.tr("Vector", "space_selector_empty_view_information") 
  }
  /// No spaces yet.
  public static var spaceSelectorEmptyViewTitle: String { 
    return VectorL10n.tr("Vector", "space_selector_empty_view_title") 
  }
  /// My spaces
  public static var spaceSelectorTitle: String { 
    return VectorL10n.tr("Vector", "space_selector_title") 
  }
  /// Who can access this space?
  public static var spaceSettingsAccessSection: String { 
    return VectorL10n.tr("Vector", "space_settings_access_section") 
  }
  /// Your space is viewable at\n%@
  public static func spaceSettingsCurrentAddressMessage(_ p1: String) -> String {
    return VectorL10n.tr("Vector", "space_settings_current_address_message", p1)
  }
  /// Failed to update space settings. Do you want to retry?
  public static var spaceSettingsUpdateFailedMessage: String { 
    return VectorL10n.tr("Vector", "space_settings_update_failed_message") 
  }
  /// space
  public static var spaceTag: String { 
    return VectorL10n.tr("Vector", "space_tag") 
  }
  /// Description
  public static var spaceTopic: String { 
    return VectorL10n.tr("Vector", "space_topic") 
  }
  /// Add room
  public static var spacesAddRoom: String { 
    return VectorL10n.tr("Vector", "spaces_add_room") 
  }
  /// You do not have permissions to add rooms to this space.
  public static var spacesAddRoomMissingPermissionMessage: String { 
    return VectorL10n.tr("Vector", "spaces_add_room_missing_permission_message") 
  }
  /// Adding rooms coming soon
  public static var spacesAddRoomsComingSoonTitle: String { 
    return VectorL10n.tr("Vector", "spaces_add_rooms_coming_soon_title") 
  }
  /// Add space
  public static var spacesAddSpace: String { 
    return VectorL10n.tr("Vector", "spaces_add_space") 
  }
  /// Create space
  public static var spacesAddSpaceTitle: String { 
    return VectorL10n.tr("Vector", "spaces_add_space_title") 
  }
  /// Create space within %@
  public static func spacesAddSubspaceTitle(_ p1: String) -> String {
    return VectorL10n.tr("Vector", "spaces_add_subspace_title", p1)
  }
  /// This feature hasn’t been implemented here, but it’s on the way. For now, you can do that with %@ on your computer.
  public static func spacesComingSoonDetail(_ p1: String) -> String {
    return VectorL10n.tr("Vector", "spaces_coming_soon_detail", p1)
  }
  /// Coming soon
  public static var spacesComingSoonTitle: String { 
    return VectorL10n.tr("Vector", "spaces_coming_soon_title") 
  }
  /// Create a space
  public static var spacesCreateSpaceTitle: String { 
    return VectorL10n.tr("Vector", "spaces_create_space_title") 
  }
  /// Create a subspace
  public static var spacesCreateSubspaceTitle: String { 
    return VectorL10n.tr("Vector", "spaces_create_subspace_title") 
  }
  /// As this space is just for you, no one will be informed. You can add more later.
  public static var spacesCreationAddRoomsMessage: String { 
    return VectorL10n.tr("Vector", "spaces_creation_add_rooms_message") 
  }
  /// What do you want to add?
  public static var spacesCreationAddRoomsTitle: String { 
    return VectorL10n.tr("Vector", "spaces_creation_add_rooms_title") 
  }
  /// Address
  public static var spacesCreationAddress: String { 
    return VectorL10n.tr("Vector", "spaces_creation_address") 
  }
  /// %@\nalready exists
  public static func spacesCreationAddressAlreadyExists(_ p1: String) -> String {
    return VectorL10n.tr("Vector", "spaces_creation_address_already_exists", p1)
  }
  /// Your space will be viewable at\n%@
  public static func spacesCreationAddressDefaultMessage(_ p1: String) -> String {
    return VectorL10n.tr("Vector", "spaces_creation_address_default_message", p1)
  }
  /// %@\nhas invalid characters
  public static func spacesCreationAddressInvalidCharacters(_ p1: String) -> String {
    return VectorL10n.tr("Vector", "spaces_creation_address_invalid_characters", p1)
  }
  /// Your progress will be lost.
  public static var spacesCreationCancelMessage: String { 
    return VectorL10n.tr("Vector", "spaces_creation_cancel_message") 
  }
  /// Stop creating a space?
  public static var spacesCreationCancelTitle: String { 
    return VectorL10n.tr("Vector", "spaces_creation_cancel_title") 
  }
  /// Email
  public static var spacesCreationEmailInvitesEmailTitle: String { 
    return VectorL10n.tr("Vector", "spaces_creation_email_invites_email_title") 
  }
  /// You can invite them later too.
  public static var spacesCreationEmailInvitesMessage: String { 
    return VectorL10n.tr("Vector", "spaces_creation_email_invites_message") 
  }
  /// Invite your team
  public static var spacesCreationEmailInvitesTitle: String { 
    return VectorL10n.tr("Vector", "spaces_creation_email_invites_title") 
  }
  /// Name required
  public static var spacesCreationEmptyRoomNameError: String { 
    return VectorL10n.tr("Vector", "spaces_creation_empty_room_name_error") 
  }
  /// You can change this later
  public static var spacesCreationFooter: String { 
    return VectorL10n.tr("Vector", "spaces_creation_footer") 
  }
  /// Spaces are a new way to group rooms and people.
  public static var spacesCreationHint: String { 
    return VectorL10n.tr("Vector", "spaces_creation_hint") 
  }
  /// in %@ spaces
  public static func spacesCreationInManySpaces(_ p1: String) -> String {
    return VectorL10n.tr("Vector", "spaces_creation_in_many_spaces", p1)
  }
  /// in 1 space
  public static var spacesCreationInOneSpace: String { 
    return VectorL10n.tr("Vector", "spaces_creation_in_one_space") 
  }
  /// in %@
  public static func spacesCreationInSpacename(_ p1: String) -> String {
    return VectorL10n.tr("Vector", "spaces_creation_in_spacename", p1)
  }
  /// in %@ + %@ spaces
  public static func spacesCreationInSpacenamePlusMany(_ p1: String, _ p2: String) -> String {
    return VectorL10n.tr("Vector", "spaces_creation_in_spacename_plus_many", p1, p2)
  }
  /// in %@ + 1 space
  public static func spacesCreationInSpacenamePlusOne(_ p1: String) -> String {
    return VectorL10n.tr("Vector", "spaces_creation_in_spacename_plus_one", p1)
  }
  /// Invite by username
  public static var spacesCreationInviteByUsername: String { 
    return VectorL10n.tr("Vector", "spaces_creation_invite_by_username") 
  }
  /// You can invite them later too.
  public static var spacesCreationInviteByUsernameMessage: String { 
    return VectorL10n.tr("Vector", "spaces_creation_invite_by_username_message") 
  }
  /// Invite your team
  public static var spacesCreationInviteByUsernameTitle: String { 
    return VectorL10n.tr("Vector", "spaces_creation_invite_by_username_title") 
  }
  /// General
  public static var spacesCreationNewRoomsGeneral: String { 
    return VectorL10n.tr("Vector", "spaces_creation_new_rooms_general") 
  }
  /// We’ll create a room for each one.
  public static var spacesCreationNewRoomsMessage: String { 
    return VectorL10n.tr("Vector", "spaces_creation_new_rooms_message") 
  }
  /// Random
  public static var spacesCreationNewRoomsRandom: String { 
    return VectorL10n.tr("Vector", "spaces_creation_new_rooms_random") 
  }
  /// Room name
  public static var spacesCreationNewRoomsRoomNameTitle: String { 
    return VectorL10n.tr("Vector", "spaces_creation_new_rooms_room_name_title") 
  }
  /// Support
  public static var spacesCreationNewRoomsSupport: String { 
    return VectorL10n.tr("Vector", "spaces_creation_new_rooms_support") 
  }
  /// What are some discussions you’ll have?
  public static var spacesCreationNewRoomsTitle: String { 
    return VectorL10n.tr("Vector", "spaces_creation_new_rooms_title") 
  }
  /// Adding %@ rooms
  public static func spacesCreationPostProcessAddingRooms(_ p1: String) -> String {
    return VectorL10n.tr("Vector", "spaces_creation_post_process_adding_rooms", p1)
  }
  /// Creating %@
  public static func spacesCreationPostProcessCreatingRoom(_ p1: String) -> String {
    return VectorL10n.tr("Vector", "spaces_creation_post_process_creating_room", p1)
  }
  /// Creating space
  public static var spacesCreationPostProcessCreatingSpace: String { 
    return VectorL10n.tr("Vector", "spaces_creation_post_process_creating_space") 
  }
  /// Creating %@
  public static func spacesCreationPostProcessCreatingSpaceTask(_ p1: String) -> String {
    return VectorL10n.tr("Vector", "spaces_creation_post_process_creating_space_task", p1)
  }
  /// Inviting %@ users
  public static func spacesCreationPostProcessInvitingUsers(_ p1: String) -> String {
    return VectorL10n.tr("Vector", "spaces_creation_post_process_inviting_users", p1)
  }
  /// Uploading avatar
  public static var spacesCreationPostProcessUploadingAvatar: String { 
    return VectorL10n.tr("Vector", "spaces_creation_post_process_uploading_avatar") 
  }
  /// Your private space
  public static var spacesCreationPrivateSpaceTitle: String { 
    return VectorL10n.tr("Vector", "spaces_creation_private_space_title") 
  }
  /// Your public space
  public static var spacesCreationPublicSpaceTitle: String { 
    return VectorL10n.tr("Vector", "spaces_creation_public_space_title") 
  }
  /// Add some details to help it stand out. You can change these at any point.
  public static var spacesCreationSettingsMessage: String { 
    return VectorL10n.tr("Vector", "spaces_creation_settings_message") 
  }
  /// A private space to organise your rooms
  public static var spacesCreationSharingTypeJustMeDetail: String { 
    return VectorL10n.tr("Vector", "spaces_creation_sharing_type_just_me_detail") 
  }
  /// Just me
  public static var spacesCreationSharingTypeJustMeTitle: String { 
    return VectorL10n.tr("Vector", "spaces_creation_sharing_type_just_me_title") 
  }
  /// A private space for you & your teammates
  public static var spacesCreationSharingTypeMeAndTeammatesDetail: String { 
    return VectorL10n.tr("Vector", "spaces_creation_sharing_type_me_and_teammates_detail") 
  }
  /// Me and teammates
  public static var spacesCreationSharingTypeMeAndTeammatesTitle: String { 
    return VectorL10n.tr("Vector", "spaces_creation_sharing_type_me_and_teammates_title") 
  }
  /// Make sure the right people have access %@. You can change this later.
  public static func spacesCreationSharingTypeMessage(_ p1: String) -> String {
    return VectorL10n.tr("Vector", "spaces_creation_sharing_type_message", p1)
  }
  /// Who are you working with?
  public static var spacesCreationSharingTypeTitle: String { 
    return VectorL10n.tr("Vector", "spaces_creation_sharing_type_title") 
  }
  /// To join an existing space, you need an invite.
  public static var spacesCreationVisibilityMessage: String { 
    return VectorL10n.tr("Vector", "spaces_creation_visibility_message") 
  }
  /// What type of space do you want to create?
  public static var spacesCreationVisibilityTitle: String { 
    return VectorL10n.tr("Vector", "spaces_creation_visibility_title") 
  }
  /// Some rooms may be hidden because they’re private and you need an invite.
  public static var spacesEmptySpaceDetail: String { 
    return VectorL10n.tr("Vector", "spaces_empty_space_detail") 
  }
  /// This space has no rooms (yet)
  public static var spacesEmptySpaceTitle: String { 
    return VectorL10n.tr("Vector", "spaces_empty_space_title") 
  }
  /// Explore rooms
  public static var spacesExploreRooms: String { 
    return VectorL10n.tr("Vector", "spaces_explore_rooms") 
  }
  /// Explore %@
  public static func spacesExploreRoomsFormat(_ p1: String) -> String {
    return VectorL10n.tr("Vector", "spaces_explore_rooms_format", p1)
  }
  /// 1 room
  public static var spacesExploreRoomsOneRoom: String { 
    return VectorL10n.tr("Vector", "spaces_explore_rooms_one_room") 
  }
  /// %@ rooms
  public static func spacesExploreRoomsRoomNumber(_ p1: String) -> String {
    return VectorL10n.tr("Vector", "spaces_explore_rooms_room_number", p1)
  }
  /// This feature isn't available here. For now, you can do this with %@ on your computer.
  public static func spacesFeatureNotAvailable(_ p1: String) -> String {
    return VectorL10n.tr("Vector", "spaces_feature_not_available", p1)
  }
  /// Home
  public static var spacesHomeSpaceTitle: String { 
    return VectorL10n.tr("Vector", "spaces_home_space_title") 
  }
  /// Invite people
  public static var spacesInvitePeople: String { 
    return VectorL10n.tr("Vector", "spaces_invite_people") 
  }
  /// Invites coming soon
  public static var spacesInvitesComingSoonTitle: String { 
    return VectorL10n.tr("Vector", "spaces_invites_coming_soon_title") 
  }
  /// Spaces
  public static var spacesLeftPanelTitle: String { 
    return VectorL10n.tr("Vector", "spaces_left_panel_title") 
  }
  /// Looking for someone not in %@? For now, you can invite them on web or desktop.
  public static func spacesNoMemberFoundDetail(_ p1: String) -> String {
    return VectorL10n.tr("Vector", "spaces_no_member_found_detail", p1)
  }
  /// No results found
  public static var spacesNoResultFoundTitle: String { 
    return VectorL10n.tr("Vector", "spaces_no_result_found_title") 
  }
  /// Some results may be hidden because they’re private and you need an invite to join them.
  public static var spacesNoRoomFoundDetail: String { 
    return VectorL10n.tr("Vector", "spaces_no_room_found_detail") 
  }
  /// The created space will be added to %@.
  public static func spacesSubspaceCreationVisibilityMessage(_ p1: String) -> String {
    return VectorL10n.tr("Vector", "spaces_subspace_creation_visibility_message", p1)
  }
  /// What type of subspace do you want to create?
  public static var spacesSubspaceCreationVisibilityTitle: String { 
    return VectorL10n.tr("Vector", "spaces_subspace_creation_visibility_title") 
  }
  /// Suggested
  public static var spacesSuggestedRoom: String { 
    return VectorL10n.tr("Vector", "spaces_suggested_room") 
  }
  /// If the server administrator has said that this is expected, ensure that the fingerprint below matches the fingerprint provided by them.
  public static var sslCertNewAccountExpl: String { 
    return VectorL10n.tr("Vector", "ssl_cert_new_account_expl") 
  }
  /// This could mean that someone is maliciously intercepting your traffic, or that your phone does not trust the certificate provided by the remote server.
  public static var sslCertNotTrust: String { 
    return VectorL10n.tr("Vector", "ssl_cert_not_trust") 
  }
  /// Could not verify identity of remote server.
  public static var sslCouldNotVerify: String { 
    return VectorL10n.tr("Vector", "ssl_could_not_verify") 
  }
  /// The certificate has changed from a previously trusted one to one that is not trusted. The server may have renewed its certificate. Contact the server administrator for the expected fingerprint.
  public static var sslExpectedExistingExpl: String { 
    return VectorL10n.tr("Vector", "ssl_expected_existing_expl") 
  }
  /// Fingerprint (%@):
  public static func sslFingerprintHash(_ p1: String) -> String {
    return VectorL10n.tr("Vector", "ssl_fingerprint_hash", p1)
  }
  /// Homeserver URL: %@
  public static func sslHomeserverUrl(_ p1: String) -> String {
    return VectorL10n.tr("Vector", "ssl_homeserver_url", p1)
  }
  /// Logout
  public static var sslLogoutAccount: String { 
    return VectorL10n.tr("Vector", "ssl_logout_account") 
  }
  /// ONLY accept the certificate if the server administrator has published a fingerprint that matches the one above.
  public static var sslOnlyAccept: String { 
    return VectorL10n.tr("Vector", "ssl_only_accept") 
  }
  /// Ignore
  public static var sslRemainOffline: String { 
    return VectorL10n.tr("Vector", "ssl_remain_offline") 
  }
  /// Trust
  public static var sslTrust: String { 
    return VectorL10n.tr("Vector", "ssl_trust") 
  }
  /// The certificate has changed from one that was trusted by your phone. This is HIGHLY UNUSUAL. It is recommended that you DO NOT ACCEPT this new certificate.
  public static var sslUnexpectedExistingExpl: String { 
    return VectorL10n.tr("Vector", "ssl_unexpected_existing_expl") 
  }
  /// Start
  public static var start: String { 
    return VectorL10n.tr("Vector", "start") 
  }
  /// Start Chat
  public static var startChat: String { 
    return VectorL10n.tr("Vector", "start_chat") 
  }
  /// Start Video Call
  public static var startVideoCall: String { 
    return VectorL10n.tr("Vector", "start_video_call") 
  }
  /// Start Voice Call
  public static var startVoiceCall: String { 
    return VectorL10n.tr("Vector", "start_voice_call") 
  }
  /// Stop
  public static var stop: String { 
    return VectorL10n.tr("Vector", "stop") 
  }
  /// Element is a new type of messenger and collaboration app that:\n\n1. Puts you in control to preserve your privacy\n2. Lets you communicate with anyone in the Matrix network, and even beyond by integrating with apps such as Slack\n3. Protects you from advertising, datamining, backdoors and walled gardens\n4. Secures you through end-to-end encryption, with cross-signing to verify others\n\nElement is completely different from other messaging and collaboration apps because it is decentralised and open source.\n\nElement lets you self-host - or choose a host - so that you have privacy, ownership and control of your data and conversations. It gives you access to an open network; so you’re not just stuck speaking to other Element users only. And it is very secure.\n\nElement is able to do all this because it operates on Matrix - the standard for open, decentralised communication. \n\nElement puts you in control by letting you choose who hosts your conversations. From the Element app, you can choose to host in different ways:\n\n1. Get a free account on the matrix.org public server\n2. Self-host your account by running a server on your own hardware\n3. Sign up for an account on a custom server by simply subscribing to the Element Matrix Services hosting platform\n\nWhy choose Element?\n\nOWN YOUR DATA: You decide where to keep your data and messages. You own it and control it, not some MEGACORP that mines your data or gives access to third parties.\n\nOPEN MESSAGING AND COLLABORATION: You can chat with anyone else in the Matrix network, whether they’re using Element or another Matrix app, and even if they are using a different messaging system of the likes of Slack, IRC or XMPP.\n\nSUPER-SECURE: Real end-to-end encryption (only those in the conversation can decrypt messages), and cross-signing to verify the devices of conversation participants.\n\nCOMPLETE COMMUNICATION: Messaging, voice and video calls, file sharing, screen sharing and a whole bunch of integrations, bots and widgets. Build rooms, communities, stay in touch and get things done.\n\nEVERYWHERE YOU ARE: Stay in touch wherever you are with fully synchronised message history across all your devices and on the web at https://element.io/app.
  public static var storeFullDescription: String { 
    return VectorL10n.tr("Vector", "store_full_description") 
  }
  /// Privacy-preserving chat and collaboration app, on an open network. Decentralised to put you in control. No datamining, no backdoors and no third party access.
  public static var storePromotionalText: String { 
    return VectorL10n.tr("Vector", "store_promotional_text") 
  }
  /// Secure decentralised chat/VoIP
  public static var storeShortDescription: String { 
    return VectorL10n.tr("Vector", "store_short_description") 
  }
  /// Submit
  public static var submit: String { 
    return VectorL10n.tr("Vector", "submit") 
  }
  /// Submit code
  public static var submitCode: String { 
    return VectorL10n.tr("Vector", "submit_code") 
  }
  /// Suggest
  public static var suggest: String { 
    return VectorL10n.tr("Vector", "suggest") 
  }
  /// Switch
  public static var `switch`: String { 
    return VectorL10n.tr("Vector", "switch") 
  }
  /// Copy link to thread
  public static var threadCopyLinkToThread: String { 
    return VectorL10n.tr("Vector", "thread_copy_link_to_thread") 
  }
  /// All threads
  public static var threadsActionAllThreads: String { 
    return VectorL10n.tr("Vector", "threads_action_all_threads") 
  }
  /// My threads
  public static var threadsActionMyThreads: String { 
    return VectorL10n.tr("Vector", "threads_action_my_threads") 
  }
  /// Not now
  public static var threadsBetaCancel: String { 
    return VectorL10n.tr("Vector", "threads_beta_cancel") 
  }
  /// Try it out
  public static var threadsBetaEnable: String { 
    return VectorL10n.tr("Vector", "threads_beta_enable") 
  }
  /// Keep discussions organised with threads.\n\nThreads help keep your conversations on-topic and easy to track. 
  public static var threadsBetaInformation: String { 
    return VectorL10n.tr("Vector", "threads_beta_information") 
  }
  /// Learn more
  public static var threadsBetaInformationLink: String { 
    return VectorL10n.tr("Vector", "threads_beta_information_link") 
  }
  /// Threads
  public static var threadsBetaTitle: String { 
    return VectorL10n.tr("Vector", "threads_beta_title") 
  }
  /// Your homeserver does not currently support threads, so this feature may be unreliable. Some threaded messages may not be reliably available. 
  public static var threadsDiscourageInformation1: String { 
    return VectorL10n.tr("Vector", "threads_discourage_information_1") 
  }
  /// \n\nDo you want to enable threads anyway?
  public static var threadsDiscourageInformation2: String { 
    return VectorL10n.tr("Vector", "threads_discourage_information_2") 
  }
  /// Threads help keep your conversations on-topic and easy to track.
  public static var threadsEmptyInfoAll: String { 
    return VectorL10n.tr("Vector", "threads_empty_info_all") 
  }
  /// Reply to an ongoing thread or tap a message and use “Thread” to start a new one.
  public static var threadsEmptyInfoMy: String { 
    return VectorL10n.tr("Vector", "threads_empty_info_my") 
  }
  /// Show all threads
  public static var threadsEmptyShowAllThreads: String { 
    return VectorL10n.tr("Vector", "threads_empty_show_all_threads") 
  }
  /// Tip: Tap a message and use “Thread” to start one.
  public static var threadsEmptyTip: String { 
    return VectorL10n.tr("Vector", "threads_empty_tip") 
  }
  /// Keep discussions organised with threads
  public static var threadsEmptyTitle: String { 
    return VectorL10n.tr("Vector", "threads_empty_title") 
  }
  /// Got it
  public static var threadsNoticeDone: String { 
    return VectorL10n.tr("Vector", "threads_notice_done") 
  }
  /// All threads created during the experimental period will now be <b>rendered as regular replies</b>.<br/><br/>This will be a one-off transition, as threads are now part of the Matrix specification.
  public static var threadsNoticeInformation: String { 
    return VectorL10n.tr("Vector", "threads_notice_information") 
  }
  /// Threads no longer experimental 🎉
  public static var threadsNoticeTitle: String { 
    return VectorL10n.tr("Vector", "threads_notice_title") 
  }
  /// Threads
  public static var threadsTitle: String { 
    return VectorL10n.tr("Vector", "threads_title") 
  }
  /// Favourites
  public static var titleFavourites: String { 
    return VectorL10n.tr("Vector", "title_favourites") 
  }
  /// Communities
  public static var titleGroups: String { 
    return VectorL10n.tr("Vector", "title_groups") 
  }
  /// Home
  public static var titleHome: String { 
    return VectorL10n.tr("Vector", "title_home") 
  }
  /// People
  public static var titlePeople: String { 
    return VectorL10n.tr("Vector", "title_people") 
  }
  /// Rooms
  public static var titleRooms: String { 
    return VectorL10n.tr("Vector", "title_rooms") 
  }
  /// Today
  public static var today: String { 
    return VectorL10n.tr("Vector", "today") 
  }
  /// Un-ban
  public static var unban: String { 
    return VectorL10n.tr("Vector", "unban") 
  }
  /// Unignore
  public static var unignore: String { 
    return VectorL10n.tr("Vector", "unignore") 
  }
  /// This room contains unknown sessions which have not been verified.\nThis means there is no guarantee that the sessions belong to the users they claim to.\nWe recommend you go through the verification process for each session before continuing, but you can resend the message without verifying if you prefer.
  public static var unknownDevicesAlert: String { 
    return VectorL10n.tr("Vector", "unknown_devices_alert") 
  }
  /// Room contains unknown sessions
  public static var unknownDevicesAlertTitle: String { 
    return VectorL10n.tr("Vector", "unknown_devices_alert_title") 
  }
  /// Answer Anyway
  public static var unknownDevicesAnswerAnyway: String { 
    return VectorL10n.tr("Vector", "unknown_devices_answer_anyway") 
  }
  /// Call Anyway
  public static var unknownDevicesCallAnyway: String { 
    return VectorL10n.tr("Vector", "unknown_devices_call_anyway") 
  }
  /// Send Anyway
  public static var unknownDevicesSendAnyway: String { 
    return VectorL10n.tr("Vector", "unknown_devices_send_anyway") 
  }
  /// Unknown sessions
  public static var unknownDevicesTitle: String { 
    return VectorL10n.tr("Vector", "unknown_devices_title") 
  }
  /// Verify…
  public static var unknownDevicesVerify: String { 
    return VectorL10n.tr("Vector", "unknown_devices_verify") 
  }
  /// Unsent
  public static var unsent: String { 
    return VectorL10n.tr("Vector", "unsent") 
  }
  /// Change user avatar
  public static var userAvatarViewAccessibilityHint: String { 
    return VectorL10n.tr("Vector", "user_avatar_view_accessibility_hint") 
  }
  /// avatar
  public static var userAvatarViewAccessibilityLabel: String { 
    return VectorL10n.tr("Vector", "user_avatar_view_accessibility_label") 
  }
  /// ex: @bob:homeserver
  public static var userIdPlaceholder: String { 
    return VectorL10n.tr("Vector", "user_id_placeholder") 
  }
  /// User ID:
  public static var userIdTitle: String { 
    return VectorL10n.tr("Vector", "user_id_title") 
  }
  /// Inactive for 90+ days
  public static var userInactiveSessionItem: String { 
    return VectorL10n.tr("Vector", "user_inactive_session_item") 
  }
  /// Inactive for 90+ days (%@)
  public static func userInactiveSessionItemWithDate(_ p1: String) -> String {
    return VectorL10n.tr("Vector", "user_inactive_session_item_with_date", p1)
  }
  /// Clear filter
  public static var userOtherSessionClearFilter: String { 
    return VectorL10n.tr("Vector", "user_other_session_clear_filter") 
  }
  /// Your current session
  public static var userOtherSessionCurrentSessionDetails: String { 
    return VectorL10n.tr("Vector", "user_other_session_current_session_details") 
  }
  /// Filter
  public static var userOtherSessionFilter: String { 
    return VectorL10n.tr("Vector", "user_other_session_filter") 
  }
  /// All sessions
  public static var userOtherSessionFilterMenuAll: String { 
    return VectorL10n.tr("Vector", "user_other_session_filter_menu_all") 
  }
  /// Inactive
  public static var userOtherSessionFilterMenuInactive: String { 
    return VectorL10n.tr("Vector", "user_other_session_filter_menu_inactive") 
  }
  /// Unverified
  public static var userOtherSessionFilterMenuUnverified: String { 
    return VectorL10n.tr("Vector", "user_other_session_filter_menu_unverified") 
  }
  /// Verified
  public static var userOtherSessionFilterMenuVerified: String { 
    return VectorL10n.tr("Vector", "user_other_session_filter_menu_verified") 
  }
  /// Select sessions
  public static var userOtherSessionMenuSelectSessions: String { 
    return VectorL10n.tr("Vector", "user_other_session_menu_select_sessions") 
  }
  /// Sign out of %@ sessions
  public static func userOtherSessionMenuSignOutSessions(_ p1: String) -> String {
    return VectorL10n.tr("Vector", "user_other_session_menu_sign_out_sessions", p1)
  }
  /// No inactive sessions found.
  public static var userOtherSessionNoInactiveSessions: String { 
    return VectorL10n.tr("Vector", "user_other_session_no_inactive_sessions") 
  }
  /// No unverified sessions found.
  public static var userOtherSessionNoUnverifiedSessions: String { 
    return VectorL10n.tr("Vector", "user_other_session_no_unverified_sessions") 
  }
  /// No verified sessions found.
  public static var userOtherSessionNoVerifiedSessions: String { 
    return VectorL10n.tr("Vector", "user_other_session_no_verified_sessions") 
  }
  /// This session doesn’t support encryption and thus can't be verified.
  public static var userOtherSessionPermanentlyUnverifiedAdditionalInfo: String { 
    return VectorL10n.tr("Vector", "user_other_session_permanently_unverified_additional_info") 
  }
  /// Other sessions
  public static var userOtherSessionSecurityRecommendationTitle: String { 
    return VectorL10n.tr("Vector", "user_other_session_security_recommendation_title") 
  }
  /// %@ selected
  public static func userOtherSessionSelectedCount(_ p1: String) -> String {
    return VectorL10n.tr("Vector", "user_other_session_selected_count", p1)
  }
  /// Verify or sign out from this session for best security and reliability.
  public static var userOtherSessionUnverifiedAdditionalInfo: String { 
    return VectorL10n.tr("Vector", "user_other_session_unverified_additional_info") 
  }
  /// Verify your sessions for enhanced secure messaging or sign out from those you don’t recognize or use anymore.
  public static var userOtherSessionUnverifiedSessionsHeaderSubtitle: String { 
    return VectorL10n.tr("Vector", "user_other_session_unverified_sessions_header_subtitle") 
  }
  /// This session is ready for secure messaging.
  public static var userOtherSessionVerifiedAdditionalInfo: String { 
    return VectorL10n.tr("Vector", "user_other_session_verified_additional_info") 
  }
  /// For best security, sign out from any session that you don’t recognize or use anymore.
  public static var userOtherSessionVerifiedSessionsHeaderSubtitle: String { 
    return VectorL10n.tr("Vector", "user_other_session_verified_sessions_header_subtitle") 
  }
  /// Name
  public static var userSessionDetailsApplicationName: String { 
    return VectorL10n.tr("Vector", "user_session_details_application_name") 
  }
  /// Application
  public static var userSessionDetailsApplicationSectionHeader: String { 
    return VectorL10n.tr("Vector", "user_session_details_application_section_header") 
  }
  /// URL
  public static var userSessionDetailsApplicationUrl: String { 
    return VectorL10n.tr("Vector", "user_session_details_application_url") 
  }
  /// Version
  public static var userSessionDetailsApplicationVersion: String { 
    return VectorL10n.tr("Vector", "user_session_details_application_version") 
  }
  /// Browser
  public static var userSessionDetailsDeviceBrowser: String { 
    return VectorL10n.tr("Vector", "user_session_details_device_browser") 
  }
  /// IP address
  public static var userSessionDetailsDeviceIpAddress: String { 
    return VectorL10n.tr("Vector", "user_session_details_device_ip_address") 
  }
  /// IP location
  public static var userSessionDetailsDeviceIpLocation: String { 
    return VectorL10n.tr("Vector", "user_session_details_device_ip_location") 
  }
  /// Model
  public static var userSessionDetailsDeviceModel: String { 
    return VectorL10n.tr("Vector", "user_session_details_device_model") 
  }
  /// Operating System
  public static var userSessionDetailsDeviceOs: String { 
    return VectorL10n.tr("Vector", "user_session_details_device_os") 
  }
  /// Device
  public static var userSessionDetailsDeviceSectionHeader: String { 
    return VectorL10n.tr("Vector", "user_session_details_device_section_header") 
  }
  /// Last activity
  public static var userSessionDetailsLastActivity: String { 
    return VectorL10n.tr("Vector", "user_session_details_last_activity") 
  }
  /// Session ID
  public static var userSessionDetailsSessionId: String { 
    return VectorL10n.tr("Vector", "user_session_details_session_id") 
  }
  /// Session name
  public static var userSessionDetailsSessionName: String { 
    return VectorL10n.tr("Vector", "user_session_details_session_name") 
  }
  /// Copy any data by tapping on it and holding it down.
  public static var userSessionDetailsSessionSectionFooter: String { 
    return VectorL10n.tr("Vector", "user_session_details_session_section_footer") 
  }
  /// Session
  public static var userSessionDetailsSessionSectionHeader: String { 
    return VectorL10n.tr("Vector", "user_session_details_session_section_header") 
  }
  /// Session details
  public static var userSessionDetailsTitle: String { 
    return VectorL10n.tr("Vector", "user_session_details_title") 
  }
  /// Got it
  public static var userSessionGotIt: String { 
    return VectorL10n.tr("Vector", "user_session_got_it") 
  }
  /// Inactive sessions are sessions you have not used in some time, but they continue to receive encryption keys.\n\nRemoving inactive sessions improves security and performance, and makes it easier for you to identify if a new session is suspicious.
  public static var userSessionInactiveSessionDescription: String { 
    return VectorL10n.tr("Vector", "user_session_inactive_session_description") 
  }
  /// Inactive sessions
  public static var userSessionInactiveSessionTitle: String { 
    return VectorL10n.tr("Vector", "user_session_inactive_session_title") 
  }
  /// %1$@ · %2$@
  public static func userSessionItemDetails(_ p1: String, _ p2: String) -> String {
    return VectorL10n.tr("Vector", "user_session_item_details", p1, p2)
  }
  /// Last activity %@
  public static func userSessionItemDetailsLastActivity(_ p1: String) -> String {
    return VectorL10n.tr("Vector", "user_session_item_details_last_activity", p1)
  }
  /// Learn more
  public static var userSessionLearnMore: String { 
    return VectorL10n.tr("Vector", "user_session_learn_more") 
  }
  /// %@: %@
  public static func userSessionName(_ p1: String, _ p2: String) -> String {
    return VectorL10n.tr("Vector", "user_session_name", p1, p2)
  }
  /// Current session
  public static var userSessionOverviewCurrentSessionTitle: String { 
    return VectorL10n.tr("Vector", "user_session_overview_current_session_title") 
  }
  /// Session details
  public static var userSessionOverviewSessionDetailsButtonTitle: String { 
    return VectorL10n.tr("Vector", "user_session_overview_session_details_button_title") 
  }
  /// Session
  public static var userSessionOverviewSessionTitle: String { 
    return VectorL10n.tr("Vector", "user_session_overview_session_title") 
  }
  /// This session doesn't support encryption, so it can't be verified.\n\nYou won't be able to participate in rooms where encryption is enabled when using this session.\n\nFor best security and privacy, it is recommended to use Matrix clients that support encryption.
  public static var userSessionPermanentlyUnverifiedSessionDescription: String { 
    return VectorL10n.tr("Vector", "user_session_permanently_unverified_session_description") 
  }
  /// Push notifications
  public static var userSessionPushNotifications: String { 
    return VectorL10n.tr("Vector", "user_session_push_notifications") 
  }
  /// When turned on, this session will receive push notifications.
  public static var userSessionPushNotificationsMessage: String { 
    return VectorL10n.tr("Vector", "user_session_push_notifications_message") 
  }
  /// Other users in direct messages and rooms that you join are able to view a full list of your sessions.\n\nThis provides them with confidence that they are really speaking to you, but it also means they can see the session name you enter here.
  public static var userSessionRenameSessionDescription: String { 
    return VectorL10n.tr("Vector", "user_session_rename_session_description") 
  }
  /// Renaming sessions
  public static var userSessionRenameSessionTitle: String { 
    return VectorL10n.tr("Vector", "user_session_rename_session_title") 
  }
  /// Unverified session
  public static var userSessionUnverified: String { 
    return VectorL10n.tr("Vector", "user_session_unverified") 
  }
  /// Verify your current session for enhanced secure messaging.
  public static var userSessionUnverifiedAdditionalInfo: String { 
    return VectorL10n.tr("Vector", "user_session_unverified_additional_info") 
  }
  /// Unverified sessions are sessions that have logged in with your credentials but not been cross-verified.\n\nYou should make especially certain that you recognise these sessions as they could represent an unauthorised use of your account.
  public static var userSessionUnverifiedSessionDescription: String { 
    return VectorL10n.tr("Vector", "user_session_unverified_session_description") 
  }
  /// Unverified session
  public static var userSessionUnverifiedSessionTitle: String { 
    return VectorL10n.tr("Vector", "user_session_unverified_session_title") 
  }
  /// Unverified
  public static var userSessionUnverifiedShort: String { 
    return VectorL10n.tr("Vector", "user_session_unverified_short") 
  }
  /// Unknown verification status
  public static var userSessionVerificationUnknown: String { 
    return VectorL10n.tr("Vector", "user_session_verification_unknown") 
  }
  /// Verify your current session to reveal this session's verification status.
  public static var userSessionVerificationUnknownAdditionalInfo: String { 
    return VectorL10n.tr("Vector", "user_session_verification_unknown_additional_info") 
  }
  /// Unknown
  public static var userSessionVerificationUnknownShort: String { 
    return VectorL10n.tr("Vector", "user_session_verification_unknown_short") 
  }
  /// Verified session
  public static var userSessionVerified: String { 
    return VectorL10n.tr("Vector", "user_session_verified") 
  }
  /// Your current session is ready for secure messaging.
  public static var userSessionVerifiedAdditionalInfo: String { 
    return VectorL10n.tr("Vector", "user_session_verified_additional_info") 
  }
  /// Verified sessions are anywhere you are using Element after entering your passphrase or confirming your identity with another verified session.\n\nThis means that you have all the keys needed to unlock your encrypted messages and confirm to other users that you trust this session.
  public static var userSessionVerifiedSessionDescription: String { 
    return VectorL10n.tr("Vector", "user_session_verified_session_description") 
  }
  /// Verified sessions
  public static var userSessionVerifiedSessionTitle: String { 
    return VectorL10n.tr("Vector", "user_session_verified_session_title") 
  }
  /// Verified
  public static var userSessionVerifiedShort: String { 
    return VectorL10n.tr("Vector", "user_session_verified_short") 
  }
  /// Verify session
  public static var userSessionVerifyAction: String { 
    return VectorL10n.tr("Vector", "user_session_verify_action") 
  }
  /// View details
  public static var userSessionViewDetails: String { 
    return VectorL10n.tr("Vector", "user_session_view_details") 
  }
  /// %@ iOS
  public static func userSessionsDefaultSessionDisplayName(_ p1: String) -> String {
    return VectorL10n.tr("Vector", "user_sessions_default_session_display_name", p1)
  }
  /// Hide IP address
  public static var userSessionsHideLocationInfo: String { 
    return VectorL10n.tr("Vector", "user_sessions_hide_location_info") 
  }
  /// Current session
  public static var userSessionsOverviewCurrentSessionSectionTitle: String { 
    return VectorL10n.tr("Vector", "user_sessions_overview_current_session_section_title") 
  }
  /// Link a device
  public static var userSessionsOverviewLinkDevice: String { 
    return VectorL10n.tr("Vector", "user_sessions_overview_link_device") 
  }
  /// For best security, verify your sessions and sign out from any session that you don’t recognize or use anymore.
  public static var userSessionsOverviewOtherSessionsSectionInfo: String { 
    return VectorL10n.tr("Vector", "user_sessions_overview_other_sessions_section_info") 
  }
  /// Other sessions
  public static var userSessionsOverviewOtherSessionsSectionTitle: String { 
    return VectorL10n.tr("Vector", "user_sessions_overview_other_sessions_section_title") 
  }
  /// Consider signing out from old sessions (90 days or older) you don’t use anymore.
  public static var userSessionsOverviewSecurityRecommendationsInactiveInfo: String { 
    return VectorL10n.tr("Vector", "user_sessions_overview_security_recommendations_inactive_info") 
  }
  /// Inactive sessions
  public static var userSessionsOverviewSecurityRecommendationsInactiveTitle: String { 
    return VectorL10n.tr("Vector", "user_sessions_overview_security_recommendations_inactive_title") 
  }
  /// Improve your account security by following these recommendations.
  public static var userSessionsOverviewSecurityRecommendationsSectionInfo: String { 
    return VectorL10n.tr("Vector", "user_sessions_overview_security_recommendations_section_info") 
  }
  /// Security recommendations
  public static var userSessionsOverviewSecurityRecommendationsSectionTitle: String { 
    return VectorL10n.tr("Vector", "user_sessions_overview_security_recommendations_section_title") 
  }
  /// Verify or sign out from unverified sessions.
  public static var userSessionsOverviewSecurityRecommendationsUnverifiedInfo: String { 
    return VectorL10n.tr("Vector", "user_sessions_overview_security_recommendations_unverified_info") 
  }
  /// Unverified sessions
  public static var userSessionsOverviewSecurityRecommendationsUnverifiedTitle: String { 
    return VectorL10n.tr("Vector", "user_sessions_overview_security_recommendations_unverified_title") 
  }
  /// Sessions
  public static var userSessionsOverviewTitle: String { 
    return VectorL10n.tr("Vector", "user_sessions_overview_title") 
  }
  /// Manage sessions
  public static var userSessionsSettings: String { 
    return VectorL10n.tr("Vector", "user_sessions_settings") 
  }
  /// Show IP address
  public static var userSessionsShowLocationInfo: String { 
    return VectorL10n.tr("Vector", "user_sessions_show_location_info") 
  }
  /// View all (%d)
  public static func userSessionsViewAllAction(_ p1: Int) -> String {
    return VectorL10n.tr("Vector", "user_sessions_view_all_action", p1)
  }
  /// If you didn’t sign in to this session, your account may be compromised.
  public static var userVerificationSessionDetailsAdditionalInformationUntrustedCurrentUser: String { 
    return VectorL10n.tr("Vector", "user_verification_session_details_additional_information_untrusted_current_user") 
  }
  /// Until this user trusts this session, messages sent to and from it are labelled with warnings. Alternatively, you can manually verify it.
  public static var userVerificationSessionDetailsAdditionalInformationUntrustedOtherUser: String { 
    return VectorL10n.tr("Vector", "user_verification_session_details_additional_information_untrusted_other_user") 
  }
  /// This session is trusted for secure messaging because you verified it:
  public static var userVerificationSessionDetailsInformationTrustedCurrentUser: String { 
    return VectorL10n.tr("Vector", "user_verification_session_details_information_trusted_current_user") 
  }
  /// This session is trusted for secure messaging because 
  public static var userVerificationSessionDetailsInformationTrustedOtherUserPart1: String { 
    return VectorL10n.tr("Vector", "user_verification_session_details_information_trusted_other_user_part1") 
  }
  ///  verified it:
  public static var userVerificationSessionDetailsInformationTrustedOtherUserPart2: String { 
    return VectorL10n.tr("Vector", "user_verification_session_details_information_trusted_other_user_part2") 
  }
  /// Verify this session to mark it as trusted & grant it access to encrypted messages:
  public static var userVerificationSessionDetailsInformationUntrustedCurrentUser: String { 
    return VectorL10n.tr("Vector", "user_verification_session_details_information_untrusted_current_user") 
  }
  ///  signed in using a new session:
  public static var userVerificationSessionDetailsInformationUntrustedOtherUser: String { 
    return VectorL10n.tr("Vector", "user_verification_session_details_information_untrusted_other_user") 
  }
  /// Trusted
  public static var userVerificationSessionDetailsTrustedTitle: String { 
    return VectorL10n.tr("Vector", "user_verification_session_details_trusted_title") 
  }
  /// Not Trusted
  public static var userVerificationSessionDetailsUntrustedTitle: String { 
    return VectorL10n.tr("Vector", "user_verification_session_details_untrusted_title") 
  }
  /// Interactively Verify
  public static var userVerificationSessionDetailsVerifyActionCurrentUser: String { 
    return VectorL10n.tr("Vector", "user_verification_session_details_verify_action_current_user") 
  }
  /// Manually Verify by Text
  public static var userVerificationSessionDetailsVerifyActionCurrentUserManually: String { 
    return VectorL10n.tr("Vector", "user_verification_session_details_verify_action_current_user_manually") 
  }
  /// Manually verify
  public static var userVerificationSessionDetailsVerifyActionOtherUser: String { 
    return VectorL10n.tr("Vector", "user_verification_session_details_verify_action_other_user") 
  }
  /// Messages with this user in this room are end-to-end encrypted and can’t be read by third parties.
  public static var userVerificationSessionsListInformation: String { 
    return VectorL10n.tr("Vector", "user_verification_sessions_list_information") 
  }
  /// Trusted
  public static var userVerificationSessionsListSessionTrusted: String { 
    return VectorL10n.tr("Vector", "user_verification_sessions_list_session_trusted") 
  }
  /// Not trusted
  public static var userVerificationSessionsListSessionUntrusted: String { 
    return VectorL10n.tr("Vector", "user_verification_sessions_list_session_untrusted") 
  }
  /// Sessions
  public static var userVerificationSessionsListTableTitle: String { 
    return VectorL10n.tr("Vector", "user_verification_sessions_list_table_title") 
  }
  /// Trusted
  public static var userVerificationSessionsListUserTrustLevelTrustedTitle: String { 
    return VectorL10n.tr("Vector", "user_verification_sessions_list_user_trust_level_trusted_title") 
  }
  /// Unknown
  public static var userVerificationSessionsListUserTrustLevelUnknownTitle: String { 
    return VectorL10n.tr("Vector", "user_verification_sessions_list_user_trust_level_unknown_title") 
  }
  /// Warning
  public static var userVerificationSessionsListUserTrustLevelWarningTitle: String { 
    return VectorL10n.tr("Vector", "user_verification_sessions_list_user_trust_level_warning_title") 
  }
  /// To be secure, do this in person or use another way to communicate.
  public static var userVerificationStartAdditionalInformation: String { 
    return VectorL10n.tr("Vector", "user_verification_start_additional_information") 
  }
  /// For extra security, verify 
  public static var userVerificationStartInformationPart1: String { 
    return VectorL10n.tr("Vector", "user_verification_start_information_part1") 
  }
  ///  by checking a one-time code on both your devices.
  public static var userVerificationStartInformationPart2: String { 
    return VectorL10n.tr("Vector", "user_verification_start_information_part2") 
  }
  /// Start verification
  public static var userVerificationStartVerifyAction: String { 
    return VectorL10n.tr("Vector", "user_verification_start_verify_action") 
  }
  /// Waiting for %@…
  public static func userVerificationStartWaitingPartner(_ p1: String) -> String {
    return VectorL10n.tr("Vector", "user_verification_start_waiting_partner", p1)
  }
  /// We are no longer supporting %@ on iOS %@. To continue using %@ to its full potential, we advise you to upgrade your version of iOS.
  public static func versionCheckBannerSubtitleDeprecated(_ p1: String, _ p2: String, _ p3: String) -> String {
    return VectorL10n.tr("Vector", "version_check_banner_subtitle_deprecated", p1, p2, p3)
  }
  /// We will soon be ending support for %@ on iOS %@. To continue using %@ to its full potential, we advise you to upgrade your version of iOS.
  public static func versionCheckBannerSubtitleSupported(_ p1: String, _ p2: String, _ p3: String) -> String {
    return VectorL10n.tr("Vector", "version_check_banner_subtitle_supported", p1, p2, p3)
  }
  /// We’re no longer supporting iOS %@
  public static func versionCheckBannerTitleDeprecated(_ p1: String) -> String {
    return VectorL10n.tr("Vector", "version_check_banner_title_deprecated", p1)
  }
  /// We’re ending support for iOS %@
  public static func versionCheckBannerTitleSupported(_ p1: String) -> String {
    return VectorL10n.tr("Vector", "version_check_banner_title_supported", p1)
  }
  /// Find out how
  public static var versionCheckModalActionTitleDeprecated: String { 
    return VectorL10n.tr("Vector", "version_check_modal_action_title_deprecated") 
  }
  /// Got it
  public static var versionCheckModalActionTitleSupported: String { 
    return VectorL10n.tr("Vector", "version_check_modal_action_title_supported") 
  }
  /// We've been working on enhancing %@ for a faster and more polished experience. Unfortunately your current version of iOS is not  compatible with some of those fixes and is no longer supported.\nWe're advising you to upgrade your operating system to use %@ to its full potential.
  public static func versionCheckModalSubtitleDeprecated(_ p1: String, _ p2: String) -> String {
    return VectorL10n.tr("Vector", "version_check_modal_subtitle_deprecated", p1, p2)
  }
  /// We've been working on enhancing %@ for a faster and more polished experience. Unfortunately your current version of iOS is not compatible with some of those fixes and will no longer be supported.\nWe're advising you to upgrade your operating system to use %@ to its full potential.
  public static func versionCheckModalSubtitleSupported(_ p1: String, _ p2: String) -> String {
    return VectorL10n.tr("Vector", "version_check_modal_subtitle_supported", p1, p2)
  }
  /// We’re no longer supporting iOS %@
  public static func versionCheckModalTitleDeprecated(_ p1: String) -> String {
    return VectorL10n.tr("Vector", "version_check_modal_title_deprecated", p1)
  }
  /// We’re ending support for iOS %@
  public static func versionCheckModalTitleSupported(_ p1: String) -> String {
    return VectorL10n.tr("Vector", "version_check_modal_title_supported", p1)
  }
  /// Video
  public static var video: String { 
    return VectorL10n.tr("Vector", "video") 
  }
  /// View
  public static var view: String { 
    return VectorL10n.tr("Vector", "view") 
  }
  /// Voice
  public static var voice: String { 
    return VectorL10n.tr("Vector", "voice") 
  }
  /// You are already recording a voice broadcast. Please end your current voice broadcast to start a new one.
  public static var voiceBroadcastAlreadyInProgressMessage: String { 
    return VectorL10n.tr("Vector", "voice_broadcast_already_in_progress_message") 
  }
  /// Someone else is already recording a voice broadcast. Wait for their voice broadcast to end to start a new one.
  public static var voiceBroadcastBlockedBySomeoneElseMessage: String { 
    return VectorL10n.tr("Vector", "voice_broadcast_blocked_by_someone_else_message") 
  }
  /// Buffering...
  public static var voiceBroadcastBuffering: String { 
    return VectorL10n.tr("Vector", "voice_broadcast_buffering") 
  }
  /// Unfortunately we’re unable to start a recording right now. Please try again later.
  public static var voiceBroadcastConnectionErrorMessage: String { 
    return VectorL10n.tr("Vector", "voice_broadcast_connection_error_message") 
  }
  /// Connection error
  public static var voiceBroadcastConnectionErrorTitle: String { 
    return VectorL10n.tr("Vector", "voice_broadcast_connection_error_title") 
  }
  /// Live
  public static var voiceBroadcastLive: String { 
    return VectorL10n.tr("Vector", "voice_broadcast_live") 
  }
  /// You don't have the required permissions to start a voice broadcast in this room. Contact a room administrator to upgrade your permissions.
  public static var voiceBroadcastPermissionDeniedMessage: String { 
    return VectorL10n.tr("Vector", "voice_broadcast_permission_denied_message") 
  }
  /// Unable to play this voice broadcast.
  public static var voiceBroadcastPlaybackLoadingError: String { 
    return VectorL10n.tr("Vector", "voice_broadcast_playback_loading_error") 
  }
  /// Voice broadcast
  public static var voiceBroadcastPlaybackLockScreenPlaceholder: String { 
    return VectorL10n.tr("Vector", "voice_broadcast_playback_lock_screen_placeholder") 
  }
  /// Connection error - Recording paused
  public static var voiceBroadcastRecorderConnectionError: String { 
    return VectorL10n.tr("Vector", "voice_broadcast_recorder_connection_error") 
  }
  /// Yes, stop
  public static var voiceBroadcastStopAlertAgreeButton: String { 
    return VectorL10n.tr("Vector", "voice_broadcast_stop_alert_agree_button") 
  }
  /// Are you sure you want to stop your live broadcast? This will end the broadcast, and the full recording will be available in the room.
  public static var voiceBroadcastStopAlertDescription: String { 
    return VectorL10n.tr("Vector", "voice_broadcast_stop_alert_description") 
  }
  /// Stop live broadcasting?
  public static var voiceBroadcastStopAlertTitle: String { 
    return VectorL10n.tr("Vector", "voice_broadcast_stop_alert_title") 
  }
  /// Voice broadcast
  public static var voiceBroadcastTile: String { 
    return VectorL10n.tr("Vector", "voice_broadcast_tile") 
  }
  /// %@ left
  public static func voiceBroadcastTimeLeft(_ p1: String) -> String {
    return VectorL10n.tr("Vector", "voice_broadcast_time_left", p1)
  }
  /// Can't start a new voice broadcast
  public static var voiceBroadcastUnauthorizedTitle: String { 
    return VectorL10n.tr("Vector", "voice_broadcast_unauthorized_title") 
  }
  /// You can’t start a call as you are currently recording a live broadcast. Please end your live broadcast in order to start a call.
  public static var voiceBroadcastVoipCannotStartDescription: String { 
    return VectorL10n.tr("Vector", "voice_broadcast_voip_cannot_start_description") 
  }
  /// Can’t start a call
  public static var voiceBroadcastVoipCannotStartTitle: String { 
    return VectorL10n.tr("Vector", "voice_broadcast_voip_cannot_start_title") 
  }
  /// You can't start a voice message as you are currently recording a live broadcast. Please end your live broadcast in order to start recording a voice message
  public static var voiceMessageBroadcastInProgressMessage: String { 
    return VectorL10n.tr("Vector", "voice_message_broadcast_in_progress_message") 
  }
  /// Can't start voice message
  public static var voiceMessageBroadcastInProgressTitle: String { 
    return VectorL10n.tr("Vector", "voice_message_broadcast_in_progress_title") 
  }
  /// Voice message
  public static var voiceMessageLockScreenPlaceholder: String { 
    return VectorL10n.tr("Vector", "voice_message_lock_screen_placeholder") 
  }
  /// Hold to record, release to send
  public static var voiceMessageReleaseToSend: String { 
    return VectorL10n.tr("Vector", "voice_message_release_to_send") 
  }
  /// %@s left
  public static func voiceMessageRemainingRecordingTime(_ p1: String) -> String {
    return VectorL10n.tr("Vector", "voice_message_remaining_recording_time", p1)
  }
  /// Tap on your recording to stop or listen
  public static var voiceMessageStopLockedModeRecording: String { 
    return VectorL10n.tr("Vector", "voice_message_stop_locked_mode_recording") 
  }
  /// Warning
  public static var warning: String { 
    return VectorL10n.tr("Vector", "warning") 
  }
  /// Widget creation has failed
  public static var widgetCreationFailure: String { 
    return VectorL10n.tr("Vector", "widget_creation_failure") 
  }
  /// Failed to send request.
  public static var widgetIntegrationFailedToSendRequest: String { 
    return VectorL10n.tr("Vector", "widget_integration_failed_to_send_request") 
  }
  /// You need to enable integration manager in settings
  public static var widgetIntegrationManagerDisabled: String { 
    return VectorL10n.tr("Vector", "widget_integration_manager_disabled") 
  }
  /// Missing room_id in request.
  public static var widgetIntegrationMissingRoomId: String { 
    return VectorL10n.tr("Vector", "widget_integration_missing_room_id") 
  }
  /// Missing user_id in request.
  public static var widgetIntegrationMissingUserId: String { 
    return VectorL10n.tr("Vector", "widget_integration_missing_user_id") 
  }
  /// You are not in this room.
  public static var widgetIntegrationMustBeInRoom: String { 
    return VectorL10n.tr("Vector", "widget_integration_must_be_in_room") 
  }
  /// You need to be able to invite users to do that.
  public static var widgetIntegrationNeedToBeAbleToInvite: String { 
    return VectorL10n.tr("Vector", "widget_integration_need_to_be_able_to_invite") 
  }
  /// You do not have permission to do that in this room.
  public static var widgetIntegrationNoPermissionInRoom: String { 
    return VectorL10n.tr("Vector", "widget_integration_no_permission_in_room") 
  }
  /// Power level must be positive integer.
  public static var widgetIntegrationPositivePowerLevel: String { 
    return VectorL10n.tr("Vector", "widget_integration_positive_power_level") 
  }
  /// This room is not recognised.
  public static var widgetIntegrationRoomNotRecognised: String { 
    return VectorL10n.tr("Vector", "widget_integration_room_not_recognised") 
  }
  /// Room %@ is not visible.
  public static func widgetIntegrationRoomNotVisible(_ p1: String) -> String {
    return VectorL10n.tr("Vector", "widget_integration_room_not_visible", p1)
  }
  /// Unable to create widget.
  public static var widgetIntegrationUnableToCreate: String { 
    return VectorL10n.tr("Vector", "widget_integration_unable_to_create") 
  }
  /// Failed to connect to integrations server
  public static var widgetIntegrationsServerFailedToConnect: String { 
    return VectorL10n.tr("Vector", "widget_integrations_server_failed_to_connect") 
  }
  /// Open in browser
  public static var widgetMenuOpenOutside: String { 
    return VectorL10n.tr("Vector", "widget_menu_open_outside") 
  }
  /// Refresh
  public static var widgetMenuRefresh: String { 
    return VectorL10n.tr("Vector", "widget_menu_refresh") 
  }
  /// Remove for everyone
  public static var widgetMenuRemove: String { 
    return VectorL10n.tr("Vector", "widget_menu_remove") 
  }
  /// Revoke access for me
  public static var widgetMenuRevokePermission: String { 
    return VectorL10n.tr("Vector", "widget_menu_revoke_permission") 
  }
  /// No integrations server configured
  public static var widgetNoIntegrationsServerConfigured: String { 
    return VectorL10n.tr("Vector", "widget_no_integrations_server_configured") 
  }
  /// You need permission to manage widgets in this room
  public static var widgetNoPowerToManage: String { 
    return VectorL10n.tr("Vector", "widget_no_power_to_manage") 
  }
  /// Manage integrations…
  public static var widgetPickerManageIntegrations: String { 
    return VectorL10n.tr("Vector", "widget_picker_manage_integrations") 
  }
  /// Integrations
  public static var widgetPickerTitle: String { 
    return VectorL10n.tr("Vector", "widget_picker_title") 
  }
  /// You don't currently have any stickerpacks enabled.
  public static var widgetStickerPickerNoStickerpacksAlert: String { 
    return VectorL10n.tr("Vector", "widget_sticker_picker_no_stickerpacks_alert") 
  }
  /// Add some now?
  public static var widgetStickerPickerNoStickerpacksAlertAddNow: String { 
    return VectorL10n.tr("Vector", "widget_sticker_picker_no_stickerpacks_alert_add_now") 
  }
  /// Apply bold format
  public static var wysiwygComposerFormatActionBold: String { 
    return VectorL10n.tr("Vector", "wysiwyg_composer_format_action_bold") 
  }
  /// Toggle code block
  public static var wysiwygComposerFormatActionCodeBlock: String { 
    return VectorL10n.tr("Vector", "wysiwyg_composer_format_action_code_block") 
  }
  /// Apply inline code format
  public static var wysiwygComposerFormatActionInlineCode: String { 
    return VectorL10n.tr("Vector", "wysiwyg_composer_format_action_inline_code") 
  }
  /// Apply italic format
  public static var wysiwygComposerFormatActionItalic: String { 
    return VectorL10n.tr("Vector", "wysiwyg_composer_format_action_italic") 
  }
  /// Apply link format
  public static var wysiwygComposerFormatActionLink: String { 
    return VectorL10n.tr("Vector", "wysiwyg_composer_format_action_link") 
  }
  /// Toggle numbered list
  public static var wysiwygComposerFormatActionOrderedList: String { 
    return VectorL10n.tr("Vector", "wysiwyg_composer_format_action_ordered_list") 
  }
  /// Toggle quote
  public static var wysiwygComposerFormatActionQuote: String { 
    return VectorL10n.tr("Vector", "wysiwyg_composer_format_action_quote") 
  }
  /// Apply underline format
  public static var wysiwygComposerFormatActionStrikethrough: String { 
    return VectorL10n.tr("Vector", "wysiwyg_composer_format_action_strikethrough") 
  }
  /// Apply strikethrough format
  public static var wysiwygComposerFormatActionUnderline: String { 
    return VectorL10n.tr("Vector", "wysiwyg_composer_format_action_underline") 
  }
  /// Toggle bulleted list
  public static var wysiwygComposerFormatActionUnorderedList: String { 
    return VectorL10n.tr("Vector", "wysiwyg_composer_format_action_unordered_list") 
  }
  /// Create a link
  public static var wysiwygComposerLinkActionCreateTitle: String { 
    return VectorL10n.tr("Vector", "wysiwyg_composer_link_action_create_title") 
  }
  /// Edit link
  public static var wysiwygComposerLinkActionEditTitle: String { 
    return VectorL10n.tr("Vector", "wysiwyg_composer_link_action_edit_title") 
  }
  /// Link
  public static var wysiwygComposerLinkActionLink: String { 
    return VectorL10n.tr("Vector", "wysiwyg_composer_link_action_link") 
  }
  /// Text
  public static var wysiwygComposerLinkActionText: String { 
    return VectorL10n.tr("Vector", "wysiwyg_composer_link_action_text") 
  }
  /// Attachments
  public static var wysiwygComposerStartActionAttachments: String { 
    return VectorL10n.tr("Vector", "wysiwyg_composer_start_action_attachments") 
  }
  /// Camera
  public static var wysiwygComposerStartActionCamera: String { 
    return VectorL10n.tr("Vector", "wysiwyg_composer_start_action_camera") 
  }
  /// Location
  public static var wysiwygComposerStartActionLocation: String { 
    return VectorL10n.tr("Vector", "wysiwyg_composer_start_action_location") 
  }
  /// Photo Library
  public static var wysiwygComposerStartActionMediaPicker: String { 
    return VectorL10n.tr("Vector", "wysiwyg_composer_start_action_media_picker") 
  }
  /// Polls
  public static var wysiwygComposerStartActionPolls: String { 
    return VectorL10n.tr("Vector", "wysiwyg_composer_start_action_polls") 
  }
  /// Stickers
  public static var wysiwygComposerStartActionStickers: String { 
    return VectorL10n.tr("Vector", "wysiwyg_composer_start_action_stickers") 
  }
  /// Text Formatting
  public static var wysiwygComposerStartActionTextFormatting: String { 
    return VectorL10n.tr("Vector", "wysiwyg_composer_start_action_text_formatting") 
  }
  /// Voice broadcast
  public static var wysiwygComposerStartActionVoiceBroadcast: String { 
    return VectorL10n.tr("Vector", "wysiwyg_composer_start_action_voice_broadcast") 
  }
  /// Yes
  public static var yes: String { 
    return VectorL10n.tr("Vector", "yes") 
  }
  /// Yesterday
  public static var yesterday: String { 
    return VectorL10n.tr("Vector", "yesterday") 
  }
  /// You
  public static var you: String { 
    return VectorL10n.tr("Vector", "you") 
  }
}
// swiftlint:enable function_parameter_count identifier_name line_length type_body_length

// MARK: - Implementation Details

extension VectorL10n {
  static func tr(_ table: String, _ key: String, _ args: CVarArg...) -> String {
    let format = NSLocalizedString(key, tableName: table, bundle: bundle, comment: "")
    let locale = LocaleProvider.locale ?? Locale.current    
    return String(format: format, locale: locale, arguments: args)
  }
  /// The bundle to load strings from. This will be the app's bundle unless running
  /// the UI tests target, in which case the strings are contained in the tests bundle.
  static let bundle: Bundle = {
    if ProcessInfo.processInfo.environment["XCTestConfigurationFilePath"] != nil {
      // The tests bundle is embedded inside a runner. Find the bundle for VectorL10n.
      return Bundle(for: VectorL10n.self)
    }
    return Bundle.app
  }()
}
<|MERGE_RESOLUTION|>--- conflicted
+++ resolved
@@ -4819,15 +4819,12 @@
   public static var pollHistoryActiveSegmentTitle: String { 
     return VectorL10n.tr("Vector", "poll_history_active_segment_title") 
   }
-<<<<<<< HEAD
   /// View poll in timeline
   public static var pollHistoryDetailViewInTimeline: String { 
     return VectorL10n.tr("Vector", "poll_history_detail_view_in_timeline") 
-=======
   /// Load more polls
   public static var pollHistoryLoadMore: String { 
     return VectorL10n.tr("Vector", "poll_history_load_more") 
->>>>>>> 971a9f0c
   }
   /// Displaying polls
   public static var pollHistoryLoadingText: String { 
