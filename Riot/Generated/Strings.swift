--- conflicted
+++ resolved
@@ -559,14 +559,6 @@
   public static func contactsAddressBookPermissionDenied(_ p1: String) -> String {
     return VectorL10n.tr("Vector", "contacts_address_book_permission_denied", p1)
   }
-  /// To enable contacts, go to your device settings.
-  internal static var contactsAddressBookPermissionDeniedAlertMessage: String { 
-    return VectorL10n.tr("Vector", "contacts_address_book_permission_denied_alert_message") 
-  }
-  /// Contacts disabled
-  internal static var contactsAddressBookPermissionDeniedAlertTitle: String { 
-    return VectorL10n.tr("Vector", "contacts_address_book_permission_denied_alert_title") 
-  }
   /// Permission required to access local contacts
   public static var contactsAddressBookPermissionRequired: String { 
     return VectorL10n.tr("Vector", "contacts_address_book_permission_required") 
@@ -1411,26 +1403,6 @@
   public static var fileUploadErrorUnsupportedFileTypeMessage: String { 
     return VectorL10n.tr("Vector", "file_upload_error_unsupported_file_type_message") 
   }
-  /// Find your contacts
-  internal static var findYourContactsButtonTitle: String { 
-    return VectorL10n.tr("Vector", "find_your_contacts_button_title") 
-  }
-  /// This can be disabled anytime from settings.
-  internal static var findYourContactsFooter: String { 
-    return VectorL10n.tr("Vector", "find_your_contacts_footer") 
-  }
-  /// Unable to connect to the identity server.
-  internal static var findYourContactsIdentityServiceError: String { 
-    return VectorL10n.tr("Vector", "find_your_contacts_identity_service_error") 
-  }
-  /// Let %@ show your contacts so you can quickly start chatting with those you know best.
-  internal static func findYourContactsMessage(_ p1: String) -> String {
-    return VectorL10n.tr("Vector", "find_your_contacts_message", p1)
-  }
-  /// Start by listing your contacts
-  internal static var findYourContactsTitle: String { 
-    return VectorL10n.tr("Vector", "find_your_contacts_title") 
-  }
   /// To continue using the %@ homeserver you must review and agree to the terms and conditions.
   public static func gdprConsentNotGivenAlertMessage(_ p1: String) -> String {
     return VectorL10n.tr("Vector", "gdpr_consent_not_given_alert_message", p1)
@@ -2491,13 +2463,8 @@
   public static var roomCreationErrorInviteUserByEmailWithoutIdentityServer: String { 
     return VectorL10n.tr("Vector", "room_creation_error_invite_user_by_email_without_identity_server") 
   }
-<<<<<<< HEAD
-  /// User ID, name or email
-  internal static var roomCreationInviteAnotherUser: String { 
-=======
   /// Search / invite by User ID, Name or email
   public static var roomCreationInviteAnotherUser: String { 
->>>>>>> 2c0bf1e8
     return VectorL10n.tr("Vector", "room_creation_invite_another_user") 
   }
   /// Keep private
@@ -4044,19 +4011,6 @@
   public static var serviceTermsModalDeclineButton: String { 
     return VectorL10n.tr("Vector", "service_terms_modal_decline_button") 
   }
-<<<<<<< HEAD
-  /// This will allow someone to find you if they have your phone number or email saved in their phone contacts.
-  internal static var serviceTermsModalDescriptionIdentityServer: String { 
-    return VectorL10n.tr("Vector", "service_terms_modal_description_identity_server") 
-  }
-  /// This will allow you to use bots, bridges, widgets and sticker packs.
-  internal static var serviceTermsModalDescriptionIntegrationManager: String { 
-    return VectorL10n.tr("Vector", "service_terms_modal_description_integration_manager") 
-  }
-  /// This can be disabled anytime in settings.
-  internal static var serviceTermsModalFooter: String { 
-    return VectorL10n.tr("Vector", "service_terms_modal_footer") 
-=======
   /// Find others by phone or email
   public static var serviceTermsModalDescriptionForIdentityServer1: String { 
     return VectorL10n.tr("Vector", "service_terms_modal_description_for_identity_server_1") 
@@ -4076,25 +4030,11 @@
   /// Accept the terms of the identity server (%@) to discover contacts.
   public static func serviceTermsModalMessageIdentityServer(_ p1: String) -> String {
     return VectorL10n.tr("Vector", "service_terms_modal_message_identity_server", p1)
->>>>>>> 2c0bf1e8
   }
   /// Check to accept %@
   public static func serviceTermsModalPolicyCheckboxAccessibilityHint(_ p1: String) -> String {
     return VectorL10n.tr("Vector", "service_terms_modal_policy_checkbox_accessibility_hint", p1)
   }
-<<<<<<< HEAD
-  /// IDENTITY SERVER TERMS
-  internal static var serviceTermsModalTableHeaderIdentityServer: String { 
-    return VectorL10n.tr("Vector", "service_terms_modal_table_header_identity_server") 
-  }
-  /// INTEGRATION MANAGER TERMS
-  internal static var serviceTermsModalTableHeaderIntegrationManager: String { 
-    return VectorL10n.tr("Vector", "service_terms_modal_table_header_integration_manager") 
-  }
-  /// To continue, accept the below terms and conditions
-  internal static var serviceTermsModalTitleMessage: String { 
-    return VectorL10n.tr("Vector", "service_terms_modal_title_message") 
-=======
   /// Terms Of Service
   public static var serviceTermsModalTitle: String { 
     return VectorL10n.tr("Vector", "service_terms_modal_title") 
@@ -4102,7 +4042,6 @@
   /// Contact discovery
   public static var serviceTermsModalTitleIdentityServer: String { 
     return VectorL10n.tr("Vector", "service_terms_modal_title_identity_server") 
->>>>>>> 2c0bf1e8
   }
   /// Invalid credentials
   public static var settingsAdd3pidInvalidPasswordMessage: String { 
@@ -4188,19 +4127,6 @@
   public static var settingsConfirmPassword: String { 
     return VectorL10n.tr("Vector", "settings_confirm_password") 
   }
-<<<<<<< HEAD
-  /// DEVICE CONTACTS
-  internal static var settingsContacts: String { 
-    return VectorL10n.tr("Vector", "settings_contacts") 
-  }
-  /// Find your contacts
-  internal static var settingsContactsEnableSync: String { 
-    return VectorL10n.tr("Vector", "settings_contacts_enable_sync") 
-  }
-  /// This will use your identity server to connect you with your contacts, and help them find you.
-  internal static var settingsContactsEnableSyncDescription: String { 
-    return VectorL10n.tr("Vector", "settings_contacts_enable_sync_description") 
-=======
   /// LOCAL CONTACTS
   public static var settingsContacts: String { 
     return VectorL10n.tr("Vector", "settings_contacts") 
@@ -4208,7 +4134,6 @@
   /// Use emails and phone numbers to discover users
   public static var settingsContactsDiscoverMatrixUsers: String { 
     return VectorL10n.tr("Vector", "settings_contacts_discover_matrix_users") 
->>>>>>> 2c0bf1e8
   }
   /// Phonebook country
   public static var settingsContactsPhonebookCountry: String { 
@@ -4617,10 +4542,6 @@
   /// Your password has been updated
   public static var settingsPasswordUpdated: String { 
     return VectorL10n.tr("Vector", "settings_password_updated") 
-  }
-  /// PHONE CONTACTS
-  internal static var settingsPhoneContacts: String { 
-    return VectorL10n.tr("Vector", "settings_phone_contacts") 
   }
   /// Phone
   public static var settingsPhoneNumber: String { 
