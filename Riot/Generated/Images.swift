--- conflicted
+++ resolved
@@ -150,11 +150,8 @@
     internal static let pollDeleteOptionIcon = ImageAsset(name: "poll_delete_option_icon")
     internal static let pollEditIcon = ImageAsset(name: "poll_edit_icon")
     internal static let pollEndIcon = ImageAsset(name: "poll_end_icon")
-<<<<<<< HEAD
+    internal static let pollWinnerIcon = ImageAsset(name: "poll_winner_icon")
     internal static let threadsFilter = ImageAsset(name: "threads_filter")
-=======
-    internal static let pollWinnerIcon = ImageAsset(name: "poll_winner_icon")
->>>>>>> 1f918c92
     internal static let urlPreviewClose = ImageAsset(name: "url_preview_close")
     internal static let urlPreviewCloseDark = ImageAsset(name: "url_preview_close_dark")
     internal static let voiceMessageCancelGradient = ImageAsset(name: "voice_message_cancel_gradient")
