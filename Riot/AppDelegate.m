/*
 Copyright 2014 OpenMarket Ltd
 Copyright 2017 Vector Creations Ltd
 
 Licensed under the Apache License, Version 2.0 (the "License");
 you may not use this file except in compliance with the License.
 You may obtain a copy of the License at
 
 http://www.apache.org/licenses/LICENSE-2.0
 
 Unless required by applicable law or agreed to in writing, software
 distributed under the License is distributed on an "AS IS" BASIS,
 WITHOUT WARRANTIES OR CONDITIONS OF ANY KIND, either express or implied.
 See the License for the specific language governing permissions and
 limitations under the License.
 */

#import "AppDelegate.h"

#import "RecentsDataSource.h"
#import "RoomDataSource.h"

#import "EventFormatter.h"

#import "RoomViewController.h"

#import "DirectoryViewController.h"
#import "SettingsViewController.h"
#import "ContactDetailsViewController.h"

#import "BugReportViewController.h"

#import "NSBundle+MatrixKit.h"
#import "MatrixSDK/MatrixSDK.h"

#import "Tools.h"
#import "MXRoom+Riot.h"
#import "WidgetManager.h"

#import "AFNetworkReachabilityManager.h"

#import <AudioToolbox/AudioToolbox.h>

#import "CallViewController.h"

//#define MX_CALL_STACK_OPENWEBRTC
#ifdef MX_CALL_STACK_OPENWEBRTC
#import <MatrixOpenWebRTCWrapper/MatrixOpenWebRTCWrapper.h>
#endif

#ifdef MX_CALL_STACK_ENDPOINT
#import <MatrixEndpointWrapper/MatrixEndpointWrapper.h>
#endif

#include <MatrixSDK/MXJingleCallStack.h>

#include <MatrixSDK/MXUIKitBackgroundModeHandler.h>

#define CALL_STATUS_BAR_HEIGHT 44

#define MAKE_STRING(x) #x
#define MAKE_NS_STRING(x) @MAKE_STRING(x)

NSString *const kAppDelegateDidTapStatusBarNotification = @"kAppDelegateDidTapStatusBarNotification";
NSString *const kAppDelegateNetworkStatusDidChangeNotification = @"kAppDelegateNetworkStatusDidChangeNotification";

@interface AppDelegate ()
{
    /**
     Reachability observer
     */
    id reachabilityObserver;
    
    /**
     MatrixKit error observer
     */
    id matrixKitErrorObserver;
    
    /**
     matrix session observer used to detect new opened sessions.
     */
    id matrixSessionStateObserver;
    
    /**
     matrix account observers.
     */
    id addedAccountObserver;
    id removedAccountObserver;
    
    /**
     matrix call observer used to handle incoming/outgoing call.
     */
    id matrixCallObserver;
    
    /**
     The current call view controller (if any).
     */
    CallViewController *currentCallViewController;
    
    /**
     Account picker used in case of multiple account.
     */
    UIAlertController *accountPicker;
    
    /**
     Array of `MXSession` instances.
     */
    NSMutableArray *mxSessionArray;
    
    /**
     The room id of the current handled remote notification (if any)
     */
    NSString *remoteNotificationRoomId;
    
    /**
     The fragment of the universal link being processing.
     Only one fragment is handled at a time.
     */
    NSString *universalLinkFragmentPending;
    
    /**
     The potential room alias related to the fragment of the universal link being processing.
     Only one alias is handled at a time, the key is the room id and the value is the alias.
     */
    NSDictionary *universalLinkFragmentPendingRoomAlias;
    
    /**
     An universal link may need to wait for an account to be logged in or for a
     session to be running. Hence, this observer.
     */
    id universalLinkWaitingObserver;
    
    /**
     Suspend the error notifications when the navigation stack of the root view controller is updating.
     */
    BOOL isErrorNotificationSuspended;
    
    /**
     Completion block called when [self popToHomeViewControllerAnimated:] has been
     completed.
     */
    void (^popToHomeViewControllerCompletion)();
    
    /**
     The listeners to call events.
     There is one listener per MXSession.
     The key is an identifier of the MXSession. The value, the listener.
     */
    NSMutableDictionary *callEventsListeners;
    
    /**
     Currently displayed "Call not supported" alert.
     */
    UIAlertController *noCallSupportAlert;
    
    /**
     Prompt to ask the user to log in again.
     */
    UIAlertController *cryptoDataCorruptedAlert;
    
    /**
     The launch animation container view
     */
    UIView *launchAnimationContainerView;
    NSDate *launchAnimationStart;
}

@property (strong, nonatomic) UIAlertController *mxInAppNotification;

@property (nonatomic, nullable, copy) void (^registrationForRemoteNotificationsCompletion)(NSError *);

@end

@implementation AppDelegate

#pragma mark -

+ (AppDelegate*)theDelegate
{
    return (AppDelegate*)[[UIApplication sharedApplication] delegate];
}

#pragma mark -

- (NSString*)appVersion
{
    if (!_appVersion)
    {
        _appVersion = [[NSBundle mainBundle] objectForInfoDictionaryKey:@"CFBundleShortVersionString"];
    }
    
    return _appVersion;
}

- (NSString*)build
{
    if (!_build)
    {
        NSString *buildBranch = nil;
        NSString *buildNumber = nil;
        // Check whether GIT_BRANCH and BUILD_NUMBER were provided during compilation in command line argument.
#ifdef GIT_BRANCH
        buildBranch = MAKE_NS_STRING(GIT_BRANCH);
#endif
#ifdef BUILD_NUMBER
        buildNumber = [NSString stringWithFormat:@"#%d", BUILD_NUMBER];
#endif
        if (buildBranch && buildNumber)
        {
            _build = [NSString stringWithFormat:@"%@ %@", buildBranch, buildNumber];
        } else if (buildNumber){
            _build = buildNumber;
        } else
        {
            _build = buildBranch ? buildBranch : NSLocalizedStringFromTable(@"settings_config_no_build_info", @"Vector", nil);
        }
    }
    return _build;
}

- (void)setIsOffline:(BOOL)isOffline
{
    if (!reachabilityObserver)
    {
        // Define reachability observer when isOffline property is set for the first time
        reachabilityObserver = [[NSNotificationCenter defaultCenter] addObserverForName:AFNetworkingReachabilityDidChangeNotification object:nil queue:[NSOperationQueue mainQueue] usingBlock:^(NSNotification *note) {
            
            NSNumber *statusItem = note.userInfo[AFNetworkingReachabilityNotificationStatusItem];
            if (statusItem)
            {
                AFNetworkReachabilityStatus reachabilityStatus = statusItem.integerValue;
                if (reachabilityStatus == AFNetworkReachabilityStatusNotReachable)
                {
                    [AppDelegate theDelegate].isOffline = YES;
                }
                else
                {
                    [AppDelegate theDelegate].isOffline = NO;
                }
            }
            
        }];
    }
    
    if (_isOffline != isOffline)
    {
        _isOffline = isOffline;
        
        [[NSNotificationCenter defaultCenter] postNotificationName:kAppDelegateNetworkStatusDidChangeNotification object:nil];
    }
}

- (UINavigationController*)secondaryNavigationController
{
    UIViewController* rootViewController = self.window.rootViewController;
    
    if ([rootViewController isKindOfClass:[UISplitViewController class]])
    {
        UISplitViewController *splitViewController = (UISplitViewController *)rootViewController;
        if (splitViewController.viewControllers.count == 2)
        {
            UIViewController *secondViewController = [splitViewController.viewControllers lastObject];
            
            if ([secondViewController isKindOfClass:[UINavigationController class]])
            {
                return (UINavigationController*)secondViewController;
            }
        }
    }
    
    return nil;
}

#pragma mark - UIApplicationDelegate

- (BOOL)application:(UIApplication *)application didFinishLaunchingWithOptions:(NSDictionary *)launchOptions
{
#ifdef DEBUG
    // log the full launchOptions only in DEBUG
    NSLog(@"[AppDelegate] didFinishLaunchingWithOptions: %@", launchOptions);
#else
    NSLog(@"[AppDelegate] didFinishLaunchingWithOptions");
#endif
    
    // Log app information
    NSString *appDisplayName = [[[NSBundle mainBundle] infoDictionary] objectForKey:@"CFBundleDisplayName"];
    NSString* appVersion = [AppDelegate theDelegate].appVersion;
    NSString* build = [AppDelegate theDelegate].build;
    
    NSLog(@"------------------------------");
    NSLog(@"Application info:");
    NSLog(@"%@ version: %@", appDisplayName, appVersion);
    NSLog(@"MatrixKit version: %@", MatrixKitVersion);
    NSLog(@"MatrixSDK version: %@", MatrixSDKVersion);
    NSLog(@"Build: %@\n", build);
    NSLog(@"------------------------------\n");

    // Set up runtime language and fallback
    NSString *langage = [[NSUserDefaults standardUserDefaults] objectForKey:@"appLanguage"];;
    [NSBundle mxk_setLanguage:langage];
    [NSBundle mxk_setFallbackLanguage:@"en"];

    // Define the navigation bar text color
    [[UINavigationBar appearance] setTintColor:kRiotColorGreen];
    
    // Customize the localized string table
    [NSBundle mxk_customizeLocalizedStringTableName:@"Vector"];
    
    mxSessionArray = [NSMutableArray array];
    callEventsListeners = [NSMutableDictionary dictionary];
    
    // To simplify navigation into the app, we retrieve here the main navigation controller and the tab bar controller.
    UISplitViewController *splitViewController = (UISplitViewController *)self.window.rootViewController;
    splitViewController.delegate = self;
    
    _masterNavigationController = [splitViewController.viewControllers objectAtIndex:0];
    _masterTabBarController = _masterNavigationController.viewControllers.firstObject;
    
    // Force the background color of the fake view controller displayed when there is no details.
    UINavigationController *secondNavController = self.secondaryNavigationController;
    if (secondNavController)
    {
        secondNavController.navigationBar.barTintColor = kRiotPrimaryBgColor;
        secondNavController.topViewController.view.backgroundColor = kRiotPrimaryBgColor;
    }
    
    // on IOS 8 iPad devices, force to display the primary and the secondary viewcontroller
    // to avoid empty room View Controller in portrait orientation
    // else, the user cannot select a room
    // shouldHideViewController delegate method is also implemented
    if ([(NSString*)[UIDevice currentDevice].model hasPrefix:@"iPad"])
    {
        splitViewController.preferredDisplayMode = UISplitViewControllerDisplayModeAllVisible;
    }
    
    // Sanity check
    NSAssert(_masterTabBarController, @"Something wrong in Main.storyboard");
    
    _isAppForeground = NO;
    
    // Retrieve custom configuration
    NSString* userDefaults = [[NSBundle mainBundle] objectForInfoDictionaryKey:@"UserDefaults"];
    NSString *defaultsPathFromApp = [[NSBundle mainBundle] pathForResource:userDefaults ofType:@"plist"];
    NSDictionary *defaults = [NSDictionary dictionaryWithContentsOfFile:defaultsPathFromApp];
    [[NSUserDefaults standardUserDefaults] registerDefaults:defaults];
    [[NSUserDefaults standardUserDefaults] synchronize];
    
    // Configure Google Analytics here if the option is enabled
    [self startGoogleAnalytics];
    
    // Add matrix observers, and initialize matrix sessions if the app is not launched in background.
    [self initMatrixSessions];
    
    return YES;
}

- (void)applicationWillResignActive:(UIApplication *)application
{
    NSLog(@"[AppDelegate] applicationWillResignActive");
    
    // Sent when the application is about to move from active to inactive state. This can occur for certain types of temporary interruptions (such as an incoming phone call or SMS message) or when the user quits the application and it begins the transition to the background state.
    // Use this method to pause ongoing tasks, disable timers, and throttle down OpenGL ES frame rates. Games should use this method to pause the game.
    
    // Release MatrixKit error observer
    if (matrixKitErrorObserver)
    {
        [[NSNotificationCenter defaultCenter] removeObserver:matrixKitErrorObserver];
        matrixKitErrorObserver = nil;
    }
    
    if (self.errorNotification)
    {
        [self.errorNotification dismissViewControllerAnimated:NO completion:nil];
        self.errorNotification = nil;
    }
    
    if (accountPicker)
    {
        [accountPicker dismissViewControllerAnimated:NO completion:nil];
        accountPicker = nil;
    }
    
    if (noCallSupportAlert)
    {
        [noCallSupportAlert dismissViewControllerAnimated:NO completion:nil];
        noCallSupportAlert = nil;
    }
    
    if (cryptoDataCorruptedAlert)
    {
        [cryptoDataCorruptedAlert dismissViewControllerAnimated:NO completion:nil];
        cryptoDataCorruptedAlert = nil;
    }
}

- (void)applicationDidEnterBackground:(UIApplication *)application
{
    NSLog(@"[AppDelegate] applicationDidEnterBackground");
    
    // Use this method to release shared resources, save user data, invalidate timers, and store enough application state information to restore your application to its current state in case it is terminated later.
    // If your application supports background execution, this method is called instead of applicationWillTerminate: when the user quits.
    
    // Stop reachability monitoring
    if (reachabilityObserver)
    {
        [[NSNotificationCenter defaultCenter] removeObserver:reachabilityObserver];
        reachabilityObserver = nil;
    }
    [[AFNetworkReachabilityManager sharedManager] setReachabilityStatusChangeBlock:nil];
    [[AFNetworkReachabilityManager sharedManager] stopMonitoring];
    
    // check if some media must be released to reduce the cache size
    [MXMediaManager reduceCacheSizeToInsert:0];
    
    // Hide potential notification
    if (self.mxInAppNotification)
    {
        [self.mxInAppNotification dismissViewControllerAnimated:NO completion:nil];
        self.mxInAppNotification = nil;
    }
    
    // Discard any process on pending universal link
    [self resetPendingUniversalLink];
    
    // Suspend all running matrix sessions
    NSArray *mxAccounts = [MXKAccountManager sharedManager].activeAccounts;
    for (MXKAccount *account in mxAccounts)
    {
        [account pauseInBackgroundTask];
    }
    
    // Refresh the notifications counter
    [self refreshApplicationIconBadgeNumber];
    
    _isAppForeground = NO;
    
    // GA: End a session while the app is in background
    [[[GAI sharedInstance] defaultTracker] set:kGAISessionControl value:@"end"];
}

- (void)applicationWillEnterForeground:(UIApplication *)application
{
    NSLog(@"[AppDelegate] applicationWillEnterForeground");
    
    // Called as part of the transition from the background to the inactive state; here you can undo many of the changes made on entering the background.
    
    // cancel any background sync before resuming
    // i.e. warn IOS that there is no new data with any received push.
    [self cancelBackgroundSync];
    
    // Open account session(s) if this is not already done (see [initMatrixSessions] in case of background launch).
    [[MXKAccountManager sharedManager] prepareSessionForActiveAccounts];
    
    _isAppForeground = YES;
    
    // GA: Start a new session. The next hit from this tracker will be the first in a new session.
    [[[GAI sharedInstance] defaultTracker] set:kGAISessionControl value:@"start"];
}

- (void)applicationDidBecomeActive:(UIApplication *)application
{
    NSLog(@"[AppDelegate] applicationDidBecomeActive");
    
    remoteNotificationRoomId = nil;
    
    // Check if there is crash log to send
    if ([[NSUserDefaults standardUserDefaults] boolForKey:@"enableCrashReport"])
    {
        [self checkExceptionToReport];
    }
    
    // Restart any tasks that were paused (or not yet started) while the application was inactive. If the application was previously in the background, optionally refresh the user interface.
    
    // Start monitoring reachability
    [[AFNetworkReachabilityManager sharedManager] setReachabilityStatusChangeBlock:^(AFNetworkReachabilityStatus status) {
        
        // Check whether monitoring is ready
        if (status != AFNetworkReachabilityStatusUnknown)
        {
            if (status == AFNetworkReachabilityStatusNotReachable)
            {
                // Prompt user
                [[AppDelegate theDelegate] showErrorAsAlert:[NSError errorWithDomain:NSURLErrorDomain code:NSURLErrorNotConnectedToInternet userInfo:@{NSLocalizedDescriptionKey : NSLocalizedStringFromTable(@"network_offline_prompt", @"Vector", nil)}]];
            }
            else
            {
                self.isOffline = NO;
            }
            
            // Use a dispatch to avoid to kill ourselves
            dispatch_async(dispatch_get_main_queue(), ^{
                [[AFNetworkReachabilityManager sharedManager] setReachabilityStatusChangeBlock:nil];
            });
        }
        
    }];
    [[AFNetworkReachabilityManager sharedManager] startMonitoring];
    
    // Observe matrixKit error to alert user on error
    matrixKitErrorObserver = [[NSNotificationCenter defaultCenter] addObserverForName:kMXKErrorNotification object:nil queue:[NSOperationQueue mainQueue] usingBlock:^(NSNotification *note) {
        
        [self showErrorAsAlert:note.object];
        
    }];
    
    // Observe crypto data storage corruption
    [[NSNotificationCenter defaultCenter] addObserver:self selector:@selector(onSessionCryptoDidCorruptData:) name:kMXSessionCryptoDidCorruptDataNotification object:nil];
    
    // Resume all existing matrix sessions
    NSArray *mxAccounts = [MXKAccountManager sharedManager].activeAccounts;
    for (MXKAccount *account in mxAccounts)
    {
        [account resume];
    }
    
    // Refresh local contact from the contact book.
    [self refreshLocalContacts];
    
    _isAppForeground = YES;
    
    [self handleLaunchAnimation];
}

- (void)applicationWillTerminate:(UIApplication *)application
{
    NSLog(@"[AppDelegate] applicationWillTerminate");
    // Called when the application is about to terminate. Save data if appropriate. See also applicationDidEnterBackground:.
    
    [self stopGoogleAnalytics];
}

- (BOOL)application:(UIApplication *)application continueUserActivity:(NSUserActivity *)userActivity restorationHandler:(void (^)(NSArray * _Nullable))restorationHandler
{
    BOOL continueUserActivity = NO;
    
    if ([userActivity.activityType isEqualToString:NSUserActivityTypeBrowsingWeb])
    {
        continueUserActivity = [self handleUniversalLink:userActivity];
    }
    
    return continueUserActivity;
}

#pragma mark - Application layout handling

- (void)restoreInitialDisplay:(void (^)())completion
{
    // Suspend error notifications during navigation stack change.
    isErrorNotificationSuspended = YES;
    
    // Dismiss potential view controllers that were presented modally (like the media picker).
    if (self.window.rootViewController.presentedViewController)
    {
        // Do it asynchronously to avoid hasardous dispatch_async after calling restoreInitialDisplay
        [self.window.rootViewController dismissViewControllerAnimated:NO completion:^{
            
            [self popToHomeViewControllerAnimated:NO completion:^{
                
                if (completion)
                {
                    completion();
                }
                
                // Enable error notifications
                isErrorNotificationSuspended = NO;
                
                if (noCallSupportAlert)
                {
                    NSLog(@"[AppDelegate] restoreInitialDisplay: keep visible noCall support alert");
                    [self showNotificationAlert:noCallSupportAlert];
                }
                else if (cryptoDataCorruptedAlert)
                {
                    NSLog(@"[AppDelegate] restoreInitialDisplay: keep visible log in again");
                    [self showNotificationAlert:cryptoDataCorruptedAlert];
                }
                // Check whether an error notification is pending
                else if (_errorNotification)
                {
                    [self showNotificationAlert:_errorNotification];
                }
                
            }];
            
        }];
    }
    else
    {
        [self popToHomeViewControllerAnimated:NO completion:^{
            
            if (completion)
            {
                completion();
            }
            
            // Enable error notification (Check whether a notification is pending)
            isErrorNotificationSuspended = NO;
            if (_errorNotification)
            {
                [self showNotificationAlert:_errorNotification];
            }
        }];
    }
}

- (UIAlertController*)showErrorAsAlert:(NSError*)error
{
    // Ignore fake error, or connection cancellation error
    if (!error || ([error.domain isEqualToString:NSURLErrorDomain] && error.code == NSURLErrorCancelled))
    {
        return nil;
    }
    
    // Ignore network reachability error when the app is already offline
    if (self.isOffline && [error.domain isEqualToString:NSURLErrorDomain] && error.code == NSURLErrorNotConnectedToInternet)
    {
        return nil;
    }
    
    [_errorNotification dismissViewControllerAnimated:NO completion:nil];
    
    NSString *title = [error.userInfo valueForKey:NSLocalizedFailureReasonErrorKey];
    NSString *msg = [error.userInfo valueForKey:NSLocalizedDescriptionKey];
    if (!title)
    {
        if (msg)
        {
            title = msg;
            msg = nil;
        }
        else
        {
            title = [NSBundle mxk_localizedStringForKey:@"error"];
        }
    }
    
    _errorNotification = [UIAlertController alertControllerWithTitle:title message:msg preferredStyle:UIAlertControllerStyleAlert];
    [_errorNotification addAction:[UIAlertAction actionWithTitle:[NSBundle mxk_localizedStringForKey:@"ok"]
                                                           style:UIAlertActionStyleDefault
                                                         handler:^(UIAlertAction * action) {
                                                             
                                                             [AppDelegate theDelegate].errorNotification = nil;
                                                             
                                                         }]];
    // Display the error notification
    if (!isErrorNotificationSuspended)
    {
        [_errorNotification mxk_setAccessibilityIdentifier:@"AppDelegateErrorAlert"];
        [self showNotificationAlert:_errorNotification];
    }
    
    // Switch in offline mode in case of network reachability error
    if ([error.domain isEqualToString:NSURLErrorDomain] && error.code == NSURLErrorNotConnectedToInternet)
    {
        self.isOffline = YES;
    }
    
    return self.errorNotification;
}

- (void)showNotificationAlert:(UIAlertController*)alert
{
    if (self.window.rootViewController.presentedViewController)
    {
        [alert popoverPresentationController].sourceView = self.window.rootViewController.presentedViewController.view;
        [alert popoverPresentationController].sourceRect = self.window.rootViewController.presentedViewController.view.bounds;
        [self.window.rootViewController.presentedViewController presentViewController:alert animated:YES completion:nil];
    }
    else
    {
        [alert popoverPresentationController].sourceView = self.window.rootViewController.view;
        [alert popoverPresentationController].sourceRect = self.window.rootViewController.view.bounds;
        [self.window.rootViewController presentViewController:alert animated:YES completion:nil];
    }
}

- (void)onSessionCryptoDidCorruptData:(NSNotification *)notification
{
    NSString *userId = notification.object;
    
    MXKAccount *account = [[MXKAccountManager sharedManager] accountForUserId:userId];
    if (account)
    {
        if (cryptoDataCorruptedAlert)
        {
            [cryptoDataCorruptedAlert dismissViewControllerAnimated:NO completion:nil];
        }
        
        cryptoDataCorruptedAlert = [UIAlertController alertControllerWithTitle:nil
                                                                       message:NSLocalizedStringFromTable(@"e2e_need_log_in_again", @"Vector", nil)
                                                                preferredStyle:UIAlertControllerStyleAlert];
        
        __weak typeof(self) weakSelf = self;
        
        [cryptoDataCorruptedAlert addAction:[UIAlertAction actionWithTitle:[NSBundle mxk_localizedStringForKey:@"later"]
                                                                     style:UIAlertActionStyleDefault
                                                                   handler:^(UIAlertAction * action) {
                                                                       
                                                                       if (weakSelf)
                                                                       {
                                                                           typeof(self) self = weakSelf;
                                                                           self->cryptoDataCorruptedAlert = nil;
                                                                       }
                                                                       
                                                                   }]];
        
        [cryptoDataCorruptedAlert addAction:[UIAlertAction actionWithTitle:[NSBundle mxk_localizedStringForKey:@"settings_sign_out"]
                                                                     style:UIAlertActionStyleDefault
                                                                   handler:^(UIAlertAction * action) {
                                                                       
                                                                       if (weakSelf)
                                                                       {
                                                                           typeof(self) self = weakSelf;
                                                                           self->cryptoDataCorruptedAlert = nil;
                                                                           
                                                                           [[MXKAccountManager sharedManager] removeAccount:account completion:nil];
                                                                       }
                                                                       
                                                                   }]];
        
        [self showNotificationAlert:cryptoDataCorruptedAlert];
    }
}

#pragma mark

- (void)popToHomeViewControllerAnimated:(BOOL)animated completion:(void (^)())completion
{
    UINavigationController *secondNavController = self.secondaryNavigationController;
    if (secondNavController)
    {
        [secondNavController popToRootViewControllerAnimated:animated];
    }
    
    // Force back to the main screen if this is not the one that is displayed
    if (_masterTabBarController && _masterTabBarController != _masterNavigationController.visibleViewController)
    {
        // Listen to the masterNavigationController changes
        // We need to be sure that masterTabBarController is back to the screen
        popToHomeViewControllerCompletion = completion;
        _masterNavigationController.delegate = self;
        
        [_masterNavigationController popToViewController:_masterTabBarController animated:animated];
    }
    else
    {
        // Select the Home tab
        _masterTabBarController.selectedIndex = TABBAR_HOME_INDEX;
        
        if (completion)
        {
            completion();
        }
    }
}

#pragma mark - UINavigationController delegate

- (void)navigationController:(UINavigationController *)navigationController didShowViewController:(UIViewController *)viewController animated:(BOOL)animated
{
    if (viewController == _masterTabBarController)
    {
        _masterNavigationController.delegate = nil;
        
        // For unknown reason, the navigation bar is not restored correctly by [popToViewController:animated:]
        // when a ViewController has hidden it (see MXKAttachmentsViewController).
        // Patch: restore navigation bar by default here.
        _masterNavigationController.navigationBarHidden = NO;
        
        // Release the current selected item (room/contact/...).
        [_masterTabBarController releaseSelectedItem];
        
        if (popToHomeViewControllerCompletion)
        {
            void (^popToHomeViewControllerCompletion2)() = popToHomeViewControllerCompletion;
            popToHomeViewControllerCompletion = nil;
            
            // Dispatch the completion in order to let navigation stack refresh itself.
            dispatch_async(dispatch_get_main_queue(), ^{
                popToHomeViewControllerCompletion2();
            });
        }
    }
}

#pragma mark - Crash report handling

- (void)startGoogleAnalytics
{
    // Check whether the user has enabled the sending of crash reports.
    if ([[NSUserDefaults standardUserDefaults] boolForKey:@"enableCrashReport"])
    {
        // Retrieve trackerId from GoogleService-Info.plist.
        NSString *googleServiceInfoPath = [[NSBundle mainBundle] pathForResource:@"GoogleService-Info" ofType:@"plist"];
        NSDictionary *googleServiceInfo = [NSDictionary dictionaryWithContentsOfFile:googleServiceInfoPath];
        NSString *gaTrackingID = [googleServiceInfo objectForKey:@"TRACKING_ID"];
        if (gaTrackingID)
        {
            // Catch and log crashes
            [MXLogger logCrashes:YES];
            [MXLogger setBuildVersion:[AppDelegate theDelegate].build];
            
            // Configure GAI options.
            GAI *gai = [GAI sharedInstance];
            
            // Disable GA UncaughtException: their crash reports are quite limited (100 first chars of the stack trace)
            // Let's MXLogger manage them
            gai.trackUncaughtExceptions = NO;
            
            // Initialize it with the app tracker ID
            [gai trackerWithTrackingId:gaTrackingID];
            
            // Set Google Analytics dispatch interval to e.g. 20 seconds.
            gai.dispatchInterval = 20;
            
#ifdef DEBUG
            // Disable GAI in debug as it pollutes stats and crashes in GA
            gai.dryRun = YES;
#endif
        }
        else
        {
            NSLog(@"[AppDelegate] Unable to find tracker id for Google Analytics");
        }
    }
    else if ([[NSUserDefaults standardUserDefaults] objectForKey:@"enableCrashReport"])
    {
        NSLog(@"[AppDelegate] The user decides to do not use Google Analytics");
    }
}

- (void)stopGoogleAnalytics
{
    GAI *gai = [GAI sharedInstance];
    
    // End a session. The next hit from this tracker will be the last in the current session.
    [[gai defaultTracker] set:kGAISessionControl value:@"end"];
    
    // Flush pending GA messages
    [gai dispatch];
    
    [gai removeTrackerByName:[gai defaultTracker].name];
    
    [MXLogger logCrashes:NO];
}

// Check if there is a crash log to send to server
- (void)checkExceptionToReport
{
    // Check if the app crashed last time
    NSString *filePath = [MXLogger crashLog];
    if (filePath)
    {
        // Do not show the crash report dialog if it is already displayed
        if ([self.window.rootViewController.childViewControllers[0] isKindOfClass:[UINavigationController class]]
            && [((UINavigationController*)self.window.rootViewController.childViewControllers[0]).visibleViewController isKindOfClass:[BugReportViewController class]])
        {
            return;
        }
        
        NSString *description = [[NSString alloc] initWithContentsOfFile:filePath
                                                            usedEncoding:nil
                                                                   error:nil];
        
        NSLog(@"[AppDelegate] Send crash log to Google Analytics:\n%@", description);
        
        // Send it via Google Analytics
        // The doc says the exception description must not exceeed 100 chars but it seems
        // to accept much more.
        // https://developers.google.com/analytics/devguides/collection/ios/v3/exceptions#overview
        id<GAITracker> tracker = [[GAI sharedInstance] defaultTracker];
        [tracker send:[[GAIDictionaryBuilder
                        createExceptionWithDescription:description
                        withFatal:[NSNumber numberWithBool:YES]] build]];
        [[GAI sharedInstance] dispatch];
        
        // Ask the user to send a crash report by email too
        // The email will provide logs and thus more context to the crash
        [[RageShakeManager sharedManager] promptCrashReportInViewController:self.window.rootViewController];
    }
}

#pragma mark - APNS methods

- (void)registerUserNotificationSettings
{
    if (!isAPNSRegistered)
    {
        // Registration on iOS 8 and later
        UIUserNotificationSettings *settings = [UIUserNotificationSettings settingsForTypes:(UIUserNotificationTypeBadge | UIUserNotificationTypeSound |UIUserNotificationTypeAlert) categories:nil];
        [[UIApplication sharedApplication] registerUserNotificationSettings:settings];
    }
}

- (void)registerForRemoteNotificationsWithCompletion:(nullable void (^)(NSError *))completion
{
    self.registrationForRemoteNotificationsCompletion = completion;
    [[UIApplication sharedApplication] registerForRemoteNotifications];
}

- (void)application:(UIApplication *)application didRegisterUserNotificationSettings:(UIUserNotificationSettings *)notificationSettings
{
    // Register for remote notifications only if user provide access to notification feature
    if (notificationSettings.types != UIUserNotificationTypeNone)
    {
        [self registerForRemoteNotificationsWithCompletion:nil];
    }
    else
    {
        // Clear existing token
        MXKAccountManager* accountManager = [MXKAccountManager sharedManager];
        [accountManager setApnsDeviceToken:nil];
    }
}

- (void)application:(UIApplication*)app didRegisterForRemoteNotificationsWithDeviceToken:(NSData*)deviceToken
{
    NSUInteger len = ((deviceToken.length > 8) ? 8 : deviceToken.length / 2);
    NSLog(@"[AppDelegate] Got APNS token! (%@ ...)", [deviceToken subdataWithRange:NSMakeRange(0, len)]);
    
    MXKAccountManager* accountManager = [MXKAccountManager sharedManager];
    [accountManager setApnsDeviceToken:deviceToken];
    
    isAPNSRegistered = YES;
    
    if (self.registrationForRemoteNotificationsCompletion)
    {
        self.registrationForRemoteNotificationsCompletion(nil);
        self.registrationForRemoteNotificationsCompletion = nil;
    }
}

- (void)application:(UIApplication*)app didFailToRegisterForRemoteNotificationsWithError:(NSError*)error
{
    NSLog(@"[AppDelegate] Failed to register for APNS: %@", error);
    
    if (self.registrationForRemoteNotificationsCompletion)
    {
        self.registrationForRemoteNotificationsCompletion(error);
        self.registrationForRemoteNotificationsCompletion = nil;
    }
}

- (void)cancelBackgroundSync
{
    if (_completionHandler)
    {
        _completionHandler(UIBackgroundFetchResultNoData);
        _completionHandler = nil;
    }
}

- (void)application:(UIApplication*)application didReceiveRemoteNotification:(NSDictionary*)userInfo fetchCompletionHandler:(void (^)(UIBackgroundFetchResult))completionHandler
{
#ifdef DEBUG
    // log the full userInfo only in DEBUG
    NSLog(@"[AppDelegate] didReceiveRemoteNotification: %@", userInfo);
#else
    NSLog(@"[AppDelegate] didReceiveRemoteNotification");
#endif
    
    // Look for the room id
    NSString* roomId = [userInfo objectForKey:@"room_id"];
    if (roomId.length)
    {
        // TODO retrieve the right matrix session
        
        //**************
        // Patch consider the first session which knows the room id
        MXKAccount *dedicatedAccount = nil;
        
        NSArray *mxAccounts = [MXKAccountManager sharedManager].activeAccounts;
        
        if (mxAccounts.count == 1)
        {
            dedicatedAccount = mxAccounts.firstObject;
        }
        else
        {
            for (MXKAccount *account in mxAccounts)
            {
                if ([account.mxSession roomWithRoomId:roomId])
                {
                    dedicatedAccount = account;
                    break;
                }
            }
        }
        
        // sanity checks
        if (dedicatedAccount && dedicatedAccount.mxSession)
        {
            UIApplicationState state = [UIApplication sharedApplication].applicationState;
            
            // Jump to the concerned room only if the app is transitioning from the background
            if (state == UIApplicationStateInactive)
            {
                // Check whether another remote notification is not already processed
                if (!remoteNotificationRoomId)
                {
                    remoteNotificationRoomId = roomId;
                    
                    NSLog(@"[AppDelegate] didReceiveRemoteNotification: open the roomViewController %@", roomId);
                    
                    [self showRoom:roomId andEventId:nil withMatrixSession:dedicatedAccount.mxSession];
                }
                else
                {
                    NSLog(@"[AppDelegate] didReceiveRemoteNotification: busy");
                }
            }
            else if (!_completionHandler && (state == UIApplicationStateBackground))
            {
                _completionHandler = completionHandler;
                
                NSLog(@"[AppDelegate] didReceiveRemoteNotification: starts a background sync");
                
                [dedicatedAccount backgroundSync:20000 success:^{
                    NSLog(@"[AppDelegate] didReceiveRemoteNotification: the background sync succeeds");
                    
                    if (_completionHandler)
                    {
                        _completionHandler(UIBackgroundFetchResultNewData);
                        _completionHandler = nil;
                    }
                } failure:^(NSError *error) {
                    NSLog(@"[AppDelegate] didReceiveRemoteNotification: the background sync fails");
                    
                    if (_completionHandler)
                    {
                        _completionHandler(UIBackgroundFetchResultNoData);
                        _completionHandler = nil;
                    }
                }];
                
                // wait that the background sync is done
                return;
            }
        }
        else
        {
            NSLog(@"[AppDelegate] didReceiveRemoteNotification : no linked session / account has been found.");
        }
    }
    completionHandler(UIBackgroundFetchResultNoData);
}

- (void)application:(UIApplication *)application didReceiveRemoteNotification:(NSDictionary *)userInfo
{
    // iOS 10 (at least up to GM beta release) does not call application:didReceiveRemoteNotification:fetchCompletionHandler:
    // when the user clicks on a notification but it calls this deprecated version
    // of didReceiveRemoteNotification.
    // Use this method as a workaround as adviced at http://stackoverflow.com/a/39419245
    NSLog(@"[AppDelegate] didReceiveRemoteNotification (deprecated version)");
    
    [self application:application didReceiveRemoteNotification:userInfo fetchCompletionHandler:^(UIBackgroundFetchResult result) {
    }];
}

- (void)refreshApplicationIconBadgeNumber
{
    // Consider the total number of missed discussions including the invites.
    NSUInteger count = [self.masterTabBarController missedDiscussionsCount];
    
    NSLog(@"[AppDelegate] refreshApplicationIconBadgeNumber: %tu", count);
    
    [UIApplication sharedApplication].applicationIconBadgeNumber = count;
}

#pragma mark - Universal link

- (BOOL)handleUniversalLink:(NSUserActivity*)userActivity
{
    NSURL *webURL = userActivity.webpageURL;
    NSLog(@"[AppDelegate] handleUniversalLink: %@", webURL.absoluteString);
    
    // iOS Patch: fix vector.im urls before using it
    webURL = [Tools fixURLWithSeveralHashKeys:webURL];
    
    // Manage email validation link
    if ([webURL.path isEqualToString:@"/_matrix/identity/api/v1/validate/email/submitToken"])
    {
        // Validate the email on the passed identity server
        NSString *identityServer = [NSString stringWithFormat:@"%@://%@", webURL.scheme, webURL.host];
        MXRestClient *identityRestClient = [[MXRestClient alloc] initWithHomeServer:identityServer andOnUnrecognizedCertificateBlock:nil];
        
        // Extract required parameters from the link
        NSArray<NSString*> *pathParams;
        NSMutableDictionary *queryParams;
        [self parseUniversalLinkFragment:webURL.absoluteString outPathParams:&pathParams outQueryParams:&queryParams];
        
        [identityRestClient submit3PIDValidationToken:queryParams[@"token"] medium:kMX3PIDMediumEmail clientSecret:queryParams[@"client_secret"] sid:queryParams[@"sid"] success:^{
            
            NSLog(@"[AppDelegate] handleUniversalLink. Email successfully validated.");
            
            if (queryParams[@"nextLink"])
            {
                // Continue the registration with the passed nextLink
                NSLog(@"[AppDelegate] handleUniversalLink. Complete registration with nextLink");
                NSURL *nextLink = [NSURL URLWithString:queryParams[@"nextLink"]];
                [self handleUniversalLinkFragment:nextLink.fragment];
            }
            else
            {
                // No nextLink in Vector world means validation for binding a new email
                NSLog(@"[AppDelegate] handleUniversalLink. TODO: Complete email binding");
            }
            
        } failure:^(NSError *error) {
            
            NSLog(@"[AppDelegate] handleUniversalLink. Error: submitToken failed");
            [self showErrorAsAlert:error];
            
        }];
        
        return YES;
    }
    
    return [self handleUniversalLinkFragment:webURL.fragment];
}

- (BOOL)handleUniversalLinkFragment:(NSString*)fragment
{
    BOOL continueUserActivity = NO;
    MXKAccountManager *accountManager = [MXKAccountManager sharedManager];
    
    NSLog(@"[AppDelegate] Universal link: handleUniversalLinkFragment: %@", fragment);
    
    // The app manages only one universal link at a time
    // Discard any pending one
    [self resetPendingUniversalLink];
    
    // Extract params
    NSArray<NSString*> *pathParams;
    NSMutableDictionary *queryParams;
    [self parseUniversalLinkFragment:fragment outPathParams:&pathParams outQueryParams:&queryParams];
    
    // Sanity check
    if (!pathParams.count)
    {
        NSLog(@"[AppDelegate] Universal link: Error: No path parameters");
        return NO;
    }
    
    NSString *roomIdOrAlias;
    NSString *eventId;
    NSString *userId;
    
    // Check permalink to room or event
    if ([pathParams[0] isEqualToString:@"room"] && pathParams.count >= 2)
    {
        // The link is the form of "/room/[roomIdOrAlias]" or "/room/[roomIdOrAlias]/[eventId]"
        roomIdOrAlias = pathParams[1];
        
        // Is it a link to an event of a room?
        eventId = (pathParams.count >= 3) ? pathParams[2] : nil;
    }
    else if (([pathParams[0] hasPrefix:@"#"] || [pathParams[0] hasPrefix:@"!"]) && pathParams.count >= 1)
    {
        // The link is the form of "/#/[roomIdOrAlias]" or "/#/[roomIdOrAlias]/[eventId]"
        // Such links come from matrix.to permalinks
        roomIdOrAlias = pathParams[0];
        eventId = (pathParams.count >= 2) ? pathParams[1] : nil;
    }

    // Check permalink to a user
    else if ([pathParams[0] isEqualToString:@"user"] && pathParams.count == 2)
    {
        // The link is the form of "/user/userId"
        userId = pathParams[1];
    }
    else if ([pathParams[0] hasPrefix:@"@"] && pathParams.count == 1)
    {
        // The link is the form of "/#/[userId]"
        // Such links come from matrix.to permalinks
        userId = pathParams[0];
    }
    
    // Check the conditions to keep the room alias information of a pending fragment.
    if (universalLinkFragmentPendingRoomAlias)
    {
        if (!roomIdOrAlias || !universalLinkFragmentPendingRoomAlias[roomIdOrAlias])
        {
            universalLinkFragmentPendingRoomAlias = nil;
        }
    }
    
    if (roomIdOrAlias)
    {
        if (accountManager.activeAccounts.count)
        {
            // Check there is an account that knows this room
            MXKAccount *account = [accountManager accountKnowingRoomWithRoomIdOrAlias:roomIdOrAlias];
            if (account)
            {
                NSString *roomId = roomIdOrAlias;
                
                // Translate the alias into the room id
                if ([roomIdOrAlias hasPrefix:@"#"])
                {
                    MXRoom *room = [account.mxSession roomWithAlias:roomIdOrAlias];
                    if (room)
                    {
                        roomId = room.roomId;
                    }
                }
                
                // Open the room page
                [self showRoom:roomId andEventId:eventId withMatrixSession:account.mxSession];
                
                continueUserActivity = YES;
            }
            else
            {
                // We will display something but we need to do some requests before.
                // So, come back to the home VC and show its loading wheel while processing
                [self restoreInitialDisplay:^{
                    
                    if ([_masterTabBarController.selectedViewController isKindOfClass:MXKViewController.class])
                    {
                        MXKViewController *homeViewController = (MXKViewController*)_masterTabBarController.selectedViewController;
                        
                        [homeViewController startActivityIndicator];
                        
                        if ([roomIdOrAlias hasPrefix:@"#"])
                        {
                            // The alias may be not part of user's rooms states
                            // Ask the HS to resolve the room alias into a room id and then retry
                            universalLinkFragmentPending = fragment;
                            MXKAccount* account = accountManager.activeAccounts.firstObject;
                            [account.mxSession.matrixRestClient roomIDForRoomAlias:roomIdOrAlias success:^(NSString *roomId) {
                                
                                // Note: the activity indicator will not disappear if the session is not ready
                                [homeViewController stopActivityIndicator];
                                
                                // Check that 'fragment' has not been cancelled
                                if ([universalLinkFragmentPending isEqualToString:fragment])
                                {
                                    // Retry opening the link but with the returned room id
                                    NSString *newUniversalLinkFragment =
                                    [fragment stringByReplacingOccurrencesOfString:[roomIdOrAlias stringByAddingPercentEscapesUsingEncoding:NSUTF8StringEncoding]
                                                                        withString:[roomId stringByAddingPercentEscapesUsingEncoding:NSUTF8StringEncoding]];
                                    
                                    universalLinkFragmentPendingRoomAlias = @{roomId: roomIdOrAlias};
                                    
                                    [self handleUniversalLinkFragment:newUniversalLinkFragment];
                                }
                                
                            } failure:^(NSError *error) {
                                NSLog(@"[AppDelegate] Universal link: Error: The home server failed to resolve the room alias (%@)", roomIdOrAlias);
                            }];
                        }
                        else if ([roomIdOrAlias hasPrefix:@"!"] && ((MXKAccount*)accountManager.activeAccounts.firstObject).mxSession.state != MXSessionStateRunning)
                        {
                            // The user does not know the room id but this may be because their session is not yet sync'ed
                            // So, wait for the completion of the sync and then retry
                            // FIXME: Manange all user's accounts not only the first one
                            MXKAccount* account = accountManager.activeAccounts.firstObject;
                            
                            NSLog(@"[AppDelegate] Universal link: Need to wait for the session to be sync'ed and running");
                            universalLinkFragmentPending = fragment;
                            
                            universalLinkWaitingObserver = [[NSNotificationCenter defaultCenter] addObserverForName:kMXSessionStateDidChangeNotification object:nil queue:[NSOperationQueue mainQueue] usingBlock:^(NSNotification * _Nonnull notif) {
                                
                                // Check that 'fragment' has not been cancelled
                                if ([universalLinkFragmentPending isEqualToString:fragment])
                                {
                                    // Check whether the concerned session is the associated one
                                    if (notif.object == account.mxSession && account.mxSession.state == MXSessionStateRunning)
                                    {
                                        NSLog(@"[AppDelegate] Universal link: The session is running. Retry the link");
                                        [self handleUniversalLinkFragment:fragment];
                                    }
                                }
                            }];
                        }
                        else
                        {
                            NSLog(@"[AppDelegate] Universal link: The room (%@) is not known by any account (email invitation: %@). Display its preview to try to join it", roomIdOrAlias, queryParams ? @"YES" : @"NO");
                            
                            // FIXME: In case of multi-account, ask the user which one to use
                            MXKAccount* account = accountManager.activeAccounts.firstObject;
                            
                            RoomPreviewData *roomPreviewData;
                            if (queryParams)
                            {
                                // Note: the activity indicator will not disappear if the session is not ready
                                [homeViewController stopActivityIndicator];
                                
                                roomPreviewData = [[RoomPreviewData alloc] initWithRoomId:roomIdOrAlias emailInvitationParams:queryParams andSession:account.mxSession];
                                [self showRoomPreview:roomPreviewData];
                            }
                            else
                            {
                                roomPreviewData = [[RoomPreviewData alloc] initWithRoomId:roomIdOrAlias andSession:account.mxSession];
                                
                                // Is it a link to an event of a room?
                                // If yes, the event will be displayed once the room is joined
                                roomPreviewData.eventId = (pathParams.count >= 3) ? pathParams[2] : nil;
                                
                                // Try to get more information about the room before opening its preview
                                [roomPreviewData peekInRoom:^(BOOL succeeded) {
                                    
                                    // Note: the activity indicator will not disappear if the session is not ready
                                    [homeViewController stopActivityIndicator];
                                    
                                    // If no data is available for this room, we name it with the known room alias (if any).
                                    if (!succeeded && universalLinkFragmentPendingRoomAlias[roomIdOrAlias])
                                    {
                                        roomPreviewData.roomName = universalLinkFragmentPendingRoomAlias[roomIdOrAlias];
                                    }
                                    universalLinkFragmentPendingRoomAlias = nil;
                                    
                                    [self showRoomPreview:roomPreviewData];
                                }];
                            }
                        }
                        
                    }
                }];
                
                // Let's say we are handling the case
                continueUserActivity = YES;
            }
        }
        else
        {
            // There is no account. The app will display the AuthenticationVC.
            // Wait for a successful login
            NSLog(@"[AppDelegate] Universal link: The user is not logged in. Wait for a successful login");
            universalLinkFragmentPending = fragment;
            
            // Register an observer in order to handle new account
            universalLinkWaitingObserver = [[NSNotificationCenter defaultCenter] addObserverForName:kMXKAccountManagerDidAddAccountNotification object:nil queue:[NSOperationQueue mainQueue] usingBlock:^(NSNotification *notif) {
                
                // Check that 'fragment' has not been cancelled
                if ([universalLinkFragmentPending isEqualToString:fragment])
                {
                    NSLog(@"[AppDelegate] Universal link:  The user is now logged in. Retry the link");
                    [self handleUniversalLinkFragment:fragment];
                }
            }];
        }
    }
    else if (userId)
    {
        // Check there is an account that knows this user
        MXUser *mxUser;
        MXKAccount *account = [accountManager accountKnowingUserWithUserId:userId];
        if (account)
        {
            mxUser = [account.mxSession userWithUserId:userId];
        }

        // Prepare the display name of this user
        NSString *displayName;
        if (mxUser)
        {
            displayName = (mxUser.displayname.length > 0) ? mxUser.displayname : userId;
        }
        else
        {
            displayName = userId;
        }

        // Create the contact related to this member
        MXKContact *contact = [[MXKContact alloc] initMatrixContactWithDisplayName:displayName andMatrixID:userId];
        [self showContact:contact];

        continueUserActivity = YES;
    }
    else if ([pathParams[0] isEqualToString:@"register"])
    {
        NSLog(@"[AppDelegate] Universal link with registration parameters");
        continueUserActivity = YES;
        
        [_masterTabBarController showAuthenticationScreenWithRegistrationParameters:queryParams];
    }
    else
    {
        // Unknown command: Do nothing except coming back to the main screen
        NSLog(@"[AppDelegate] Universal link: TODO: Do not know what to do with the link arguments: %@", pathParams);
        
        [self popToHomeViewControllerAnimated:NO completion:nil];
    }
    
    return continueUserActivity;
}

- (void)resetPendingUniversalLink
{
    universalLinkFragmentPending = nil;
    if (universalLinkWaitingObserver)
    {
        [[NSNotificationCenter defaultCenter] removeObserver:universalLinkWaitingObserver];
        universalLinkWaitingObserver = nil;
    }
}

/**
 Extract params from the URL fragment part (after '#') of a vector.im Universal link:
 
 The fragment can contain a '?'. So there are two kinds of parameters: path params and query params.
 It is in the form of /[pathParam1]/[pathParam2]?[queryParam1Key]=[queryParam1Value]&[queryParam2Key]=[queryParam2Value]
 
 @param fragment the fragment to parse.
 @param outPathParams the decoded path params.
 @param outQueryParams the decoded query params. If there is no query params, it will be nil.
 */
- (void)parseUniversalLinkFragment:(NSString*)fragment outPathParams:(NSArray<NSString*> **)outPathParams outQueryParams:(NSMutableDictionary **)outQueryParams
{
    NSParameterAssert(outPathParams && outQueryParams);
    
    NSArray<NSString*> *pathParams;
    NSMutableDictionary *queryParams;
    
    NSArray<NSString*> *fragments = [fragment componentsSeparatedByString:@"?"];
    
    // Extract path params
    pathParams = [fragments[0] componentsSeparatedByString:@"/"];
    
    // Remove the first empty path param string
    pathParams = [pathParams filteredArrayUsingPredicate:[NSPredicate predicateWithFormat:@"length > 0"]];
    
    // URL decode each path param
    NSMutableArray<NSString*> *pathParams2 = [NSMutableArray arrayWithArray:pathParams];
    for (NSInteger i = 0; i < pathParams.count; i++)
    {
        pathParams2[i] = [pathParams2[i] stringByReplacingPercentEscapesUsingEncoding:NSUTF8StringEncoding];
    }
    pathParams = pathParams2;
    
    // Extract query params if any
    // Query params are in the form [queryParam1Key]=[queryParam1Value], so the
    // presence of at least one '=' character is mandatory
    if (fragments.count == 2 && (NSNotFound != [fragments[1] rangeOfString:@"="].location))
    {
        queryParams = [[NSMutableDictionary alloc] init];
        for (NSString *keyValue in [fragments[1] componentsSeparatedByString:@"&"])
        {
            // Get the parameter name
            NSString *key = [[keyValue componentsSeparatedByString:@"="] objectAtIndex:0];
            
            // Get the parameter value
            NSString *value = [[keyValue componentsSeparatedByString:@"="] objectAtIndex:1];
            if (value.length)
            {
                value = [value stringByReplacingOccurrencesOfString:@"+" withString:@" "];
                value = [value stringByReplacingPercentEscapesUsingEncoding:NSUTF8StringEncoding];
                
                queryParams[key] = value;
            }
        }
    }
    
    *outPathParams = pathParams;
    *outQueryParams = queryParams;
}

#pragma mark - Matrix sessions handling

- (void)initMatrixSessions
{
    NSLog(@"[AppDelegate] initMatrixSessions");
    
    MXSDKOptions *sdkOptions = [MXSDKOptions sharedInstance];
    
    // Set the App Group identifier.
    sdkOptions.applicationGroupIdentifier = @"group.im.vector";
    
    // Define the media cache version
    sdkOptions.mediaCacheAppVersion = 0;
    
    // Enable e2e encryption for newly created MXSession
    sdkOptions.enableCryptoWhenStartingMXSession = YES;
    
    // Disable identicon use
    sdkOptions.disableIdenticonUseForUserAvatar = YES;
    
    // Enable SDK stats upload to GA
    sdkOptions.enableGoogleAnalytics = YES;
    
    // Use UIKit BackgroundTask for handling background tasks in the SDK
    sdkOptions.backgroundModeHandler = [[MXUIKitBackgroundModeHandler alloc] init];

    // Get modular widget events in rooms histories
    [[MXKAppSettings standardAppSettings] addSupportedEventTypes:@[kWidgetEventTypeString]];
    
    // Disable long press on event in bubble cells
    [MXKRoomBubbleTableViewCell disableLongPressGestureOnEvent:YES];
    
    // Set first RoomDataSource class used in Vector
    [MXKRoomDataSourceManager registerRoomDataSourceClass:RoomDataSource.class];
    
    // Register matrix session state observer in order to handle multi-sessions.
    matrixSessionStateObserver = [[NSNotificationCenter defaultCenter] addObserverForName:kMXSessionStateDidChangeNotification object:nil queue:[NSOperationQueue mainQueue] usingBlock:^(NSNotification *notif) {
        MXSession *mxSession = (MXSession*)notif.object;
        
        // Remove by default potential call observer on matrix session state change
        if (matrixCallObserver)
        {
            [[NSNotificationCenter defaultCenter] removeObserver:matrixCallObserver];
            matrixCallObserver = nil;
        }
        
        // Check whether the concerned session is a new one
        if (mxSession.state == MXSessionStateInitialised)
        {
            // Store this new session
            [self addMatrixSession:mxSession];
            
            // Set the VoIP call stack (if supported).
            id<MXCallStack> callStack;
            
#ifdef MX_CALL_STACK_OPENWEBRTC
            callStack = [[MXOpenWebRTCCallStack alloc] init];
#endif
#ifdef MX_CALL_STACK_ENDPOINT
            callStack = [[MXEndpointCallStack alloc] initWithMatrixId:mxSession.myUser.userId];
#endif
#ifdef MX_CALL_STACK_JINGLE
            callStack = [[MXJingleCallStack alloc] init];
#endif
            if (callStack)
            {
                [mxSession enableVoIPWithCallStack:callStack];
            }
            else
            {
                // When there is no call stack, display alerts on call invites
                [self enableNoVoIPOnMatrixSession:mxSession];
            }
            
            // Each room member will be considered as a potential contact.
            [MXKContactManager sharedManager].contactManagerMXRoomSource = MXKContactManagerMXRoomSourceAll;

            // Send read receipts for modular widgets events too
            NSMutableArray<MXEventTypeString> *acknowledgableEventTypes = [NSMutableArray arrayWithArray:mxSession.acknowledgableEventTypes];
            [acknowledgableEventTypes addObject:kWidgetEventTypeString];
            mxSession.acknowledgableEventTypes = acknowledgableEventTypes;
        }
        else if (mxSession.state == MXSessionStateStoreDataReady)
        {
            // Check whether the app user wants inApp notifications on new events for this session
            NSArray *mxAccounts = [MXKAccountManager sharedManager].activeAccounts;
            for (MXKAccount *account in mxAccounts)
            {
                if (account.mxSession == mxSession)
                {
                    [self enableInAppNotificationsForAccount:account];
                    break;
                }
            }
        }
        else if (mxSession.state == MXSessionStateClosed)
        {
            [self removeMatrixSession:mxSession];
        }
        
        // Restore call observer only if all session are running
        NSArray *mxSessions = self.mxSessions;
        BOOL shouldAddMatrixCallObserver = (mxSessions.count);
        for (mxSession in mxSessions)
        {
            if (mxSession.state != MXSessionStateRunning)
            {
                shouldAddMatrixCallObserver = NO;
                break;
            }
        }
        
        if (shouldAddMatrixCallObserver)
        {
            // A new call observer may be added here
            [self addMatrixCallObserver];
        }
        
        [self handleLaunchAnimation];
    }];
    
    // Register an observer in order to handle new account
    addedAccountObserver = [[NSNotificationCenter defaultCenter] addObserverForName:kMXKAccountManagerDidAddAccountNotification object:nil queue:[NSOperationQueue mainQueue] usingBlock:^(NSNotification *notif) {
        
        // Finalize the initialization of this new account
        MXKAccount *account = notif.object;
        if (account)
        {
            // Replace default room summary updater
            EventFormatter *eventFormatter = [[EventFormatter alloc] initWithMatrixSession:account.mxSession];
            eventFormatter.isForSubtitle = YES;
            account.mxSession.roomSummaryUpdateDelegate = eventFormatter;
            
            // Set the push gateway URL.
            account.pushGatewayURL = [[NSUserDefaults standardUserDefaults] objectForKey:@"pushGatewayURL"];
            
            if (isAPNSRegistered)
            {
                // Enable push notifications by default on new added account
                account.enablePushNotifications = YES;
            }
            else
            {
                // Set up push notifications
                [self registerUserNotificationSettings];
            }
            
            // Observe inApp notifications toggle change
            [account addObserver:self forKeyPath:@"enableInAppNotifications" options:0 context:nil];
        }
        
        // Load the local contacts on first account creation.
        if ([MXKAccountManager sharedManager].accounts.count == 1)
        {
            dispatch_async(dispatch_get_main_queue(), ^{
                
                [self refreshLocalContacts];
                
            });
        }
    }];
    
    // Add observer to handle removed accounts
    removedAccountObserver = [[NSNotificationCenter defaultCenter] addObserverForName:kMXKAccountManagerDidRemoveAccountNotification object:nil queue:[NSOperationQueue mainQueue] usingBlock:^(NSNotification *notif) {
        
        // Remove inApp notifications toggle change
        MXKAccount *account = notif.object;
        [account removeObserver:self forKeyPath:@"enableInAppNotifications"];
        
        // Logout the app when there is no available account
        if (![MXKAccountManager sharedManager].accounts.count)
        {
            [self logout];
        }
    }];
    
    [[NSNotificationCenter defaultCenter] addObserverForName:kMXSessionIgnoredUsersDidChangeNotification object:nil queue:[NSOperationQueue mainQueue] usingBlock:^(NSNotification * _Nonnull notif) {
        
        NSLog(@"[AppDelegate] kMXSessionIgnoredUsersDidChangeNotification received. Reload the app");
        
        // Reload entirely the app when a user has been ignored or unignored
        [[AppDelegate theDelegate] reloadMatrixSessions:YES];
        
    }];
    
    [[NSNotificationCenter defaultCenter] addObserverForName:kMXSessionDidCorruptDataNotification object:nil queue:[NSOperationQueue mainQueue] usingBlock:^(NSNotification * _Nonnull notif) {
        
        NSLog(@"[AppDelegate] kMXSessionDidCorruptDataNotification received. Reload the app");
        
        // Reload entirely the app when a session has corrupted its data
        [[AppDelegate theDelegate] reloadMatrixSessions:YES];
        
    }];
    
    // Add observer on settings changes.
    [[MXKAppSettings standardAppSettings] addObserver:self forKeyPath:@"showAllEventsInRoomHistory" options:0 context:nil];
    
    // Prepare account manager
    MXKAccountManager *accountManager = [MXKAccountManager sharedManager];
    
    // Use MXFileStore as MXStore to permanently store events.
    accountManager.storeClass = [MXFileStore class];
    
    // Observers have been defined, we can start a matrix session for each enabled accounts.
    // except if the app is still in background.
    if ([[UIApplication sharedApplication] applicationState] != UIApplicationStateBackground)
    {
        NSLog(@"[AppDelegate] initMatrixSessions: prepareSessionForActiveAccounts");
        [accountManager prepareSessionForActiveAccounts];
    }
    else
    {
        // The app is launched in background as a result of a remote notification.
        // Presently we are not able to initialize the matrix session(s) in background. (FIXME: initialize matrix session(s) in case of a background launch).
        // Patch: the account session(s) will be opened when the app will enter foreground.
        NSLog(@"[AppDelegate] initMatrixSessions: The application has been launched in background");
    }
    
    // Check whether we're already logged in
    NSArray *mxAccounts = accountManager.accounts;
    if (mxAccounts.count)
    {
        for (MXKAccount *account in mxAccounts)
        {
            // Replace default room summary updater
            EventFormatter *eventFormatter = [[EventFormatter alloc] initWithMatrixSession:account.mxSession];
            eventFormatter.isForSubtitle = YES;
            account.mxSession.roomSummaryUpdateDelegate = eventFormatter;
            
            // The push gateway url is now configurable.
            // Set this url in the existing accounts when it is undefined.
            if (!account.pushGatewayURL)
            {
                account.pushGatewayURL = [[NSUserDefaults standardUserDefaults] objectForKey:@"pushGatewayURL"];
            }
        }
        
        // Set up push notifications
        [self registerUserNotificationSettings];
        
        // Observe inApp notifications toggle change for each account
        for (MXKAccount *account in mxAccounts)
        {
            [account addObserver:self forKeyPath:@"enableInAppNotifications" options:0 context:nil];
        }
    }
}

- (NSArray*)mxSessions
{
    return [NSArray arrayWithArray:mxSessionArray];
}

- (void)addMatrixSession:(MXSession *)mxSession
{
    if (mxSession)
    {
        // Report this session to contact manager
        [[MXKContactManager sharedManager] addMatrixSession:mxSession];
        
        // Update home data sources
        [_masterTabBarController addMatrixSession:mxSession];

        // Register the session to the widgets manager
        [[WidgetManager sharedManager] addMatrixSession:mxSession];
        
        [mxSessionArray addObject:mxSession];
        
        // Do the one time check on device id
        [self checkDeviceId:mxSession];
    }
}

- (void)removeMatrixSession:(MXSession*)mxSession
{
    [[MXKContactManager sharedManager] removeMatrixSession:mxSession];
    
    // Update home data sources
    [_masterTabBarController removeMatrixSession:mxSession];

    // Update the widgets manager
    [[WidgetManager sharedManager] removeMatrixSession:mxSession]; 
    
    // If any, disable the no VoIP support workaround
    [self disableNoVoIPOnMatrixSession:mxSession];
    
    [mxSessionArray removeObject:mxSession];
}

- (void)markAllMessagesAsRead
{
    for (MXSession *session in mxSessionArray)
    {
        [session markAllMessagesAsRead];
    }
}

- (void)reloadMatrixSessions:(BOOL)clearCache
{
    // Reload all running matrix sessions
    NSArray *mxAccounts = [MXKAccountManager sharedManager].activeAccounts;
    for (MXKAccount *account in mxAccounts)
    {
        [account reload:clearCache];
        
        // Replace default room summary updater
        EventFormatter *eventFormatter = [[EventFormatter alloc] initWithMatrixSession:account.mxSession];
        eventFormatter.isForSubtitle = YES;
        account.mxSession.roomSummaryUpdateDelegate = eventFormatter;
    }
    
    // Force back to Recents list if room details is displayed (Room details are not available until the end of initial sync)
    [self popToHomeViewControllerAnimated:NO completion:nil];
    
    if (clearCache)
    {
        // clear the media cache
        [MXMediaManager clearCache];
    }
}

- (void)logout
{
    [[UIApplication sharedApplication] unregisterForRemoteNotifications];
    isAPNSRegistered = NO;
    
    // Clear cache
    [MXMediaManager clearCache];
    
#ifdef MX_CALL_STACK_ENDPOINT
    // Erase all created certificates and private keys by MXEndpointCallStack
    for (MXKAccount *account in MXKAccountManager.sharedManager.accounts)
    {
        if ([account.mxSession.callManager.callStack isKindOfClass:MXEndpointCallStack.class])
        {
            [(MXEndpointCallStack*)account.mxSession.callManager.callStack deleteData:account.mxSession.myUser.userId];
        }
    }
#endif
    
    // Logout all matrix account
    [[MXKAccountManager sharedManager] logout];
    
    // Return to authentication screen
    [_masterTabBarController showAuthenticationScreen];
    
    // Note: Keep App settings
    
    // Reset the contact manager
    [[MXKContactManager sharedManager] reset];
}

- (void)observeValueForKeyPath:(NSString *)keyPath ofObject:(id)object change:(NSDictionary *)change context:(void *)context
{
    if ([@"showAllEventsInRoomHistory" isEqualToString:keyPath])
    {
        // Flush and restore Matrix data
        [self reloadMatrixSessions:NO];
    }
    else if ([@"enableInAppNotifications" isEqualToString:keyPath] && [object isKindOfClass:[MXKAccount class]])
    {
        [self enableInAppNotificationsForAccount:(MXKAccount*)object];
    }
}

- (void)addMatrixCallObserver
{
    if (matrixCallObserver)
    {
        [[NSNotificationCenter defaultCenter] removeObserver:matrixCallObserver];
    }
    
    // Register call observer in order to handle new opened session
    matrixCallObserver = [[NSNotificationCenter defaultCenter] addObserverForName:kMXCallManagerNewCall object:nil queue:[NSOperationQueue mainQueue] usingBlock:^(NSNotification *notif) {
        
        // Ignore the call if a call is already in progress
        if (!currentCallViewController && !_jitsiViewController)
        {
            MXCall *mxCall = (MXCall*)notif.object;
            
            // Prepare the call view controller
            currentCallViewController = [CallViewController callViewController:mxCall];
            currentCallViewController.delegate = self;
            
            [self presentCallViewController:nil];
        }
    }];
}

- (void)handleLaunchAnimation
{
    MXSession *mainSession = self.mxSessions.firstObject;
    
    if (mainSession)
    {
        BOOL isLaunching = NO;
        
        switch (mainSession.state)
        {
            case MXSessionStateClosed:
            case MXSessionStateInitialised:
                isLaunching = YES;
                break;
            case MXSessionStateStoreDataReady:
            case MXSessionStateSyncInProgress:
                // Stay in launching during the first server sync if the store is empty.
                isLaunching = (mainSession.rooms.count == 0 && launchAnimationContainerView);
            default:
                break;
        }
        
        if (isLaunching)
        {
            UIWindow *window = [[UIApplication sharedApplication] keyWindow];
            
            if (!launchAnimationContainerView && window)
            {
                launchAnimationContainerView = [[UIView alloc] initWithFrame:window.bounds];
                launchAnimationContainerView.backgroundColor = kRiotPrimaryBgColor;
                launchAnimationContainerView.autoresizingMask = UIViewAutoresizingFlexibleWidth | UIViewAutoresizingFlexibleHeight;
                [window addSubview:launchAnimationContainerView];
                
                // Add animation view
                UIImageView *animationView = [[UIImageView alloc] initWithFrame:CGRectMake(0, 0, 170, 170)];
                animationView.image = [UIImage animatedImageNamed:@"animatedLogo-" duration:2];
                
                animationView.center = CGPointMake(launchAnimationContainerView.center.x, 3 * launchAnimationContainerView.center.y / 4);
                
                animationView.translatesAutoresizingMaskIntoConstraints = NO;
                [launchAnimationContainerView addSubview:animationView];
                
                NSLayoutConstraint* widthConstraint = [NSLayoutConstraint constraintWithItem:animationView
                                                                                   attribute:NSLayoutAttributeWidth
                                                                                   relatedBy:NSLayoutRelationEqual
                                                                                      toItem:nil
                                                                                   attribute:NSLayoutAttributeNotAnAttribute
                                                                                  multiplier:1
                                                                                    constant:170];
                
                NSLayoutConstraint* heightConstraint = [NSLayoutConstraint constraintWithItem:animationView
                                                                                    attribute:NSLayoutAttributeHeight
                                                                                    relatedBy:NSLayoutRelationEqual
                                                                                       toItem:nil
                                                                                    attribute:NSLayoutAttributeNotAnAttribute
                                                                                   multiplier:1
                                                                                     constant:170];
                
                NSLayoutConstraint* centerXConstraint = [NSLayoutConstraint constraintWithItem:animationView
                                                                                     attribute:NSLayoutAttributeCenterX
                                                                                     relatedBy:NSLayoutRelationEqual
                                                                                        toItem:launchAnimationContainerView
                                                                                     attribute:NSLayoutAttributeCenterX
                                                                                    multiplier:1
                                                                                      constant:0];
                
                NSLayoutConstraint* centerYConstraint = [NSLayoutConstraint constraintWithItem:animationView
                                                                                     attribute:NSLayoutAttributeCenterY
                                                                                     relatedBy:NSLayoutRelationEqual
                                                                                        toItem:launchAnimationContainerView
                                                                                     attribute:NSLayoutAttributeCenterY
                                                                                    multiplier:3.0/4.0
                                                                                      constant:0];
                
                [NSLayoutConstraint activateConstraints:@[widthConstraint, heightConstraint, centerXConstraint, centerYConstraint]];
                
                
                // In addition, show a spinner under this giffy animation
                UIActivityIndicatorView* activityIndicator = [[UIActivityIndicatorView alloc] initWithActivityIndicatorStyle:UIActivityIndicatorViewStyleWhite];
                activityIndicator.backgroundColor = [UIColor colorWithRed:0.8 green:0.8 blue:0.8 alpha:1.0];
                activityIndicator.autoresizingMask = UIViewAutoresizingFlexibleTopMargin | UIViewAutoresizingFlexibleBottomMargin | UIViewAutoresizingFlexibleLeftMargin | UIViewAutoresizingFlexibleRightMargin;
                activityIndicator.hidesWhenStopped = YES;
                
                CGRect frame = activityIndicator.frame;
                frame.size.width += 30;
                frame.size.height += 30;
                activityIndicator.bounds = frame;
                [activityIndicator.layer setCornerRadius:5];
                
                activityIndicator.center = CGPointMake(launchAnimationContainerView.center.x, 6 * launchAnimationContainerView.center.y / 4);
                [launchAnimationContainerView addSubview:activityIndicator];
                
                activityIndicator.translatesAutoresizingMaskIntoConstraints = NO;
                
                NSLayoutConstraint* widthConstraint2 = [NSLayoutConstraint constraintWithItem:activityIndicator
                                                                                    attribute:NSLayoutAttributeWidth
                                                                                    relatedBy:NSLayoutRelationEqual
                                                                                       toItem:nil
                                                                                    attribute:NSLayoutAttributeNotAnAttribute
                                                                                   multiplier:1
                                                                                     constant:frame.size.width];
                
                NSLayoutConstraint* heightConstraint2 = [NSLayoutConstraint constraintWithItem:activityIndicator
                                                                                     attribute:NSLayoutAttributeHeight
                                                                                     relatedBy:NSLayoutRelationEqual
                                                                                        toItem:nil
                                                                                     attribute:NSLayoutAttributeNotAnAttribute
                                                                                    multiplier:1
                                                                                      constant:frame.size.height];
                
                NSLayoutConstraint* centerXConstraint2 = [NSLayoutConstraint constraintWithItem:activityIndicator
                                                                                      attribute:NSLayoutAttributeCenterX
                                                                                      relatedBy:NSLayoutRelationEqual
                                                                                         toItem:launchAnimationContainerView
                                                                                      attribute:NSLayoutAttributeCenterX
                                                                                     multiplier:1
                                                                                       constant:0];
                
                NSLayoutConstraint* centerYConstraint2 = [NSLayoutConstraint constraintWithItem:activityIndicator
                                                                                      attribute:NSLayoutAttributeCenterY
                                                                                      relatedBy:NSLayoutRelationEqual
                                                                                         toItem:launchAnimationContainerView
                                                                                      attribute:NSLayoutAttributeCenterY
                                                                                     multiplier:6.0/4.0
                                                                                       constant:0];
                
                [NSLayoutConstraint activateConstraints:@[widthConstraint2, heightConstraint2, centerXConstraint2, centerYConstraint2]];
                
                [activityIndicator startAnimating];
                
                launchAnimationStart = [NSDate date];
            }
            
            return;
        }
    }
    
    if (launchAnimationContainerView)
    {
        NSTimeInterval durationMs = [[NSDate date] timeIntervalSinceDate:launchAnimationStart] * 1000;
        NSLog(@"[AppDelegate] LaunchAnimation was shown for %.3fms", durationMs);
        
        if ([MXSDKOptions sharedInstance].enableGoogleAnalytics)
        {
            id<GAITracker> tracker = [[GAI sharedInstance] defaultTracker];
            [tracker send:[[GAIDictionaryBuilder createTimingWithCategory:kMXGoogleAnalyticsStartupCategory
                                                                 interval:@((int)durationMs)
                                                                     name:kMXGoogleAnalyticsStartupLaunchScreen
                                                                    label:nil] build]];
        }
        
        [launchAnimationContainerView removeFromSuperview];
        launchAnimationContainerView = nil;
    }
}

#pragma mark -

/**
 Check the existence of device id.
 */
- (void)checkDeviceId:(MXSession*)mxSession
{
    // In case of the app update for the e2e encryption, the app starts with
    // no device id provided by the homeserver.
    // Ask the user to login again in order to enable e2e. Ask it once
    if (!isErrorNotificationSuspended && ![[NSUserDefaults standardUserDefaults] boolForKey:@"deviceIdAtStartupChecked"])
    {
        [[NSUserDefaults standardUserDefaults] setBool:YES forKey:@"deviceIdAtStartupChecked"];
        [[NSUserDefaults standardUserDefaults] synchronize];
        
        // Check if there is a device id
        if (!mxSession.matrixRestClient.credentials.deviceId)
        {
            NSLog(@"WARNING: The user has no device. Prompt for login again");
            
            NSString *msg = NSLocalizedStringFromTable(@"e2e_enabling_on_app_update", @"Vector", nil);
            
            __weak typeof(self) weakSelf = self;
            [_errorNotification dismissViewControllerAnimated:NO completion:nil];
            _errorNotification = [UIAlertController alertControllerWithTitle:nil message:msg preferredStyle:UIAlertControllerStyleAlert];
            
            [_errorNotification addAction:[UIAlertAction actionWithTitle:[NSBundle mxk_localizedStringForKey:@"later"]
                                                                   style:UIAlertActionStyleDefault
                                                                 handler:^(UIAlertAction * action) {
                                                                     
                                                                     if (weakSelf)
                                                                     {
                                                                         typeof(self) self = weakSelf;
                                                                         self->_errorNotification = nil;
                                                                     }
                                                                     
                                                                 }]];
            
            [_errorNotification addAction:[UIAlertAction actionWithTitle:[NSBundle mxk_localizedStringForKey:@"ok"]
                                                                   style:UIAlertActionStyleDefault
                                                                 handler:^(UIAlertAction * action) {
                                                                     
                                                                     if (weakSelf)
                                                                     {
                                                                         typeof(self) self = weakSelf;
                                                                         self->_errorNotification = nil;
                                                                         
                                                                         [self logout];
                                                                     }
                                                                     
                                                                 }]];
            
            // Prompt the user
            [_errorNotification mxk_setAccessibilityIdentifier:@"AppDelegateErrorAlert"];
            [self showNotificationAlert:_errorNotification];
        }
    }
}

#pragma mark - Matrix Accounts handling

- (void)enableInAppNotificationsForAccount:(MXKAccount*)account
{
    if (account.mxSession)
    {
        if (account.enableInAppNotifications)
        {
            // Build MXEvent -> NSString formatter
            EventFormatter *eventFormatter = [[EventFormatter alloc] initWithMatrixSession:account.mxSession];
            eventFormatter.isForSubtitle = YES;
            
            [account listenToNotifications:^(MXEvent *event, MXRoomState *roomState, MXPushRule *rule) {
                
                // Check conditions to display this notification
                if (![self.visibleRoomId isEqualToString:event.roomId]
                    && !self.window.rootViewController.presentedViewController)
                {
                    MXKEventFormatterError error;
                    NSString* messageText = [eventFormatter stringFromEvent:event withRoomState:roomState error:&error];
                    if (messageText.length && (error == MXKEventFormatterErrorNone))
                    {
                        
                        // Removing existing notification (if any)
                        if (self.mxInAppNotification)
                        {
                            [self.mxInAppNotification dismissViewControllerAnimated:NO completion:nil];
                        }
                        
                        // Check whether tweak is required
                        for (MXPushRuleAction *ruleAction in rule.actions)
                        {
                            if (ruleAction.actionType == MXPushRuleActionTypeSetTweak)
                            {
                                if ([[ruleAction.parameters valueForKey:@"set_tweak"] isEqualToString:@"sound"])
                                {
                                    // Play system sound (VoicemailReceived)
                                    AudioServicesPlaySystemSound (1002);
                                }
                            }
                        }
                        
                        __weak typeof(self) weakSelf = self;
                        self.mxInAppNotification = [UIAlertController alertControllerWithTitle:roomState.displayname
                                                                                       message:messageText
                                                                                preferredStyle:UIAlertControllerStyleAlert];
                        
                        [self.mxInAppNotification addAction:[UIAlertAction actionWithTitle:[NSBundle mxk_localizedStringForKey:@"cancel"]
                                                                                     style:UIAlertActionStyleDefault
                                                                                   handler:^(UIAlertAction * action) {
                                                                                       
                                                                                       if (weakSelf)
                                                                                       {
                                                                                           typeof(self) self = weakSelf;
                                                                                           self.mxInAppNotification = nil;
                                                                                           [account updateNotificationListenerForRoomId:event.roomId ignore:YES];
                                                                                       }
                                                                                       
                                                                                   }]];
                        
                        [self.mxInAppNotification addAction:[UIAlertAction actionWithTitle:NSLocalizedStringFromTable(@"view", @"Vector", nil)
                                                                                     style:UIAlertActionStyleDefault
                                                                                   handler:^(UIAlertAction * action) {
                                                                                       
                                                                                       if (weakSelf)
                                                                                       {
                                                                                           typeof(self) self = weakSelf;
                                                                                           self.mxInAppNotification = nil;
                                                                                           // Show the room
                                                                                           [self showRoom:event.roomId andEventId:nil withMatrixSession:account.mxSession];
                                                                                       }
                                                                                       
                                                                                   }]];
                        
                        [self.window.rootViewController presentViewController:self.mxInAppNotification animated:YES completion:nil];
                    }
                }
            }];
        }
        else
        {
            [account removeNotificationListener];
        }
    }
    
    if (self.mxInAppNotification)
    {
        [self.mxInAppNotification dismissViewControllerAnimated:NO completion:nil];
        self.mxInAppNotification = nil;
    }
}

- (void)selectMatrixAccount:(void (^)(MXKAccount *selectedAccount))onSelection
{
    NSArray *mxAccounts = [MXKAccountManager sharedManager].activeAccounts;
    
    if (mxAccounts.count == 1)
    {
        if (onSelection)
        {
            onSelection(mxAccounts.firstObject);
        }
    }
    else if (mxAccounts.count > 1)
    {
        [accountPicker dismissViewControllerAnimated:NO completion:nil];
        
        accountPicker = [UIAlertController alertControllerWithTitle:[NSBundle mxk_localizedStringForKey:@"select_account"] message:nil preferredStyle:UIAlertControllerStyleActionSheet];
        
        __weak typeof(self) weakSelf = self;
        for(MXKAccount *account in mxAccounts)
        {
            [accountPicker addAction:[UIAlertAction actionWithTitle:account.mxCredentials.userId
                                                              style:UIAlertActionStyleDefault
                                                            handler:^(UIAlertAction * action) {
                                                                
                                                                if (weakSelf)
                                                                {
                                                                    typeof(self) self = weakSelf;
                                                                    self->accountPicker = nil;
                                                                    
                                                                    if (onSelection)
                                                                    {
                                                                        onSelection(account);
                                                                    }
                                                                }
                                                                
                                                            }]];
        }
        
        [accountPicker addAction:[UIAlertAction actionWithTitle:[NSBundle mxk_localizedStringForKey:@"cancel"]
                                                          style:UIAlertActionStyleDefault
                                                        handler:^(UIAlertAction * action) {
                                                            
                                                            if (weakSelf)
                                                            {
                                                                typeof(self) self = weakSelf;
                                                                self->accountPicker = nil;
                                                                
                                                                if (onSelection)
                                                                {
                                                                    onSelection(nil);
                                                                }
                                                            }
                                                            
                                                        }]];
        
        [self showNotificationAlert:accountPicker];
    }
}

#pragma mark - Matrix Rooms handling

- (void)showRoom:(NSString*)roomId andEventId:(NSString*)eventId withMatrixSession:(MXSession*)mxSession
{
    [self restoreInitialDisplay:^{
        
        // Select room to display its details (dispatch this action in order to let TabBarController end its refresh)
        [_masterTabBarController selectRoomWithId:roomId andEventId:eventId inMatrixSession:mxSession];
        
    }];
}

- (void)showRoomPreview:(RoomPreviewData*)roomPreviewData
{
    [self restoreInitialDisplay:^{
        
        [_masterTabBarController showRoomPreview:roomPreviewData];
        
    }];
}

- (void)setVisibleRoomId:(NSString *)roomId
{
    if (roomId)
    {
        // Enable inApp notification for this room in all existing accounts.
        NSArray *mxAccounts = [MXKAccountManager sharedManager].accounts;
        for (MXKAccount *account in mxAccounts)
        {
            [account updateNotificationListenerForRoomId:roomId ignore:NO];
        }
    }
    
    _visibleRoomId = roomId;
}

- (void)createDirectChatWithUserId:(NSString*)userId completion:(void (^)(void))completion
{
    // Handle here potential multiple accounts
    [self selectMatrixAccount:^(MXKAccount *selectedAccount) {
        
        MXSession *mxSession = selectedAccount.mxSession;
        
        if (mxSession)
        {
            // Create a new room by inviting the other user only if it is defined and not oneself
            NSArray *invite = ((userId && ![mxSession.myUser.userId isEqualToString:userId]) ? @[userId] : nil);
            
            [mxSession createRoom:nil
                       visibility:kMXRoomDirectoryVisibilityPrivate
                        roomAlias:nil
                            topic:nil
                           invite:invite
                       invite3PID:nil
                         isDirect:(invite.count != 0)
                           preset:kMXRoomPresetTrustedPrivateChat
                          success:^(MXRoom *room) {
                              
                              // Open created room
                              [self showRoom:room.state.roomId andEventId:nil withMatrixSession:mxSession];
                              
                              if (completion)
                              {
                                  completion();
                              }
                              
                          }
                          failure:^(NSError *error) {
                              
                              NSLog(@"[AppDelegate] Create direct chat failed");
                              //Alert user
                              [self showErrorAsAlert:error];
                              
                              if (completion)
                              {
                                  completion();
                              }
                              
                          }];
        }
        else if (completion)
        {
            completion();
        }
        
    }];
}

- (void)startDirectChatWithUserId:(NSString*)userId completion:(void (^)(void))completion
{
    // Handle here potential multiple accounts
    [self selectMatrixAccount:^(MXKAccount *selectedAccount) {
        
        MXSession *mxSession = selectedAccount.mxSession;
        
        if (mxSession)
        {
            MXRoom *directRoom = [mxSession directJoinedRoomWithUserId:userId];
            
            // if the room exists
            if (directRoom)
            {
                // open it
                [self showRoom:directRoom.roomId andEventId:nil withMatrixSession:mxSession];
                
                if (completion)
                {
                    completion();
                }
            }
            else
            {
                [self createDirectChatWithUserId:userId completion:completion];
            }
        }
        else if (completion)
        {
            completion();
        }
        
    }];
}

#pragma mark - Contacts handling

- (void)showContact:(MXKContact*)contact
{
    [self restoreInitialDisplay:^{

        [self.masterTabBarController selectContact:contact];

    }];
}

- (void)refreshLocalContacts
{
    // Check whether the application is allowed to access the local contacts.
    if (ABAddressBookGetAuthorizationStatus() == kABAuthorizationStatusAuthorized)
    {
        // Check the user permission for syncing local contacts. This permission was handled independently on previous application version.
        if (![MXKAppSettings standardAppSettings].syncLocalContacts)
        {
            // Check whether it was not requested yet.
            if (![MXKAppSettings standardAppSettings].syncLocalContactsPermissionRequested)
            {
                [MXKAppSettings standardAppSettings].syncLocalContactsPermissionRequested = YES;
                
                UIViewController *viewController = self.window.rootViewController.presentedViewController;
                if (!viewController)
                {
                    viewController = self.window.rootViewController;
                }
                
                [MXKContactManager requestUserConfirmationForLocalContactsSyncInViewController:viewController completionHandler:^(BOOL granted) {
                    
                    if (granted)
                    {
                        // Allow local contacts sync in order to discover matrix users.
                        [MXKAppSettings standardAppSettings].syncLocalContacts = YES;
                    }
                    
                }];
            }
        }
        
        // Refresh the local contacts list.
        [[MXKContactManager sharedManager] refreshLocalContacts];
    }
}

#pragma mark - MXKCallViewControllerDelegate

- (void)dismissCallViewController:(MXKCallViewController *)callViewController completion:(void (^)())completion
{
    if (currentCallViewController && callViewController == currentCallViewController)
    {
<<<<<<< HEAD
        if (callViewController.isBeingPresented)
=======
        if (_incomingCallNotification)
        {
            // The user was prompted for an incoming call which ended
            // The call view controller was not presented yet.
            [_incomingCallNotification dismissViewControllerAnimated:NO completion:nil];
            _incomingCallNotification = nil;
            
            // Release properly
            [currentCallViewController destroy];
            currentCallViewController = nil;
            
            if (completion)
            {
                completion();
            }
        }
        else if (callViewController.isBeingPresented)
>>>>>>> 170a7ff8
        {
            // Here the presentation of the call view controller is in progress
            // Postpone the dismiss
            dispatch_after(dispatch_time(DISPATCH_TIME_NOW, (int64_t)(0.3 * NSEC_PER_SEC)), dispatch_get_main_queue(), ^{
                [self dismissCallViewController:callViewController completion:completion];
            });
        }
        // Check whether the call view controller is actually presented
        else if (callViewController.presentingViewController)
        {
            BOOL callIsEnded = (callViewController.mxCall.state == MXCallStateEnded);
            NSLog(@"Call view controller is dismissed (%d)", callIsEnded);
            
            [callViewController dismissViewControllerAnimated:YES completion:^{
                
                if (!callIsEnded)
                {
                    NSString *btnTitle = [NSString stringWithFormat:NSLocalizedStringFromTable(@"active_call_details", @"Vector", nil), callViewController.callerNameLabel.text];
                    [self addCallStatusBar:btnTitle];
                }
                
                if (completion)
                {
                    completion();
                }
                
            }];
            
            if (callIsEnded)
            {
                [self removeCallStatusBar];
                
                // Release properly
                [currentCallViewController destroy];
                currentCallViewController = nil;
            }
        }
        else
        {
            // Here the call view controller was not presented.
            NSLog(@"Call view controller was not presented");
            
            // Workaround to manage the "back to call" banner: present temporarily the call screen.
            // This will correctly manage the navigation bar layout.
            [self presentCallViewController:^{
                
                [self dismissCallViewController:currentCallViewController completion:completion];
                
            }];
        }
    }
}

#pragma mark - Jitsi call

- (void)displayJitsiViewControllerWithWidget:(Widget*)jitsiWidget andVideo:(BOOL)video
{
    if (!_jitsiViewController && !currentCallViewController)
    {
        _jitsiViewController = [JitsiViewController jitsiViewController];

        if ([_jitsiViewController openWidget:jitsiWidget withVideo:video])
        {
            _jitsiViewController.delegate = self;
            [self presentJitsiViewController:nil];
        }
        else
        {
            _jitsiViewController = nil;

            NSError *error = [NSError errorWithDomain:@""
                                                 code:0
                                             userInfo:@{
                                                        NSLocalizedDescriptionKey: NSLocalizedStringFromTable(@"call_jitsi_error", @"Vector", nil)
                                                        }];
            [self showErrorAsAlert:error];
        }
    }
    else
    {
        NSError *error = [NSError errorWithDomain:@""
                                    code:0
                                userInfo:@{
                                           NSLocalizedDescriptionKey: NSLocalizedStringFromTable(@"call_already_displayed", @"Vector", nil)
                                           }];
        [self showErrorAsAlert:error];
    }
}

- (void)presentJitsiViewController:(void (^)())completion
{
    [self removeCallStatusBar];

    if (_jitsiViewController)
    {
        if (self.window.rootViewController.presentedViewController)
        {
            [self.window.rootViewController.presentedViewController presentViewController:_jitsiViewController animated:YES completion:completion];
        }
        else
        {
            [self.window.rootViewController presentViewController:_jitsiViewController animated:YES completion:completion];
        }
    }
}

- (void)jitsiViewController:(JitsiViewController *)jitsiViewController dismissViewJitsiController:(void (^)())completion
{
    if (jitsiViewController == _jitsiViewController)
    {
        [_jitsiViewController dismissViewControllerAnimated:YES completion:completion];
        _jitsiViewController = nil;

        [self removeCallStatusBar];
    }
}

- (void)jitsiViewController:(JitsiViewController *)jitsiViewController goBackToApp:(void (^)())completion
{
    if (jitsiViewController == _jitsiViewController)
    {
        [_jitsiViewController dismissViewControllerAnimated:YES completion:^{

            MXRoom *room = [_jitsiViewController.widget.mxSession roomWithRoomId:_jitsiViewController.widget.roomId];
            NSString *btnTitle = [NSString stringWithFormat:NSLocalizedStringFromTable(@"active_call_details", @"Vector", nil), room.riotDisplayname];
            [self addCallStatusBar:btnTitle];

            if (completion)
            {
                completion();
            }
        }];
    }
}


#pragma mark - Call status handling

- (void)addCallStatusBar:(NSString*)buttonTitle
{
    // Add a call status bar
    CGSize topBarSize = CGSizeMake([[UIScreen mainScreen] bounds].size.width, CALL_STATUS_BAR_HEIGHT);
    
    _callStatusBarWindow = [[UIWindow alloc] initWithFrame:CGRectMake(0, 0, topBarSize.width, topBarSize.height)];
    _callStatusBarWindow.windowLevel = UIWindowLevelStatusBar;
    
    // Create statusBarButton
    _callStatusBarButton = [UIButton buttonWithType:UIButtonTypeCustom];
    _callStatusBarButton.frame = CGRectMake(0, 0, topBarSize.width, topBarSize.height);
    
    [_callStatusBarButton setTitle:buttonTitle forState:UIControlStateNormal];
    [_callStatusBarButton setTitle:buttonTitle forState:UIControlStateHighlighted];
    _callStatusBarButton.titleLabel.textColor = kRiotPrimaryBgColor;
    
    if ([UIFont respondsToSelector:@selector(systemFontOfSize:weight:)])
    {
        _callStatusBarButton.titleLabel.font = [UIFont systemFontOfSize:17 weight:UIFontWeightMedium];
    }
    else
    {
        _callStatusBarButton.titleLabel.font = [UIFont boldSystemFontOfSize:17];
    }
    
    [_callStatusBarButton setBackgroundColor:kRiotColorGreen];
    [_callStatusBarButton addTarget:self action:@selector(onCallStatusBarButtonPressed) forControlEvents:UIControlEventTouchUpInside];
    
    // Place button into the new window
    [_callStatusBarButton setTranslatesAutoresizingMaskIntoConstraints:NO];
    [_callStatusBarWindow addSubview:_callStatusBarButton];
    
    // Force callStatusBarButton to fill the window (to handle auto-layout in case of screen rotation)
    NSLayoutConstraint *widthConstraint = [NSLayoutConstraint constraintWithItem:_callStatusBarButton
                                                                       attribute:NSLayoutAttributeWidth
                                                                       relatedBy:NSLayoutRelationEqual
                                                                          toItem:_callStatusBarWindow
                                                                       attribute:NSLayoutAttributeWidth
                                                                      multiplier:1.0
                                                                        constant:0];
    
    NSLayoutConstraint *heightConstraint = [NSLayoutConstraint constraintWithItem:_callStatusBarButton
                                                                        attribute:NSLayoutAttributeHeight
                                                                        relatedBy:NSLayoutRelationEqual
                                                                           toItem:_callStatusBarWindow
                                                                        attribute:NSLayoutAttributeHeight
                                                                       multiplier:1.0
                                                                         constant:0];
    
    [NSLayoutConstraint activateConstraints:@[widthConstraint, heightConstraint]];
    
    _callStatusBarWindow.hidden = NO;
    [self statusBarDidChangeFrame];
    
    // We need to listen to the system status bar size change events to refresh the root controller frame.
    // Else the navigation bar position will be wrong.
    [[NSNotificationCenter defaultCenter] addObserver:self
                                             selector:@selector(statusBarDidChangeFrame)
                                                 name:UIApplicationDidChangeStatusBarFrameNotification
                                               object:nil];
}

- (void)removeCallStatusBar
{
    if (_callStatusBarWindow)
    {
        // No more need to listen to system status bar changes
        [[NSNotificationCenter defaultCenter] removeObserver:self name:UIApplicationDidChangeStatusBarFrameNotification object:nil];
        
        // Hide & destroy it
        _callStatusBarWindow.hidden = YES;
        [_callStatusBarButton removeFromSuperview];
        _callStatusBarButton = nil;
        _callStatusBarWindow = nil;
        
        [self statusBarDidChangeFrame];
    }
}

- (void)onCallStatusBarButtonPressed
{
    if (currentCallViewController)
    {
        [self presentCallViewController:nil];
    }
    else if (_jitsiViewController)
    {
        [self presentJitsiViewController:nil];
    }
}

- (void)presentCallViewController:(void (^)())completion
{
    [self removeCallStatusBar];
    
    if (currentCallViewController)
    {
        if (self.window.rootViewController.presentedViewController)
        {
            [self.window.rootViewController.presentedViewController presentViewController:currentCallViewController animated:YES completion:completion];
        }
        else
        {
            [self.window.rootViewController presentViewController:currentCallViewController animated:YES completion:completion];
        }
    }
}

- (void)statusBarDidChangeFrame
{
    UIApplication *app = [UIApplication sharedApplication];
    UIViewController *rootController = app.keyWindow.rootViewController;
    
    // Refresh the root view controller frame
    CGRect rootControllerFrame = [[UIScreen mainScreen] bounds];
    
    if (_callStatusBarWindow)
    {
        UIInterfaceOrientation statusBarOrientation = [UIApplication sharedApplication].statusBarOrientation;
        
        switch (statusBarOrientation)
        {
            case UIInterfaceOrientationLandscapeLeft:
            {
                _callStatusBarWindow.frame = CGRectMake(-rootControllerFrame.size.width / 2, -CALL_STATUS_BAR_HEIGHT / 2, rootControllerFrame.size.width, CALL_STATUS_BAR_HEIGHT);
                _callStatusBarWindow.transform = CGAffineTransformMake(0, -1, 1, 0, CALL_STATUS_BAR_HEIGHT / 2, rootControllerFrame.size.width / 2);
                break;
            }
            case UIInterfaceOrientationLandscapeRight:
            {
                _callStatusBarWindow.frame = CGRectMake(-rootControllerFrame.size.width / 2, -CALL_STATUS_BAR_HEIGHT / 2, rootControllerFrame.size.width, CALL_STATUS_BAR_HEIGHT);
                _callStatusBarWindow.transform = CGAffineTransformMake(0, 1, -1, 0, rootControllerFrame.size.height - CALL_STATUS_BAR_HEIGHT / 2, rootControllerFrame.size.width / 2);
                break;
            }
            default:
            {
                _callStatusBarWindow.transform = CGAffineTransformIdentity;
                _callStatusBarWindow.frame = CGRectMake(0, 0, rootControllerFrame.size.width, CALL_STATUS_BAR_HEIGHT);
                break;
            }
        }
        
        // Apply the vertical offset due to call status bar
        rootControllerFrame.origin.y = CALL_STATUS_BAR_HEIGHT;
        rootControllerFrame.size.height -= CALL_STATUS_BAR_HEIGHT;
    }
    
    rootController.view.frame = rootControllerFrame;
    if (rootController.presentedViewController)
    {
        rootController.presentedViewController.view.frame = rootControllerFrame;
    }
    [rootController.view setNeedsLayout];
}

#pragma mark - SplitViewController delegate

- (nullable UIViewController *)splitViewController:(UISplitViewController *)splitViewController separateSecondaryViewControllerFromPrimaryViewController:(UIViewController *)primaryViewController
{
    // Return the top view controller of the master navigation controller, if it is a navigation controller itself.
    UIViewController *topViewController = _masterNavigationController.topViewController;
    if ([topViewController isKindOfClass:UINavigationController.class])
    {
        return topViewController;
    }
    
    // Else return the default empty details view controller from the storyboard.
    // Be sure that the primary is then visible too.
    if (splitViewController.displayMode == UISplitViewControllerDisplayModePrimaryHidden)
    {
        splitViewController.preferredDisplayMode = UISplitViewControllerDisplayModeAllVisible;
    }
    UIStoryboard *storyboard = [UIStoryboard storyboardWithName:@"Main" bundle:[NSBundle mainBundle]];
    UIViewController *emptyDetailsViewController = [storyboard instantiateViewControllerWithIdentifier:@"EmptyDetailsViewControllerStoryboardId"];
    emptyDetailsViewController.view.backgroundColor = kRiotPrimaryBgColor;
    return emptyDetailsViewController;
}

- (BOOL)splitViewController:(UISplitViewController *)splitViewController collapseSecondaryViewController:(UIViewController *)secondaryViewController ontoPrimaryViewController:(UIViewController *)primaryViewController
{
    if (!self.masterTabBarController.currentRoomViewController && !self.masterTabBarController.currentContactDetailViewController)
    {
        // Return YES to indicate that we have handled the collapse by doing nothing; the secondary controller will be discarded.
        return YES;
    }
    else
    {
        return NO;
    }
}

- (BOOL)splitViewController:(UISplitViewController *)svc shouldHideViewController:(UIViewController *)vc inOrientation:(UIInterfaceOrientation)orientation
{
    // oniPad devices, force to display the primary and the secondary viewcontroller
    // to avoid empty room View Controller in portrait orientation
    // else, the user cannot select a room
    return NO;
}

#pragma mark - Status Bar Tap handling

- (void)touchesBegan:(NSSet *)touches withEvent:(UIEvent *)event
{
    [super touchesBegan:touches withEvent:event];
    
    UITouch *touch = [touches anyObject];
    CGPoint point = [touch locationInView:self.window];
    
    CGRect statusBarFrame = [UIApplication sharedApplication].statusBarFrame;
    
    if (CGRectContainsPoint(statusBarFrame, point))
    {
        [[NSNotificationCenter defaultCenter] postNotificationName:kAppDelegateDidTapStatusBarNotification object:nil];
    }
}

#pragma mark - No call support
/**
 Display a "Call not supported" alert when the session receives a call invitation.
 
 @param mxSession the session to spy
 */
- (void)enableNoVoIPOnMatrixSession:(MXSession*)mxSession
{
    // Listen to call events
    callEventsListeners[@(mxSession.hash)] =
    [mxSession listenToEventsOfTypes:@[
                                       kMXEventTypeStringCallInvite,
                                       kMXEventTypeStringCallCandidates,
                                       kMXEventTypeStringCallAnswer,
                                       kMXEventTypeStringCallHangup
                                       ]
                             onEvent:^(MXEvent *event, MXTimelineDirection direction, id customObject) {
                                 
                                 if (MXTimelineDirectionForwards == direction)
                                 {
                                     switch (event.eventType)
                                     {
                                         case MXEventTypeCallInvite:
                                         {
                                             if (noCallSupportAlert)
                                             {
                                                 [noCallSupportAlert dismissViewControllerAnimated:NO completion:nil];
                                             }
                                             
                                             MXCallInviteEventContent *callInviteEventContent = [MXCallInviteEventContent modelFromJSON:event.content];
                                             
                                             // Sanity and invite expiration checks
                                             if (!callInviteEventContent || event.age >= callInviteEventContent.lifetime)
                                             {
                                                 return;
                                             }
                                             
                                             MXUser *caller = [mxSession userWithUserId:event.sender];
                                             NSString *callerDisplayname = caller.displayname;
                                             if (!callerDisplayname.length)
                                             {
                                                 callerDisplayname = event.sender;
                                             }
                                             
                                             NSString *appDisplayName = [[[NSBundle mainBundle] infoDictionary] objectForKey:@"CFBundleDisplayName"];
                                             
                                             NSString *message = [NSString stringWithFormat:NSLocalizedStringFromTable(@"no_voip", @"Vector", nil), callerDisplayname, appDisplayName];
                                             
                                             noCallSupportAlert = [UIAlertController alertControllerWithTitle:NSLocalizedStringFromTable(@"no_voip_title", @"Vector", nil)
                                                                                                      message:message
                                                                                               preferredStyle:UIAlertControllerStyleAlert];
                                             
                                             __weak typeof(self) weakSelf = self;
                                             
                                             [noCallSupportAlert addAction:[UIAlertAction actionWithTitle:[NSBundle mxk_localizedStringForKey:@"ignore"]
                                                                                                    style:UIAlertActionStyleDefault
                                                                                                  handler:^(UIAlertAction * action) {
                                                                                                      
                                                                                                      if (weakSelf)
                                                                                                      {
                                                                                                          typeof(self) self = weakSelf;
                                                                                                          self->noCallSupportAlert = nil;
                                                                                                      }
                                                                                                      
                                                                                                  }]];
                                             
                                             [noCallSupportAlert addAction:[UIAlertAction actionWithTitle:[NSBundle mxk_localizedStringForKey:@"reject_call"]
                                                                                                    style:UIAlertActionStyleDefault
                                                                                                  handler:^(UIAlertAction * action) {
                                                                                                      
                                                                                                      // Reject the call by sending the hangup event
                                                                                                      NSDictionary *content = @{
                                                                                                                                @"call_id": callInviteEventContent.callId,
                                                                                                                                @"version": @(0)
                                                                                                                                };
                                                                                                      
                                                                                                      [mxSession.matrixRestClient sendEventToRoom:event.roomId eventType:kMXEventTypeStringCallHangup content:content success:nil failure:^(NSError *error) {
                                                                                                          NSLog(@"[AppDelegate] enableNoVoIPOnMatrixSession: ERROR: Cannot send m.call.hangup event.");
                                                                                                      }];
                                                                                                      
                                                                                                      if (weakSelf)
                                                                                                      {
                                                                                                          typeof(self) self = weakSelf;
                                                                                                          self->noCallSupportAlert = nil;
                                                                                                      }
                                                                                                      
                                                                                                  }]];
                                             
                                             [self showNotificationAlert:noCallSupportAlert];
                                             break;
                                         }
                                             
                                         case MXEventTypeCallAnswer:
                                         case MXEventTypeCallHangup:
                                             // The call has ended. The alert is no more needed.
                                             if (noCallSupportAlert)
                                             {
                                                 [noCallSupportAlert dismissViewControllerAnimated:YES completion:nil];
                                                 noCallSupportAlert = nil;
                                             }
                                             break;
                                             
                                         default:
                                             break;
                                     }
                                 }
                                 
                             }];
    
}

- (void)disableNoVoIPOnMatrixSession:(MXSession*)mxSession
{
    // Stop listening to the call events of this session 
    [mxSession removeListener:callEventsListeners[@(mxSession.hash)]];
    [callEventsListeners removeObjectForKey:@(mxSession.hash)];
}

@end<|MERGE_RESOLUTION|>--- conflicted
+++ resolved
@@ -2388,9 +2388,6 @@
 {
     if (currentCallViewController && callViewController == currentCallViewController)
     {
-<<<<<<< HEAD
-        if (callViewController.isBeingPresented)
-=======
         if (_incomingCallNotification)
         {
             // The user was prompted for an incoming call which ended
@@ -2408,7 +2405,6 @@
             }
         }
         else if (callViewController.isBeingPresented)
->>>>>>> 170a7ff8
         {
             // Here the presentation of the call view controller is in progress
             // Postpone the dismiss
