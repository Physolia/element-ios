--- conflicted
+++ resolved
@@ -1634,13 +1634,8 @@
             labelAndSwitchCell.mxkLabel.text = NSLocalizedStringFromTable(@"settings_show_decrypted_content", @"Vector", nil);
             labelAndSwitchCell.mxkSwitch.on = account.showDecryptedContentInNotifications;
             labelAndSwitchCell.mxkSwitch.enabled = account.pushNotificationServiceIsActive;
-<<<<<<< HEAD
             [labelAndSwitchCell.mxkSwitch removeTarget:self action:nil forControlEvents:UIControlEventTouchUpInside];
             [labelAndSwitchCell.mxkSwitch addTarget:self action:@selector(toggleShowDecodedContent:) forControlEvents:UIControlEventTouchUpInside];
-=======
-            [labelAndSwitchCell.mxkSwitch removeTarget:self action:nil forControlEvents:UIControlEventValueChanged];
-            [labelAndSwitchCell.mxkSwitch addTarget:self action:@selector(toggleShowDecodedContent:) forControlEvents:UIControlEventValueChanged];
->>>>>>> aaea4f37
             
             cell = labelAndSwitchCell;
         }
@@ -2695,15 +2690,12 @@
     }
 }
 
-<<<<<<< HEAD
-=======
 - (void)toggleCallKit:(id)sender
 {
     UISwitch *switchButton = (UISwitch*)sender;
     [MXKAppSettings standardAppSettings].enableCallKit = switchButton.isOn;
 }
 
->>>>>>> aaea4f37
 - (void)toggleShowDecodedContent:(id)sender
 {
     MXKAccount* account = [MXKAccountManager sharedManager].activeAccounts.firstObject;
