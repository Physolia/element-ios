--- conflicted
+++ resolved
@@ -130,26 +130,10 @@
             
         }
         
-<<<<<<< HEAD
         [self.roomAvatar vc_setRoomAvatarImageWith:roomCellData.avatarUrl
+                                            roomId:roomCellData.roomIdentifier
                                        displayName:roomCellData.roomDisplayname
                                       mediaManager:roomCellData.mxSession.mediaManager];
-=======
-        if (roomCellData.roomSummary)
-        {
-            [self.roomAvatar vc_setRoomAvatarImageWith:roomCellData.roomSummary.avatar
-                                                roomId:roomCellData.roomSummary.roomId
-                                           displayName:roomCellData.roomSummary.displayname
-                                          mediaManager:roomCellData.roomSummary.mxSession.mediaManager];
-        }
-        else
-        {
-            [self.roomAvatar vc_setRoomAvatarImageWith:roomCellData.spaceChildInfo.avatarUrl
-                                                roomId:roomCellData.spaceChildInfo.childRoomId
-                                           displayName:roomCellData.spaceChildInfo.displayName
-                                          mediaManager:roomCellData.recentsDataSource.mxSession.mediaManager];
-        }
->>>>>>> 93e70896
     }
 }
 
