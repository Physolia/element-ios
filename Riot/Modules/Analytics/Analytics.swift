// 
// Copyright 2021 New Vector Ltd
//
// Licensed under the Apache License, Version 2.0 (the "License");
// you may not use this file except in compliance with the License.
// You may obtain a copy of the License at
//
// http://www.apache.org/licenses/LICENSE-2.0
//
// Unless required by applicable law or agreed to in writing, software
// distributed under the License is distributed on an "AS IS" BASIS,
// WITHOUT WARRANTIES OR CONDITIONS OF ANY KIND, either express or implied.
// See the License for the specific language governing permissions and
// limitations under the License.
//

import PostHog
import AnalyticsEvents

/// A class responsible for managing an analytics client
/// and sending events through this client.
///
/// ## Creating Analytics Events
///
/// Events are managed in a shared repo for all Element clients https://github.com/matrix-org/matrix-analytics-events
/// To add a new event create a PR to that repo with the new/updated schema. Element's Podfile has
/// a local version of the pod (commented out) for development purposes.
/// Once merged into `main`, follow the steps below to integrate the changes into the project:
/// 1. Check if `main` contains any source breaking changes to the events. If so, please
/// wait until you are ready to merge your work into element-ios.
/// 2. Merge `main` into the `release/swift` branch.
/// 3. Run `bundle exec pod update AnalyticsEvents` to update the pod.
/// 4. Make sure to commit `Podfile.lock` with the new commit hash.
///
@objcMembers class Analytics: NSObject {
    
    // MARK: - Properties
    
    /// The singleton instance to be used within the Riot target.
    static let shared = Analytics()
    
    /// The analytics client to send events with.
    private var client: AnalyticsClientProtocol = PostHogAnalyticsClient()
    
    /// The service used to interact with account data settings.
    private var service: AnalyticsService?
    
    private var viewRoomActiveSpace: AnalyticsViewRoomActiveSpace = .home
    
    /// Whether or not the object is enabled and sending events to the server.
    var isRunning: Bool { client.isRunning }
    
    /// Whether to show the user the analytics opt in prompt.
    var shouldShowAnalyticsPrompt: Bool {
        // Only show the prompt once, and when analytics are enabled in BuildSettings.
        !RiotSettings.shared.hasSeenAnalyticsPrompt && BuildSettings.analyticsConfiguration.isEnabled
    }
    
    /// Indicates whether the user previously accepted Matomo analytics and should be shown the upgrade prompt.
    var promptShouldDisplayUpgradeMessage: Bool {
        RiotSettings.shared.hasAcceptedMatomoAnalytics
    }
    
<<<<<<< HEAD
    /// Used to defined the trigger of the next potential `JoinedRoom` event
    var joinedRoomTrigger: AnalyticsJoinedRoomTrigger = .unknown
    
    /// Used to defined the trigger of the next potential `ViewRoom` event
    var viewRoomTrigger: AnalyticsViewRoomTrigger = .unknown
    
    /// Used to defined the actual space activated by the user.
    var activeSpace: MXSpace? {
        didSet {
            updateViewRoomActiveSpace()
        }
    }
    
    /// Used to defined the currently visible space in explore rooms.
    var exploringSpace: MXSpace? {
        didSet {
            updateViewRoomActiveSpace()
        }
    }
=======
    // MARK: - Private
    
    /// keep an instance of `AnalyticsSpaceTracker` to track space metrics when space graph is built.
    private let spaceTracker: AnalyticsSpaceTracker = AnalyticsSpaceTracker()
>>>>>>> 164be250
    
    // MARK: - Public
    
    /// Opts in to analytics tracking with the supplied session.
    /// - Parameter session: An optional session to use to when reading/generating the analytics ID.
    ///  The session will be ignored if not running.
    func optIn(with session: MXSession?) {
        RiotSettings.shared.enableAnalytics = true
        startIfEnabled()
        
        guard let session = session else { return }
        useAnalyticsSettings(from: session)
    }
    
    /// Stops analytics tracking and calls `reset` to clear any IDs and event queues.
    func optOut() {
        RiotSettings.shared.enableAnalytics = false
        
        // The order is important here. PostHog ignores the reset if stopped.
        reset()
        client.stop()
        
        MXLog.debug("[Analytics] Stopped.")
    }
    
    /// Starts the analytics client if the user has opted in, otherwise does nothing.
    func startIfEnabled() {
        guard RiotSettings.shared.enableAnalytics, !isRunning else { return }
        
        client.start()
        
        // Sanity check in case something went wrong.
        guard client.isRunning else { return }
        
        MXLog.debug("[Analytics] Started.")
        
        // Catch and log crashes
        MXLogger.logCrashes(true)
        MXLogger.setBuildVersion(AppInfo.current.buildInfo.readableBuildVersion)
    }
    
    /// Use the analytics settings from the supplied session to configure analytics.
    /// For now this is only used for (pseudonymous) identification.
    /// - Parameter session: The session to read analytics settings from.
    func useAnalyticsSettings(from session: MXSession) {
        guard
            RiotSettings.shared.enableAnalytics,
            !RiotSettings.shared.isIdentifiedForAnalytics
        else { return }
        
        let service = AnalyticsService(session: session)
        self.service = service
        
        service.settings { [weak self] result in
            guard let self = self else { return }
            
            switch result {
            case .success(let settings):
                self.identify(with: settings)
                self.service = nil
            case .failure:
                MXLog.error("[Analytics] Failed to use analytics settings. Will continue to run without analytics ID.")
                self.service = nil
            }
        }
    }
    
    /// Resets the any IDs and event queues in the analytics client. This method should
    /// be called on sign-out to maintain opt-in status, whilst ensuring the next
    /// account used isn't associated with the previous one.
    /// Note: **MUST** be called before stopping PostHog or the reset is ignored.
    func reset() {
        client.reset()
        MXLog.debug("[Analytics] Reset.")
        RiotSettings.shared.isIdentifiedForAnalytics = false
        
        // Stop collecting crash logs
        MXLogger.logCrashes(false)
    }
    
    /// Flushes the event queue in the analytics client, uploading all pending events.
    /// Normally events are sent in batches. Call this method when you need an event
    /// to be sent immediately.
    func forceUpload() {
        client.flush()
    }
    
    // MARK: - Private
    
    /// Identify (pseudonymously) any future events with the ID from the analytics account data settings.
    /// - Parameter settings: The settings to use for identification. The ID must be set *before* calling this method.
    private func identify(with settings: AnalyticsSettings) {
        guard let id = settings.id else {
            MXLog.error("[Analytics] identify(with:) called before an ID has been generated.")
            return
        }
        
        client.identify(id: id)
        MXLog.debug("[Analytics] Identified.")
        RiotSettings.shared.isIdentifiedForAnalytics = true
    }
    
    /// Capture an event in the `client`.
    /// - Parameter event: The event to capture.
    private func capture(event: AnalyticsEventProtocol) {
        client.capture(event)
    }
    
    /// Update `viewRoomActiveSpace` property according to the current value of `exploringSpace` and `activeSpace` properties.
    private func updateViewRoomActiveSpace() {
        let space = exploringSpace ?? activeSpace
        guard let spaceRoom = space?.room else {
            viewRoomActiveSpace = .home
            return
        }
        
        spaceRoom.state { roomState in
            self.viewRoomActiveSpace = roomState?.isJoinRulePublic == true ? .public : .private
        }
    }
}

// MARK: - Public tracking methods
// The following methods are exposed for compatibility with Objective-C as
// the `capture` method and the generated events cannot be bridged from Swift.
extension Analytics {
    /// Updates any user properties to help with creating cohorts.
    /// 
    /// Only non-nil properties will be updated when calling this method.
    func updateUserProperties(ftueUseCase: UserSessionProperties.UseCase? = nil, numFavouriteRooms: Int? = nil, numSpaces: Int? = nil) {
        let userProperties = AnalyticsEvent.UserProperties(ftueUseCaseSelection: ftueUseCase?.analyticsName,
                                                           numFavouriteRooms: numFavouriteRooms,
                                                           numSpaces: numSpaces)
        client.updateUserProperties(userProperties)
    }
    
    /// Track the presentation of a screen
    /// - Parameters:
    ///   - screen: The screen that was shown.
    ///   - milliseconds: An optional value representing how long the screen was shown for in milliseconds.
    func trackScreen(_ screen: AnalyticsScreen, duration milliseconds: Int?) {
        let event = AnalyticsEvent.MobileScreen(durationMs: milliseconds, screenName: screen.screenName)
        client.screen(event)
    }
    
    /// The the presentation of a screen without including a duration
    /// - Parameter screen: The screen that was shown
    func trackScreen(_ screen: AnalyticsScreen) {
        trackScreen(screen, duration: nil)
    }
    
    /// Track an element that has been interacted with
    /// - Parameters:
    ///   - uiElement: The element that was interacted with
    ///   - interactionType: The way in with the element was interacted with
    ///   - index: The index of the element, if it's in a list of elements
    func trackInteraction(_ uiElement: AnalyticsUIElement, interactionType: AnalyticsEvent.Interaction.InteractionType, index: Int?) {
        let event = AnalyticsEvent.Interaction(index: index, interactionType: interactionType, name: uiElement.name)
        client.capture(event)
    }
    
    /// Track an element that has been tapped without including an index
    /// - Parameters:
    ///   - uiElement: The element that was tapped
    func trackInteraction(_ uiElement: AnalyticsUIElement) {
        trackInteraction(uiElement, interactionType: .Touch, index: nil)
    }
    
    /// Track an E2EE error that occurred
    /// - Parameters:
    ///   - reason: The error that occurred.
    ///   - count: The number of times that error occurred.
    func trackE2EEError(_ reason: DecryptionFailureReason, count: Int) {
        for _ in 0..<count {
            let event = AnalyticsEvent.Error(context: nil, domain: .E2EE, name: reason.errorName)
            capture(event: event)
        }
    }
    
    /// Track when a user becomes unauthenticated without pressing the `sign out` button.
    /// - Parameters:
    ///   - softLogout: Wether it was a soft/hard logout that was triggered.
    ///   - refreshTokenAuth: Wether it was either an access-token-based or refresh-token-based auth mechanism enabled.
    ///   - errorCode: The error code as returned by the homeserver that triggered the logout.
    ///   - errorReason: The reason for the error as returned by the homeserver that triggered the logout.
    func trackAuthUnauthenticatedError(softLogout: Bool, refreshTokenAuth: Bool, errorCode: String, errorReason: String) {
        let errorCode = AnalyticsEvent.UnauthenticatedError.ErrorCode(rawValue: errorCode) ?? .M_UNKNOWN
        let event = AnalyticsEvent.UnauthenticatedError(errorCode: errorCode, errorReason: errorReason, refreshTokenAuth: refreshTokenAuth, softLogout: softLogout)
        client.capture(event)
    }
    
    /// Track whether the user accepted or declined the terms to an identity server.
    /// **Note** This method isn't currently implemented.
    /// - Parameter accepted: Whether the terms were accepted.
    func trackIdentityServerAccepted(_ accepted: Bool) {
        // Do we still want to track this?
    }
    
    /// Track view room event triggered when the user changes rooms.
    /// - Parameters:
    ///   - room: the room being viewed
    func trackViewRoom(_ room: MXRoom) {
        trackViewRoom(asDM: room.isDirect, isSpace: room.summary?.roomType == .space)
    }
    
    /// Track view room event triggered when the user changes rooms.
    /// - Parameters:
    ///   - isDM: Whether the room is a DM.
    ///   - isSpace: Whether the room is a Space.
    func trackViewRoom(asDM isDM: Bool, isSpace: Bool) {
        let event = AnalyticsEvent.ViewRoom(activeSpace: viewRoomActiveSpace.space,
                                            isDM: isDM,
                                            isSpace: isSpace,
                                            trigger: viewRoomTrigger.trigger,
                                            viaKeyboard: nil)
        viewRoomTrigger = .unknown
        capture(event: event)
    }
}

// MARK: - MXAnalyticsDelegate
extension Analytics: MXAnalyticsDelegate {
    func trackDuration(_ milliseconds: Int, name: MXTaskProfileName, units: UInt) {
        guard let analyticsName = name.analyticsName else {
            MXLog.warning("[Analytics] Attempt to capture unknown profile task: \(name.rawValue)")
            return
        }
        
        let event = AnalyticsEvent.PerformanceTimer(context: nil, itemCount: Int(units), name: analyticsName, timeMs: milliseconds)
        capture(event: event)
    }
    
    func trackCallStarted(withVideo isVideo: Bool, numberOfParticipants: Int, incoming isIncoming: Bool) {
        let event = AnalyticsEvent.CallStarted(isVideo: isVideo, numParticipants: numberOfParticipants, placed: !isIncoming)
        capture(event: event)
    }
    
    func trackCallEnded(withDuration duration: Int, video isVideo: Bool, numberOfParticipants: Int, incoming isIncoming: Bool) {
        let event = AnalyticsEvent.CallEnded(durationMs: duration, isVideo: isVideo, numParticipants: numberOfParticipants, placed: !isIncoming)
        capture(event: event)
    }
    
    func trackCallError(with reason: __MXCallHangupReason, video isVideo: Bool, numberOfParticipants: Int, incoming isIncoming: Bool) {
        let callEvent = AnalyticsEvent.CallError(isVideo: isVideo, numParticipants: numberOfParticipants, placed: !isIncoming)
        let event = AnalyticsEvent.Error(context: nil, domain: .VOIP, name: reason.errorName)
        capture(event: callEvent)
        capture(event: event)
    }
    
    func trackCreatedRoom(asDM isDM: Bool) {
        let event = AnalyticsEvent.CreatedRoom(isDM: isDM)
        capture(event: event)
    }
    
    func trackJoinedRoom(asDM isDM: Bool, isSpace: Bool, memberCount: UInt) {
        guard let roomSize = AnalyticsEvent.JoinedRoom.RoomSize(memberCount: memberCount) else {
            MXLog.warning("[Analytics] Attempt to capture joined room with invalid member count: \(memberCount)")
            return
        }
        
        let event = AnalyticsEvent.JoinedRoom(isDM: isDM, isSpace: isSpace, roomSize: roomSize, trigger: joinedRoomTrigger.trigger)
        capture(event: event)
        
        self.joinedRoomTrigger = .unknown
    }
    
    /// **Note** This method isn't currently implemented.
    func trackContactsAccessGranted(_ granted: Bool) {
        // Do we still want to track this?
    }

    func trackComposerEvent(inThread: Bool, isEditing: Bool, isReply: Bool, startsThread: Bool) {
        let event = AnalyticsEvent.Composer(inThread: inThread,
                                            isEditing: isEditing,
                                            isReply: isReply,
                                            startsThread: startsThread)
        capture(event: event)
    }

}<|MERGE_RESOLUTION|>--- conflicted
+++ resolved
@@ -61,7 +61,6 @@
         RiotSettings.shared.hasAcceptedMatomoAnalytics
     }
     
-<<<<<<< HEAD
     /// Used to defined the trigger of the next potential `JoinedRoom` event
     var joinedRoomTrigger: AnalyticsJoinedRoomTrigger = .unknown
     
@@ -81,12 +80,11 @@
             updateViewRoomActiveSpace()
         }
     }
-=======
+
     // MARK: - Private
     
     /// keep an instance of `AnalyticsSpaceTracker` to track space metrics when space graph is built.
     private let spaceTracker: AnalyticsSpaceTracker = AnalyticsSpaceTracker()
->>>>>>> 164be250
     
     // MARK: - Public
     
