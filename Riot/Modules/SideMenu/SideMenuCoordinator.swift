// File created from ScreenTemplate
// $ createScreen.sh SideMenu SideMenu
/*
 Copyright 2020 New Vector Ltd
 
 Licensed under the Apache License, Version 2.0 (the "License");
 you may not use this file except in compliance with the License.
 You may obtain a copy of the License at
 
 http://www.apache.org/licenses/LICENSE-2.0
 
 Unless required by applicable law or agreed to in writing, software
 distributed under the License is distributed on an "AS IS" BASIS,
 WITHOUT WARRANTIES OR CONDITIONS OF ANY KIND, either express or implied.
 See the License for the specific language governing permissions and
 limitations under the License.
 */

import Foundation
import UIKit
import SideMenu
import SafariServices

class SideMenuCoordinatorParameters {
    let appNavigator: AppNavigatorProtocol
    let userSessionsService: UserSessionsService
    let appInfo: AppInfo
    
    init(appNavigator: AppNavigatorProtocol,
         userSessionsService: UserSessionsService,
         appInfo: AppInfo) {
        self.appNavigator = appNavigator
        self.userSessionsService = userSessionsService
        self.appInfo = appInfo
    }
}

final class SideMenuCoordinator: NSObject, SideMenuCoordinatorType {
    
    // MARK: - Constants
    
    private enum SideMenu {
        static let widthRatio: CGFloat = 0.82
        static let maxWidthiPad: CGFloat = 320.0
    }
    
    // MARK: - Properties
    
    // MARK: Private
    
    private let parameters: SideMenuCoordinatorParameters
    private var sideMenuViewModel: SideMenuViewModelType
    
    private weak var spaceListCoordinator: SpaceListCoordinatorType?
    
    private lazy var sideMenuNavigationViewController: SideMenuNavigationController = {
        return self.createSideMenuNavigationController(with: self.sideMenuViewController)
    }()
    
    private let sideMenuViewController: SideMenuViewController
    
    let spaceMenuPresenter = SpaceMenuPresenter()
    let spaceDetailPresenter = SpaceDetailPresenter()
    
    private var exploreRoomCoordinator: ExploreRoomCoordinator?
    private var membersCoordinator: SpaceMembersCoordinator?

    // MARK: Public

    // Must be used only internally
    var childCoordinators: [Coordinator] = []
    
    weak var delegate: SideMenuCoordinatorDelegate?
    
    // MARK: - Setup
    
    init(parameters: SideMenuCoordinatorParameters) {
        self.parameters = parameters
        
        let sideMenuViewModel = SideMenuViewModel(userSessionsService: self.parameters.userSessionsService, appInfo: parameters.appInfo)
        self.sideMenuViewController = SideMenuViewController.instantiate(with: sideMenuViewModel)
        self.sideMenuViewModel = sideMenuViewModel
    }
    
    // MARK: - Public methods
    
    func start() {            
        self.sideMenuViewModel.coordinatorDelegate = self
        
        self.sideMenuNavigationViewController.sideMenuDelegate = self
        self.sideMenuNavigationViewController.dismissOnRotation = false
        
        // Set the sideMenuNavigationViewController as default left menu
        SideMenuManager.default.leftMenuNavigationController = self.sideMenuNavigationViewController
        
        self.addSpaceListIfNeeded()
        self.registerUserSessionsServiceNotifications()
    }
    
    func toPresentable() -> UIViewController {
        return self.sideMenuNavigationViewController
    }
    
    @discardableResult func addScreenEdgePanGesturesToPresent(to view: UIView) -> UIScreenEdgePanGestureRecognizer {
        return self.sideMenuNavigationViewController.sideMenuManager.addScreenEdgePanGesturesToPresent(toView: view, forMenu: .left)
    }
    
    @discardableResult func addPanGestureToPresent(to view: UIView) -> UIPanGestureRecognizer {
        return self.sideMenuNavigationViewController.sideMenuManager.addPanGestureToPresent(toView: view)
    }
    
    // MARK: - Private
    
    private func createSideMenuNavigationController(with rootViewController: UIViewController) -> SideMenuNavigationController {

        var sideMenuSettings = SideMenuSettings()
        sideMenuSettings.presentationStyle = .viewSlideOut
        sideMenuSettings.menuWidth = self.getMenuWidth()
        
        let navigationController = SideMenuNavigationController(rootViewController: rootViewController, settings: sideMenuSettings)
        
        // FIX: SideMenuSettings are not taken into account at init apply them again
        navigationController.settings = sideMenuSettings

        return navigationController
    }
    
    private func getMenuWidth() -> CGFloat {
        let appScreenRect = UIApplication.shared.keyWindow?.bounds ?? UIWindow().bounds
        let minimumSize = min(appScreenRect.width, appScreenRect.height)
        
        let menuWidth: CGFloat
        
        if UIDevice.current.isPhone {
            menuWidth = round(minimumSize * SideMenu.widthRatio)
        } else {
            // Set a max menu width on iPad
            menuWidth = min(round(minimumSize * SideMenu.widthRatio), SideMenu.maxWidthiPad * SideMenu.widthRatio)
        }
        
        return menuWidth
    }
    
    private func addSpaceListIfNeeded() {
        guard self.spaceListCoordinator == nil else {
            return
        }
        
        guard let mainMatrixSession = self.parameters.userSessionsService.mainUserSession?.matrixSession else {
            return
        }
        
        self.addSpaceList(with: mainMatrixSession)
    }

    private func addSpaceList(with matrixSession: MXSession) {
        let parameters = SpaceListCoordinatorParameters(session: matrixSession)
        
        let spaceListCoordinator = SpaceListCoordinator(parameters: parameters)
        spaceListCoordinator.delegate = self
        spaceListCoordinator.start()
        
        let spaceListPresentable = spaceListCoordinator.toPresentable()
            
        // sideMenuViewController.spaceListContainerView can be nil, load controller view to avoid this case
        self.sideMenuViewController.loadViewIfNeeded()
        
        self.sideMenuViewController.vc_addChildViewController(viewController: spaceListPresentable, onView: self.sideMenuViewController.spaceListContainerView)
        
        self.add(childCoordinator: spaceListCoordinator)
        
        self.spaceListCoordinator = spaceListCoordinator
    }
    
    private func createSettingsViewController() -> SettingsViewController {
        let viewController: SettingsViewController = SettingsViewController.instantiate()
        viewController.loadViewIfNeeded()
        return viewController
    }
    
    private func showSettings() {
        let viewController = self.createSettingsViewController()
        
        // Push view controller and dismiss side menu
        self.sideMenuNavigationViewController.pushViewController(viewController, animated: true)
    }
    
    private func showBugReport() {
        let bugReportViewController = BugReportViewController()
        
        // Show in fullscreen to animate presentation along side menu dismiss
        bugReportViewController.modalPresentationStyle = .fullScreen
        bugReportViewController.modalTransitionStyle = .crossDissolve
        
        self.sideMenuNavigationViewController.present(bugReportViewController, animated: true)
    }
    
    private func showHelp() {
        guard let helpURL = URL(string: BuildSettings.applicationHelpUrlString) else {
            return
        }
        
        let safariViewController = SFSafariViewController(url: helpURL)
        
        // Show in fullscreen to animate presentation along side menu dismiss
        safariViewController.modalPresentationStyle = .fullScreen
        self.sideMenuNavigationViewController.present(safariViewController, animated: true, completion: nil)
    }
    
    private func showExploreRooms(spaceId: String, session: MXSession) {
        let exploreRoomCoordinator = ExploreRoomCoordinator(session: session, spaceId: spaceId)
        exploreRoomCoordinator.delegate = self
        let presentable = exploreRoomCoordinator.toPresentable()
        presentable.presentationController?.delegate = self
        self.sideMenuViewController.present(presentable, animated: true, completion: nil)
        exploreRoomCoordinator.start()
        
        self.exploreRoomCoordinator = exploreRoomCoordinator
    }
    
    private func showMembers(spaceId: String, session: MXSession) {
        let parameters = SpaceMembersCoordinatorParameters(userSessionsService: self.parameters.userSessionsService, session: session, spaceId: spaceId)
        let spaceMembersCoordinator = SpaceMembersCoordinator(parameters: parameters)
        spaceMembersCoordinator.delegate = self
        let presentable = spaceMembersCoordinator.toPresentable()
        presentable.presentationController?.delegate = self
        self.sideMenuViewController.present(presentable, animated: true, completion: nil)
        spaceMembersCoordinator.start()
        
        self.membersCoordinator = spaceMembersCoordinator
    }

    private func showInviteFriends(from sourceView: UIView?) {
        let myUserId = self.parameters.userSessionsService.mainUserSession?.userId ?? ""
        
        let inviteFriendsPresenter = InviteFriendsPresenter()
        inviteFriendsPresenter.present(for: myUserId, from: self.sideMenuViewController, sourceView: sourceView, animated: true)
    }
    
    private func showMenu(forSpaceWithId spaceId: String, from sourceView: UIView?) {
        guard let session = self.parameters.userSessionsService.mainUserSession?.matrixSession else {
            return
        }
        self.spaceMenuPresenter.delegate = self
        self.spaceMenuPresenter.present(forSpaceWithId: spaceId, from: self.sideMenuViewController, sourceView: sourceView, session: session, animated: true)
    }
    
<<<<<<< HEAD
    private func showSpaceDetail(forSpaceWithId spaceId: String, from sourceView: UIView?) {
        guard let session = self.parameters.userSessionsService.mainUserSession?.matrixSession else {
            return
        }
        self.spaceDetailPresenter.delegate = self
        self.spaceDetailPresenter.present(forSpaceWithId: spaceId, from: self.sideMenuViewController, sourceView: sourceView, session: session, animated: true)
    }
    
    func navigate(to item: SpaceExploreRoomListItemViewData, from sourceView: UIView?) {
        if item.childInfo.roomType == .space {
            self.exploreRoomCoordinator?.pushSpace(with: item)
        } else if item.childInfo.roomType == .room {
            self.exploreRoomCoordinator?.presentRoom(with: item, from: sourceView)
        }
    }

    func navigate(to member: MXRoomMember, from sourceView: UIView?) {
        self.membersCoordinator?.presentMemberDetail(with: member, from: sourceView)
    }

=======
>>>>>>> 4fabc247
    // MARK: UserSessions management
    
    private func registerUserSessionsServiceNotifications() {
        
        // Listen only notifications from the current UserSessionsService instance
        let userSessionService = self.parameters.userSessionsService
        
        NotificationCenter.default.addObserver(self, selector: #selector(userSessionsServiceDidAddUserSession(_:)), name: UserSessionsService.didAddUserSession, object: userSessionService)
    }
    
    @objc private func userSessionsServiceDidAddUserSession(_ notification: Notification) {
        self.addSpaceListIfNeeded()
    }
}

// MARK: - SideMenuViewModelCoordinatorDelegate
extension SideMenuCoordinator: SideMenuViewModelCoordinatorDelegate {
    
    func sideMenuViewModel(_ viewModel: SideMenuViewModelType, didTapMenuItem menuItem: SideMenuItem, fromSourceView sourceView: UIView) {
        
        switch menuItem {
        case .inviteFriends:
            self.showInviteFriends(from: sourceView)
        case .settings:
            self.showSettings()
        case .help:
            self.showHelp()
        case .feedback:
            self.showBugReport()
        }
        
        self.delegate?.sideMenuCoordinator(self, didTapMenuItem: menuItem, fromSourceView: sourceView)
    }
}

// MARK: - SideMenuNavigationControllerDelegate
extension SideMenuCoordinator: SideMenuNavigationControllerDelegate {
 
    func sideMenuWillAppear(menu: SideMenuNavigationController, animated: Bool) {
    }
    
    func sideMenuDidAppear(menu: SideMenuNavigationController, animated: Bool) {
    }
    
    func sideMenuWillDisappear(menu: SideMenuNavigationController, animated: Bool) {
    }
    
    func sideMenuDidDisappear(menu: SideMenuNavigationController, animated: Bool) {
    }
}

// MARK: - SideMenuNavigationControllerDelegate
extension SideMenuCoordinator: SpaceListCoordinatorDelegate {
    func spaceListCoordinatorDidSelectHomeSpace(_ coordinator: SpaceListCoordinatorType) {                
        self.parameters.appNavigator.sideMenu.dismiss(animated: true) {
            
        }
        self.parameters.appNavigator.navigate(to: .homeSpace)
    }
    
    func spaceListCoordinator(_ coordinator: SpaceListCoordinatorType, didSelectSpaceWithId spaceId: String) {
        self.parameters.appNavigator.sideMenu.dismiss(animated: true) {
            
        }
        self.parameters.appNavigator.navigate(to: .space(spaceId))
    }
    
    func spaceListCoordinator(_ coordinator: SpaceListCoordinatorType, didSelectInviteWithId spaceId: String, from sourceView: UIView?) {
        self.showSpaceDetail(forSpaceWithId: spaceId, from: sourceView)
    }
    
    func spaceListCoordinator(_ coordinator: SpaceListCoordinatorType, didPressMoreForSpaceWithId spaceId: String, from sourceView: UIView) {
        self.showMenu(forSpaceWithId: spaceId, from: sourceView)
    }
}

// MARK: - SpaceMenuPresenterDelegate
extension SideMenuCoordinator: SpaceMenuPresenterDelegate {
    func spaceMenuPresenter(_ presenter: SpaceMenuPresenter, didCompleteWith action: SpaceMenuPresenter.Actions, forSpaceWithId spaceId: String, with session: MXSession) {
        presenter.dismiss(animated: false) {
            switch action {
            case .exploreRooms:
                self.showExploreRooms(spaceId: spaceId, session: session)
            case .exploreMembers:
                self.showMembers(spaceId: spaceId, session: session)
            }
        }
    }
}

extension SideMenuCoordinator: SpaceDetailPresenterDelegate {
    func spaceDetailPresenterDidComplete(_ presenter: SpaceDetailPresenter) {
        self.spaceListCoordinator?.revertItemSelection()
    }
}

// MARK: - ExploreRoomCoordinatorDelegate
extension SideMenuCoordinator: ExploreRoomCoordinatorDelegate {
    func exploreRoomCoordinatorDidComplete(_ coordinator: ExploreRoomCoordinatorType) {
        self.exploreRoomCoordinator?.toPresentable().dismiss(animated: true) {
            self.exploreRoomCoordinator = nil
        }
    }
}

// MARK: - SpaceMembersCoordinatorDelegate
extension SideMenuCoordinator: SpaceMembersCoordinatorDelegate {
    func spaceMembersCoordinatorDidCancel(_ coordinator: SpaceMembersCoordinatorType) {
        self.membersCoordinator?.toPresentable().dismiss(animated: true) {
            self.membersCoordinator = nil
        }
    }
}

// MARK: - UIAdaptivePresentationControllerDelegate
extension SideMenuCoordinator: UIAdaptivePresentationControllerDelegate {
    
    func presentationControllerDidDismiss(_ presentationController: UIPresentationController) {
        self.exploreRoomCoordinator = nil
        self.membersCoordinator = nil
    }
}<|MERGE_RESOLUTION|>--- conflicted
+++ resolved
@@ -245,7 +245,6 @@
         self.spaceMenuPresenter.present(forSpaceWithId: spaceId, from: self.sideMenuViewController, sourceView: sourceView, session: session, animated: true)
     }
     
-<<<<<<< HEAD
     private func showSpaceDetail(forSpaceWithId spaceId: String, from sourceView: UIView?) {
         guard let session = self.parameters.userSessionsService.mainUserSession?.matrixSession else {
             return
@@ -254,20 +253,6 @@
         self.spaceDetailPresenter.present(forSpaceWithId: spaceId, from: self.sideMenuViewController, sourceView: sourceView, session: session, animated: true)
     }
     
-    func navigate(to item: SpaceExploreRoomListItemViewData, from sourceView: UIView?) {
-        if item.childInfo.roomType == .space {
-            self.exploreRoomCoordinator?.pushSpace(with: item)
-        } else if item.childInfo.roomType == .room {
-            self.exploreRoomCoordinator?.presentRoom(with: item, from: sourceView)
-        }
-    }
-
-    func navigate(to member: MXRoomMember, from sourceView: UIView?) {
-        self.membersCoordinator?.presentMemberDetail(with: member, from: sourceView)
-    }
-
-=======
->>>>>>> 4fabc247
     // MARK: UserSessions management
     
     private func registerUserSessionsServiceNotifications() {
