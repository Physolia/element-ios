// File created from ScreenTemplate
// $ createScreen.sh SideMenu SideMenu
/*
 Copyright 2020 New Vector Ltd
 
 Licensed under the Apache License, Version 2.0 (the "License");
 you may not use this file except in compliance with the License.
 You may obtain a copy of the License at
 
 http://www.apache.org/licenses/LICENSE-2.0
 
 Unless required by applicable law or agreed to in writing, software
 distributed under the License is distributed on an "AS IS" BASIS,
 WITHOUT WARRANTIES OR CONDITIONS OF ANY KIND, either express or implied.
 See the License for the specific language governing permissions and
 limitations under the License.
 */

import Foundation
import UIKit
import SideMenu
import SafariServices

class SideMenuCoordinatorParameters {
    let appNavigator: AppNavigatorProtocol
    let userSessionsService: UserSessionsService
    let appInfo: AppInfo
    
    init(appNavigator: AppNavigatorProtocol,
         userSessionsService: UserSessionsService,
         appInfo: AppInfo) {
        self.appNavigator = appNavigator
        self.userSessionsService = userSessionsService
        self.appInfo = appInfo
    }
}

final class SideMenuCoordinator: NSObject, SideMenuCoordinatorType {
    
    // MARK: - Constants
    
    private enum SideMenu {
        static let widthRatio: CGFloat = 0.82
        static let maxWidthiPad: CGFloat = 320.0
    }
    
    // MARK: - Properties
    
    // MARK: Private
    
    private let parameters: SideMenuCoordinatorParameters
    private var sideMenuViewModel: SideMenuViewModelType
    
    private weak var spaceListCoordinator: SpaceListCoordinatorType?
    
    private lazy var sideMenuNavigationViewController: SideMenuNavigationController = {
        return self.createSideMenuNavigationController(with: self.sideMenuViewController)
    }()
    
    private let sideMenuViewController: SideMenuViewController
    
    let spaceMenuPresenter = SpaceMenuPresenter()
    
    private var exploreRoomCoordinator: ExploreRoomCoordinator?
    private var membersCoordinator: SpaceMembersCoordinator?

    // MARK: Public

    // Must be used only internally
    var childCoordinators: [Coordinator] = []
    
    weak var delegate: SideMenuCoordinatorDelegate?
    
    // MARK: - Setup
    
    init(parameters: SideMenuCoordinatorParameters) {
        self.parameters = parameters
        
        let sideMenuViewModel = SideMenuViewModel(userSessionsService: self.parameters.userSessionsService, appInfo: parameters.appInfo)
        self.sideMenuViewController = SideMenuViewController.instantiate(with: sideMenuViewModel)
        self.sideMenuViewModel = sideMenuViewModel
    }
    
    // MARK: - Public methods
    
    func start() {            
        self.sideMenuViewModel.coordinatorDelegate = self
        
        self.sideMenuNavigationViewController.sideMenuDelegate = self
        self.sideMenuNavigationViewController.dismissOnRotation = false
        
        // Set the sideMenuNavigationViewController as default left menu
        SideMenuManager.default.leftMenuNavigationController = self.sideMenuNavigationViewController
        
        self.addSpaceListIfNeeded()
        self.registerUserSessionsServiceNotifications()
    }
    
    func toPresentable() -> UIViewController {
        return self.sideMenuNavigationViewController
    }
    
    @discardableResult func addScreenEdgePanGesturesToPresent(to view: UIView) -> UIScreenEdgePanGestureRecognizer {
        return self.sideMenuNavigationViewController.sideMenuManager.addScreenEdgePanGesturesToPresent(toView: view, forMenu: .left)
    }
    
    @discardableResult func addPanGestureToPresent(to view: UIView) -> UIPanGestureRecognizer {
        return self.sideMenuNavigationViewController.sideMenuManager.addPanGestureToPresent(toView: view)
    }
    
    // MARK: - Private
    
    private func createSideMenuNavigationController(with rootViewController: UIViewController) -> SideMenuNavigationController {

        var sideMenuSettings = SideMenuSettings()
        sideMenuSettings.presentationStyle = .viewSlideOut
        sideMenuSettings.menuWidth = self.getMenuWidth()
        
        let navigationController = SideMenuNavigationController(rootViewController: rootViewController, settings: sideMenuSettings)
        
        // FIX: SideMenuSettings are not taken into account at init apply them again
        navigationController.settings = sideMenuSettings

        return navigationController
    }
    
    private func getMenuWidth() -> CGFloat {
        let appScreenRect = UIApplication.shared.keyWindow?.bounds ?? UIWindow().bounds
        let minimumSize = min(appScreenRect.width, appScreenRect.height)
        
        let menuWidth: CGFloat
        
        if UIDevice.current.isPhone {
            menuWidth = round(minimumSize * SideMenu.widthRatio)
        } else {
            // Set a max menu width on iPad
            menuWidth = min(round(minimumSize * SideMenu.widthRatio), SideMenu.maxWidthiPad * SideMenu.widthRatio)
        }
        
        return menuWidth
    }
    
    private func addSpaceListIfNeeded() {
        guard self.spaceListCoordinator == nil else {
            return
        }
        
        guard let mainMatrixSession = self.parameters.userSessionsService.mainUserSession?.matrixSession else {
            return
        }
        
        self.addSpaceList(with: mainMatrixSession)
    }

    private func addSpaceList(with matrixSession: MXSession) {
        let parameters = SpaceListCoordinatorParameters(session: matrixSession)
        
        let spaceListCoordinator = SpaceListCoordinator(parameters: parameters)
        spaceListCoordinator.delegate = self
        spaceListCoordinator.start()
        
        let spaceListPresentable = spaceListCoordinator.toPresentable()
            
        // sideMenuViewController.spaceListContainerView can be nil, load controller view to avoid this case
        self.sideMenuViewController.loadViewIfNeeded()
        
        self.sideMenuViewController.vc_addChildViewController(viewController: spaceListPresentable, onView: self.sideMenuViewController.spaceListContainerView)
        
        self.add(childCoordinator: spaceListCoordinator)
        
        self.spaceListCoordinator = spaceListCoordinator
    }
    
    private func createSettingsViewController() -> SettingsViewController {
        let viewController: SettingsViewController = SettingsViewController.instantiate()
        viewController.loadViewIfNeeded()
        return viewController
    }
    
    private func showSettings() {
        let viewController = self.createSettingsViewController()
        
        // Push view controller and dismiss side menu
        self.sideMenuNavigationViewController.pushViewController(viewController, animated: true)
    }
    
    private func showBugReport() {
        let bugReportViewController = BugReportViewController()
        
        // Show in fullscreen to animate presentation along side menu dismiss
        bugReportViewController.modalPresentationStyle = .fullScreen
        bugReportViewController.modalTransitionStyle = .crossDissolve
        
        self.sideMenuNavigationViewController.present(bugReportViewController, animated: true)
    }
    
    private func showHelp() {
        guard let helpURL = URL(string: BuildSettings.applicationHelpUrlString) else {
            return
        }
        
        let safariViewController = SFSafariViewController(url: helpURL)
        
        // Show in fullscreen to animate presentation along side menu dismiss
        safariViewController.modalPresentationStyle = .fullScreen
        self.sideMenuNavigationViewController.present(safariViewController, animated: true, completion: nil)
    }
    
    private func showExploreRooms(spaceId: String, session: MXSession) {
        let exploreRoomCoordinator = ExploreRoomCoordinator(session: session, spaceId: spaceId)
        exploreRoomCoordinator.delegate = self
        let presentable = exploreRoomCoordinator.toPresentable()
        presentable.presentationController?.delegate = self
        self.sideMenuViewController.present(presentable, animated: true, completion: nil)
        exploreRoomCoordinator.start()
        
        self.exploreRoomCoordinator = exploreRoomCoordinator
    }
    
    private func showMembers(spaceId: String, session: MXSession) {
        let spaceMembersCoordinator = SpaceMembersCoordinator(session: session, spaceId: spaceId)
        spaceMembersCoordinator.delegate = self
        let presentable = spaceMembersCoordinator.toPresentable()
        presentable.presentationController?.delegate = self
        self.sideMenuViewController.present(presentable, animated: true, completion: nil)
        spaceMembersCoordinator.start()
        
        self.membersCoordinator = spaceMembersCoordinator
    }

    private func showInviteFriends(from sourceView: UIView?) {
        let myUserId = self.parameters.userSessionsService.mainUserSession?.userId ?? ""
        
        let inviteFriendsPresenter = InviteFriendsPresenter()
        inviteFriendsPresenter.present(for: myUserId, from: self.sideMenuViewController, sourceView: sourceView, animated: true)
    }
    
    private func showMenu(forSpaceWithId spaceId: String, from sourceView: UIView?) {
        guard let session = self.parameters.userSessionsService.mainUserSession?.matrixSession else {
            return
        }
        self.spaceMenuPresenter.delegate = self
        self.spaceMenuPresenter.present(forSpaceWithId: spaceId, from: self.sideMenuViewController, sourceView: sourceView, session: session, animated: true)
    }
    
<<<<<<< HEAD
    func navigate(to item: SpaceExploreRoomListItemViewData, from sourceView: UIView?) {
        if item.childInfo.roomType == .space {
            self.exploreRoomCoordinator?.pushSpace(with: item)
        } else if item.childInfo.roomType == .room {
            self.exploreRoomCoordinator?.presentRoom(with: item, from: sourceView)
        }
    }

    func navigate(to member: MXRoomMember, from sourceView: UIView?) {
        self.membersCoordinator?.presentMemberDetail(with: member, from: sourceView)
    }

=======
>>>>>>> 50ffa5b5
    // MARK: UserSessions management
    
    private func registerUserSessionsServiceNotifications() {
        
        // Listen only notifications from the current UserSessionsService instance
        let userSessionService = self.parameters.userSessionsService
        
        NotificationCenter.default.addObserver(self, selector: #selector(userSessionsServiceDidAddUserSession(_:)), name: UserSessionsService.didAddUserSession, object: userSessionService)
    }
    
    @objc private func userSessionsServiceDidAddUserSession(_ notification: Notification) {
        self.addSpaceListIfNeeded()
    }
}

// MARK: - SideMenuViewModelCoordinatorDelegate
extension SideMenuCoordinator: SideMenuViewModelCoordinatorDelegate {
    
    func sideMenuViewModel(_ viewModel: SideMenuViewModelType, didTapMenuItem menuItem: SideMenuItem, fromSourceView sourceView: UIView) {
        
        switch menuItem {
        case .inviteFriends:
            self.showInviteFriends(from: sourceView)
        case .settings:
            self.showSettings()
        case .help:
            self.showHelp()
        case .feedback:
            self.showBugReport()
        }
        
        self.delegate?.sideMenuCoordinator(self, didTapMenuItem: menuItem, fromSourceView: sourceView)
    }
}

// MARK: - SideMenuNavigationControllerDelegate
extension SideMenuCoordinator: SideMenuNavigationControllerDelegate {
 
    func sideMenuWillAppear(menu: SideMenuNavigationController, animated: Bool) {
    }
    
    func sideMenuDidAppear(menu: SideMenuNavigationController, animated: Bool) {
    }
    
    func sideMenuWillDisappear(menu: SideMenuNavigationController, animated: Bool) {
    }
    
    func sideMenuDidDisappear(menu: SideMenuNavigationController, animated: Bool) {
    }
}

// MARK: - SideMenuNavigationControllerDelegate
extension SideMenuCoordinator: SpaceListCoordinatorDelegate {
    func spaceListCoordinatorDidSelectHomeSpace(_ coordinator: SpaceListCoordinatorType) {                
        self.parameters.appNavigator.sideMenu.dismiss(animated: true) {
            
        }
        self.parameters.appNavigator.navigate(to: .homeSpace)
    }
    
    func spaceListCoordinator(_ coordinator: SpaceListCoordinatorType, didSelectSpaceWithId spaceId: String) {
        self.parameters.appNavigator.sideMenu.dismiss(animated: true) {
            
        }
        self.parameters.appNavigator.navigate(to: .space(spaceId))
    }
    
    func spaceListCoordinator(_ coordinator: SpaceListCoordinatorType, didPressMoreForSpaceWithId spaceId: String, from sourceView: UIView) {
        self.showMenu(forSpaceWithId: spaceId, from: sourceView)
    }
}

// MARK: - SpaceMenuPresenterDelegate
extension SideMenuCoordinator: SpaceMenuPresenterDelegate {
    func spaceMenuPresenter(_ presenter: SpaceMenuPresenter, didCompleteWith action: SpaceMenuPresenter.Actions, forSpaceWithId spaceId: String, with session: MXSession) {
        presenter.dismiss(animated: false) {
            switch action {
            case .exploreRooms:
                self.showExploreRooms(spaceId: spaceId, session: session)
            case .exploreMembers:
                self.showMembers(spaceId: spaceId, session: session)
            }
        }
    }
}

// MARK: - ExploreRoomCoordinatorDelegate
extension SideMenuCoordinator: ExploreRoomCoordinatorDelegate {
    func exploreRoomCoordinatorDidComplete(_ coordinator: ExploreRoomCoordinatorType) {
        self.exploreRoomCoordinator?.toPresentable().dismiss(animated: true) {
            self.exploreRoomCoordinator = nil
        }
    }
}

// MARK: - SpaceMembersCoordinatorDelegate
extension SideMenuCoordinator: SpaceMembersCoordinatorDelegate {
    func spaceMembersCoordinatorDidCancel(_ coordinator: SpaceMembersCoordinatorType) {
        self.membersCoordinator?.toPresentable().dismiss(animated: true) {
            self.membersCoordinator = nil
        }
    }
    
    func spaceMembersCoordinator(_ coordinator: SpaceMembersCoordinatorType, didSelect member: MXRoomMember, from sourceView: UIView?) {
        self.navigate(to: member, from: sourceView)
    }
}

// MARK: - UIAdaptivePresentationControllerDelegate
extension SideMenuCoordinator: UIAdaptivePresentationControllerDelegate {
    
    func presentationControllerDidDismiss(_ presentationController: UIPresentationController) {
        self.exploreRoomCoordinator = nil
        self.membersCoordinator = nil
    }
}<|MERGE_RESOLUTION|>--- conflicted
+++ resolved
@@ -243,21 +243,10 @@
         self.spaceMenuPresenter.present(forSpaceWithId: spaceId, from: self.sideMenuViewController, sourceView: sourceView, session: session, animated: true)
     }
     
-<<<<<<< HEAD
-    func navigate(to item: SpaceExploreRoomListItemViewData, from sourceView: UIView?) {
-        if item.childInfo.roomType == .space {
-            self.exploreRoomCoordinator?.pushSpace(with: item)
-        } else if item.childInfo.roomType == .room {
-            self.exploreRoomCoordinator?.presentRoom(with: item, from: sourceView)
-        }
-    }
-
     func navigate(to member: MXRoomMember, from sourceView: UIView?) {
         self.membersCoordinator?.presentMemberDetail(with: member, from: sourceView)
     }
 
-=======
->>>>>>> 50ffa5b5
     // MARK: UserSessions management
     
     private func registerUserSessionsServiceNotifications() {
