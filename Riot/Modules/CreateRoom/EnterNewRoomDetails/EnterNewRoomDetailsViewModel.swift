--- conflicted
+++ resolved
@@ -50,14 +50,9 @@
     
     init(session: MXSession, parentSpace: MXSpace?) {
         self.session = session
-<<<<<<< HEAD
+        self.parentSpace = parentSpace
         roomCreationParameters.isEncrypted = session.vc_homeserverConfiguration().encryption.isE2EEByDefaultEnabled &&  RiotSettings.shared.roomCreationScreenRoomIsEncrypted
-        roomCreationParameters.isPublic = RiotSettings.shared.roomCreationScreenRoomIsPublic
-=======
-        self.parentSpace = parentSpace
-        roomCreationParameters.isEncrypted = session.vc_homeserverConfiguration().isE2EEByDefaultEnabled &&  RiotSettings.shared.roomCreationScreenRoomIsEncrypted
         roomCreationParameters.joinRule = RiotSettings.shared.roomCreationScreenRoomIsPublic ? .public : .private
->>>>>>> c76e0bc4
         viewState = .loaded
     }
     
