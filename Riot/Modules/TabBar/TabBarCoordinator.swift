// File created from FlowTemplate
// $ createRootCoordinator.sh TabBar TabBar
/*
 Copyright 2020 New Vector Ltd
 
 Licensed under the Apache License, Version 2.0 (the "License");
 you may not use this file except in compliance with the License.
 You may obtain a copy of the License at
 
 http://www.apache.org/licenses/LICENSE-2.0
 
 Unless required by applicable law or agreed to in writing, software
 distributed under the License is distributed on an "AS IS" BASIS,
 WITHOUT WARRANTIES OR CONDITIONS OF ANY KIND, either express or implied.
 See the License for the specific language governing permissions and
 limitations under the License.
 */

import UIKit

/// TabBarCoordinator input parameters
class TabBarCoordinatorParameters {
    
    let userSessionsService: UserSessionsService
    let appNavigator: AppNavigatorProtocol
    
    init(userSessionsService: UserSessionsService, appNavigator: AppNavigatorProtocol) {
        self.userSessionsService = userSessionsService
        self.appNavigator = appNavigator
    }
}

@objcMembers
final class TabBarCoordinator: NSObject, TabBarCoordinatorType {
    
    // MARK: - Properties
    
    // MARK: Private
    
    private let parameters: TabBarCoordinatorParameters
    
    /// Completion called when `popToHomeAnimated:` has been completed.
    private var popToHomeViewControllerCompletion: (() -> Void)?
    
    // TODO: Move MasterTabBarController navigation code here
    // and if possible use a simple: `private let tabBarController: UITabBarController`
    private var masterTabBarController: MasterTabBarController!
    
    // TODO: Embed UINavigationController in each tab like recommended by Apple and remove these properties. UITabBarViewController shoud not be embed in a UINavigationController (https://github.com/vector-im/riot-ios/issues/3086).
    private let navigationRouter: NavigationRouterType
    private let masterNavigationController: UINavigationController
    
<<<<<<< HEAD
    private var currentSpaceId: String?
=======
    private var homeViewControllerWrapperViewController: HomeViewControllerWithBannerWrapperViewController?
>>>>>>> d4c7a2b0
    
    // MARK: Public

    // Must be used only internally
    var childCoordinators: [Coordinator] = []
    
    weak var delegate: TabBarCoordinatorDelegate?
    
    weak var splitViewMasterPresentableDelegate: SplitViewMasterPresentableDelegate?
    
    // MARK: - Setup
        
    init(parameters: TabBarCoordinatorParameters) {
        self.parameters = parameters
        
        let masterNavigationController = RiotNavigationController()
        self.navigationRouter = NavigationRouter(navigationController: masterNavigationController)
        self.masterNavigationController = masterNavigationController
    }    
    
    // MARK: - Public methods
    
    func start() {
        self.start(with: nil)
    }
        
    func start(with spaceId: String?) {
        self.currentSpaceId = spaceId
        
        // If start has been done once do setup view controllers again
        if self.masterTabBarController == nil {
            let masterTabBarController = self.createMasterTabBarController()
            masterTabBarController.masterTabBarDelegate = self
            self.masterTabBarController = masterTabBarController
            self.navigationRouter.setRootModule(masterTabBarController)
            
            // Add existing Matrix sessions if any
            for userSession in self.parameters.userSessionsService.userSessions {
                self.addMatrixSessionToMasterTabBarController(userSession.matrixSession)
            }
            
            if BuildSettings.enableSideMenu {
                self.setupSideMenuGestures()
            }
            
            self.registerUserSessionsServiceNotifications()
        }
<<<<<<< HEAD
                
        self.updateMasterTabBarController(with: spaceId)
=======
        
        self.registerUserSessionsServiceNotifications()
        
        if let homeViewController = homeViewControllerWrapperViewController {
            let versionCheckCoordinator = VersionCheckCoordinator(rootViewController: masterTabBarController,
                                                              bannerPresenter: homeViewController,
                                                              themeService: ThemeService.shared())
            versionCheckCoordinator.start()
            add(childCoordinator: versionCheckCoordinator)
        }
>>>>>>> d4c7a2b0
    }
    
    func toPresentable() -> UIViewController {
        return self.navigationRouter.toPresentable()
    }
    
    func releaseSelectedItems() {
        self.masterTabBarController.releaseSelectedItem()
    }
    
    func popToHome(animated: Bool, completion: (() -> Void)?) {
        // Force back to the main screen if this is not the one that is displayed
        if masterTabBarController != masterNavigationController.visibleViewController {
            // Listen to the masterNavigationController changes
            // We need to be sure that masterTabBarController is back to the screen
            popToHomeViewControllerCompletion = completion
            masterNavigationController.delegate = self

            if masterNavigationController.viewControllers.last == masterTabBarController {
                self.navigationController(masterNavigationController, didShow: masterTabBarController, animated: false)
            } else {
                masterNavigationController.popToViewController(masterTabBarController, animated: animated)
            }
        } else {
            // Select the Home tab
            masterTabBarController.selectedIndex = Int(TABBAR_HOME_INDEX)
            completion?()
        }
    }
    
    // MARK: - SplitViewMasterPresentable
    
    var collapseDetailViewController: Bool {
        if (masterTabBarController.currentRoomViewController == nil) && (masterTabBarController.currentContactDetailViewController == nil) && (masterTabBarController.currentGroupDetailViewController == nil) {
            // Return YES to indicate that we have handled the collapse by doing nothing; the secondary controller will be discarded.
            return true
        } else {
            return false
        }
    }
    
    func secondViewControllerWhenSeparatedFromPrimary() -> UIViewController? {
        // Return the top view controller of the master navigation controller, if it is a navigation controller itself.
        if let topViewController = masterNavigationController.topViewController as? UINavigationController {
            // Keep the detail scene
            return topViewController
        }
        return nil
    }
    
    // MARK: - Private methods
    
    private func createMasterTabBarController() -> MasterTabBarController {
        let tabBarController = MasterTabBarController()
        
        if BuildSettings.enableSideMenu {
            let sideMenuBarButtonItem: MXKBarButtonItem = MXKBarButtonItem(image: Asset.Images.sideMenuIcon.image, style: .plain) { [weak self] in
                self?.showSideMenu()
            }
            sideMenuBarButtonItem.accessibilityLabel = VectorL10n.sideMenuRevealActionAccessibilityLabel
            
            tabBarController.navigationItem.leftBarButtonItem = sideMenuBarButtonItem
        } else {
            let settingsBarButtonItem: MXKBarButtonItem = MXKBarButtonItem(image: Asset.Images.settingsIcon.image, style: .plain) { [weak self] in
                self?.showSettings()
            }
            settingsBarButtonItem.accessibilityLabel = VectorL10n.settingsTitle
            
            tabBarController.navigationItem.leftBarButtonItem = settingsBarButtonItem
        }
        
        let searchBarButtonItem: MXKBarButtonItem = MXKBarButtonItem(image: Asset.Images.searchIcon.image, style: .plain) { [weak self] in
            self?.showUnifiedSearch()
        }
        searchBarButtonItem.accessibilityLabel = VectorL10n.searchDefaultPlaceholder
        
        tabBarController.navigationItem.rightBarButtonItem = searchBarButtonItem
        
        var viewControllers: [UIViewController] = []
                
        let homeViewController = self.createHomeViewController()
        viewControllers.append(homeViewController)
        
        if RiotSettings.shared.homeScreenShowFavouritesTab {
            let favouritesViewController = self.createFavouritesViewController()
            viewControllers.append(favouritesViewController)
        }
        
        if RiotSettings.shared.homeScreenShowPeopleTab {
            let peopleViewController = self.createPeopleViewController()
            viewControllers.append(peopleViewController)
        }
        
        if RiotSettings.shared.homeScreenShowRoomsTab {
            let roomsViewController = self.createRoomsViewController()
            viewControllers.append(roomsViewController)
        }
        
        if RiotSettings.shared.homeScreenShowCommunitiesTab {
            let groupsViewController = self.createGroupsViewController()
            viewControllers.append(groupsViewController)
        }
        
        tabBarController.updateViewControllers(viewControllers)
        
        return tabBarController
    }
    
    private func createHomeViewController() -> UIViewController {
        let homeViewController: HomeViewController = HomeViewController.instantiate()
        homeViewController.tabBarItem.tag = Int(TABBAR_HOME_INDEX)
        homeViewController.tabBarItem.image = homeViewController.tabBarItem.image
        homeViewController.accessibilityLabel = VectorL10n.titleHome
        
        let wrapperViewController = HomeViewControllerWithBannerWrapperViewController(viewController: homeViewController)
        homeViewControllerWrapperViewController = wrapperViewController
        return wrapperViewController
    }
    
    private func createFavouritesViewController() -> FavouritesViewController {
        let favouritesViewController: FavouritesViewController = FavouritesViewController.instantiate()
        favouritesViewController.tabBarItem.tag = Int(TABBAR_FAVOURITES_INDEX)
        favouritesViewController.accessibilityLabel = VectorL10n.titleFavourites
        return favouritesViewController
    }
    
    private func createPeopleViewController() -> PeopleViewController {
        let peopleViewController: PeopleViewController = PeopleViewController.instantiate()
        peopleViewController.tabBarItem.tag = Int(TABBAR_PEOPLE_INDEX)
        peopleViewController.accessibilityLabel = VectorL10n.titlePeople
        return peopleViewController
    }
    
    private func createRoomsViewController() -> RoomsViewController {
        let roomsViewController: RoomsViewController = RoomsViewController.instantiate()
        roomsViewController.tabBarItem.tag = Int(TABBAR_ROOMS_INDEX)
        roomsViewController.accessibilityLabel = VectorL10n.titleRooms
        return roomsViewController
    }
    
    private func createGroupsViewController() -> GroupsViewController {
        let groupsViewController: GroupsViewController = GroupsViewController.instantiate()
        groupsViewController.tabBarItem.tag = Int(TABBAR_GROUPS_INDEX)
        groupsViewController.accessibilityLabel = VectorL10n.titleGroups
        return groupsViewController
    }
    
    private func createUnifiedSearchController() -> UnifiedSearchViewController {
        
        let viewController: UnifiedSearchViewController = UnifiedSearchViewController.instantiate()
        viewController.loadViewIfNeeded()
        
        for userSession in self.parameters.userSessionsService.userSessions {
            viewController.addMatrixSession(userSession.matrixSession)
        }
        
        return viewController
    }
    
    private func createSettingsViewController() -> SettingsViewController {
        let viewController: SettingsViewController = SettingsViewController.instantiate()
        viewController.loadViewIfNeeded()
        return viewController
    }
    
    private func setupSideMenuGestures() {
        if let rootViewController = self.masterNavigationController.viewControllers.first {
            self.parameters.appNavigator.sideMenu.addScreenEdgePanGesturesToPresent(to: rootViewController.view)
        }
    }
    
    private func updateMasterTabBarController(with spaceId: String?) {
                
        let currentMatrixSession = self.parameters.userSessionsService.mainUserSession?.matrixSession
        
        self.masterTabBarController.filterRooms(withParentId: spaceId, inMatrixSession: currentMatrixSession)
    }
    
    // MARK: Navigation
    
    private func showSideMenu() {
        self.parameters.appNavigator.sideMenu.show(from: self.masterTabBarController, animated: true)
    }
    
    // FIXME: Should be displayed per tab.
    private func showSettings() {
        let viewController = self.createSettingsViewController()
        
        self.navigationRouter.push(viewController, animated: true, popCompletion: nil)
    }
    
    // FIXME: Should be displayed per tab.
    private func showUnifiedSearch() {
        let viewController = self.createUnifiedSearchController()
        
        self.masterTabBarController.unifiedSearchViewController = viewController
        self.navigationRouter.push(viewController, animated: true, popCompletion: nil)
    }
    
    // FIXME: Should be displayed from a tab.
    private func showContactDetails() {
        // TODO: Implement
    }
    
    // FIXME: Should be displayed from a tab.
    private func showRoomDetails() {
        // TODO: Implement
    }
    
    // FIXME: Should be displayed from a tab.
    private func showGroupDetails() {
        // TODO: Implement
    }
    
    // MARK: UserSessions management
    
    private func registerUserSessionsServiceNotifications() {
        
        // Listen only notifications from the current UserSessionsService instance
        let userSessionService = self.parameters.userSessionsService
        
        NotificationCenter.default.addObserver(self, selector: #selector(userSessionsServiceDidAddUserSession(_:)), name: UserSessionsService.didAddUserSession, object: userSessionService)
        
        NotificationCenter.default.addObserver(self, selector: #selector(userSessionsServiceWillRemoveUserSession(_:)), name: UserSessionsService.willRemoveUserSession, object: userSessionService)
    }
    
    @objc private func userSessionsServiceDidAddUserSession(_ notification: Notification) {
        guard let userSession = notification.userInfo?[UserSessionsService.NotificationUserInfoKey.userSession] as? UserSession else {
            return
        }
        
        self.addMatrixSessionToMasterTabBarController(userSession.matrixSession)
    }
    
    @objc private func userSessionsServiceWillRemoveUserSession(_ notification: Notification) {
        guard let userSession = notification.userInfo?[UserSessionsService.NotificationUserInfoKey.userSession] as? UserSession else {
            return
        }
        
        self.removeMatrixSessionFromMasterTabBarController(userSession.matrixSession)
    }
    
    // TODO: Remove Matrix session handling from the view controller
    private func addMatrixSessionToMasterTabBarController(_ matrixSession: MXSession) {
        MXLog.debug("[TabBarCoordinator] masterTabBarController.addMatrixSession")
        self.masterTabBarController.addMatrixSession(matrixSession)
    }
    
    // TODO: Remove Matrix session handling from the view controller
    private func removeMatrixSessionFromMasterTabBarController(_ matrixSession: MXSession) {
        MXLog.debug("[TabBarCoordinator] masterTabBarController.removeMatrixSession")
        self.masterTabBarController.removeMatrixSession(matrixSession)
    }
}

// MARK: - UINavigationControllerDelegate
extension TabBarCoordinator: UINavigationControllerDelegate {
    
    func navigationController(_ navigationController: UINavigationController, didShow viewController: UIViewController, animated: Bool) {
        
        if viewController == masterTabBarController {
            masterNavigationController.delegate = nil
            
            // For unknown reason, the navigation bar is not restored correctly by [popToViewController:animated:]
            // when a ViewController has hidden it (see MXKAttachmentsViewController).
            // Patch: restore navigation bar by default here.
            masterNavigationController.isNavigationBarHidden = false

            // Release the current selected item (room/contact/...).
            masterTabBarController.releaseSelectedItem()

            if let popToHomeViewControllerCompletion = self.popToHomeViewControllerCompletion {
                let popToHomeViewControllerCompletion2: (() -> Void)? = popToHomeViewControllerCompletion
                self.popToHomeViewControllerCompletion = nil

                DispatchQueue.main.async {
                    popToHomeViewControllerCompletion2?()
                }
            }
        }
        
    }
}

// MARK: - MasterTabBarControllerDelegate
extension TabBarCoordinator: MasterTabBarControllerDelegate {
    
    func masterTabBarControllerDidCompleteAuthentication(_ masterTabBarController: MasterTabBarController!) {
        self.delegate?.tabBarCoordinatorDidCompleteAuthentication(self)
    }
    
    func masterTabBarController(_ masterTabBarController: MasterTabBarController!, wantsToDisplayDetailViewController detailViewController: UIViewController!) {
        
        self.splitViewMasterPresentableDelegate?.splitViewMasterPresentable(self, wantsToDisplay: detailViewController)
    }
}<|MERGE_RESOLUTION|>--- conflicted
+++ resolved
@@ -50,11 +50,8 @@
     private let navigationRouter: NavigationRouterType
     private let masterNavigationController: UINavigationController
     
-<<<<<<< HEAD
     private var currentSpaceId: String?
-=======
     private var homeViewControllerWrapperViewController: HomeViewControllerWithBannerWrapperViewController?
->>>>>>> d4c7a2b0
     
     // MARK: Public
 
@@ -102,10 +99,8 @@
             
             self.registerUserSessionsServiceNotifications()
         }
-<<<<<<< HEAD
                 
         self.updateMasterTabBarController(with: spaceId)
-=======
         
         self.registerUserSessionsServiceNotifications()
         
@@ -116,7 +111,6 @@
             versionCheckCoordinator.start()
             add(childCoordinator: versionCheckCoordinator)
         }
->>>>>>> d4c7a2b0
     }
     
     func toPresentable() -> UIViewController {
