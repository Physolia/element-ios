--- conflicted
+++ resolved
@@ -90,12 +90,11 @@
     return self;
 }
 
-<<<<<<< HEAD
 - (void)dealloc
 {
     [self unregisterSpaceServiceDidBuildGraphNotification];
 }
-=======
+
 - (void)resetSectionIndexes
 {
     crossSigningBannerSection = -1;
@@ -108,8 +107,6 @@
     lowPrioritySection = -1;
     serverNoticeSection = -1;
 }
-
->>>>>>> cc50f523
 
 #pragma mark - Properties
 
