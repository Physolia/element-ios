--- conflicted
+++ resolved
@@ -1162,7 +1162,6 @@
         // FIXME manage multi accounts
         MXKSessionRecentsDataSource *recentsDataSource = displayedRecentsDataSourceArray[0];
         
-<<<<<<< HEAD
         if (self.currentSpace)
         {
             [self.mxSession.spaceService getSpaceChildrenForSpaceWithId:self.currentSpace.spaceId suggestedOnly:YES limit:5 success:^(MXSpaceChildrenSummary * _Nonnull childrenSummary) {
@@ -1179,30 +1178,6 @@
         }
         
         [self computeRecentCellsWithRecentsDataSource:recentsDataSource completion:onComplete];
-=======
-        NSMutableArray<id<MXKRecentCellDataStoring>> *cells = [NSMutableArray new];
-        NSInteger count = recentsDataSource.numberOfCells;
-
-        NSDate *startDate = [NSDate new];
-        MXLogDebug(@"[Spaces] starting filtering rooms");
-        for (NSUInteger index = 0; index < count; index++)
-        {
-            id<MXKRecentCellDataStoring> cell = [recentsDataSource cellDataAtIndex:index];
-            if (self.currentSpace == nil || [self.mxSession.spaceService isRoomWithId:cell.roomSummary.roomId descendantOf:self.currentSpace.spaceId])
-            {
-                [cells addObject:cell];
-            }
-        }
-        MXLogDebug(@"[Spaces] ended filtering rooms after %f", [[NSDate new] timeIntervalSinceDate:startDate]);
-
-        MXWeakify(self);
-        [self computeStateAsyncWithCells:cells recentsDataSourceMode:self.recentsDataSourceMode matrixSession:recentsDataSource.mxSession onComplete:^(RecentsDataSourceState *newState) {
-            MXStrongifyAndReturnIfNil(self);
-            
-            self->state = newState;
-            onComplete();
-        }];
->>>>>>> eb71953a
     }
     else
     {
@@ -1215,15 +1190,18 @@
     NSMutableArray<id<MXKRecentCellDataStoring>> *cells = [NSMutableArray new];
     NSInteger count = recentsDataSource.numberOfCells;
 
+    NSDate *startDate = [NSDate new];
+    MXLogDebug(@"[Spaces] starting filtering rooms");
     for (NSUInteger index = 0; index < count; index++)
     {
         id<MXKRecentCellDataStoring> cell = [recentsDataSource cellDataAtIndex:index];
-        if (self.currentSpace == nil || [self.currentSpace isRoomAChildWithRoomId:cell.roomSummary.roomId])
+        if (self.currentSpace == nil || [self.mxSession.spaceService isRoomWithId:cell.roomSummary.roomId descendantOf:self.currentSpace.spaceId])
         {
             [cells addObject:cell];
         }
     }
-    
+    MXLogDebug(@"[Spaces] ended filtering rooms after %f", [[NSDate new] timeIntervalSinceDate:startDate]);
+
     MXWeakify(self);
     [self computeStateAsyncWithCells:cells recentsDataSourceMode:self.recentsDataSourceMode matrixSession:recentsDataSource.mxSession onComplete:^(RecentsDataSourceState *newState) {
         MXStrongifyAndReturnIfNil(self);
