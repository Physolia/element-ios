// 
// Copyright 2022 New Vector Ltd
//
// Licensed under the Apache License, Version 2.0 (the "License");
// you may not use this file except in compliance with the License.
// You may obtain a copy of the License at
//
// http://www.apache.org/licenses/LICENSE-2.0
//
// Unless required by applicable law or agreed to in writing, software
// distributed under the License is distributed on an "AS IS" BASIS,
// WITHOUT WARRANTIES OR CONDITIONS OF ANY KIND, either express or implied.
// See the License for the specific language governing permissions and
// limitations under the License.
//

import UIKit

extension RoomViewController {
    // MARK: - Override
    open override func mention(_ roomMember: MXRoomMember) {
        guard let inputToolbar = inputToolbar else {
            return
        }

        let newAttributedString = NSMutableAttributedString(attributedString: inputToolbar.attributedTextMessage)

        if inputToolbar.attributedTextMessage.length > 0 {
            if #available(iOS 15.0, *) {
                newAttributedString.append(PillsFormatter.mentionPill(withRoomMember: roomMember,
                                                                      isHighlighted: false,
                                                                      font: inputToolbar.textDefaultFont))
            } else {
                newAttributedString.appendString(roomMember.displayname.count > 0 ? roomMember.displayname : roomMember.userId)
            }
            newAttributedString.appendString(" ")
        } else if roomMember.userId == self.mainSession.myUser.userId {
            newAttributedString.appendString("/me ")
        } else {
            if #available(iOS 15.0, *) {
                newAttributedString.append(PillsFormatter.mentionPill(withRoomMember: roomMember,
                                                                      isHighlighted: false,
                                                                      font: inputToolbar.textDefaultFont))
            } else {
                newAttributedString.appendString(roomMember.displayname.count > 0 ? roomMember.displayname : roomMember.userId)
            }
            newAttributedString.appendString(": ")
        }

        inputToolbar.attributedTextMessage = newAttributedString
        inputToolbar.becomeFirstResponder()
    }


    /// Send the formatted text message and its raw counterpat to the room
    ///
    /// - Parameter rawTextMsg: the raw text message
    /// - Parameter htmlMsg: the html text message
    @objc func sendFormattedTextMessage(_ rawTextMsg: String, htmlMsg: String) {
        let eventModified = self.roomDataSource.event(withEventId: customizedRoomDataSource?.selectedEventId)
        self.setupRoomDataSource { roomDataSource in
            guard let roomDataSource = roomDataSource as? RoomDataSource else { return }
            if self.wysiwygInputToolbar?.sendMode == .reply, let eventModified = eventModified {
                roomDataSource.sendReply(to: eventModified, rawText: rawTextMsg, htmlText: htmlMsg) { response in
                    switch response {
                    case .success:
                        break
                    case .failure:
                        MXLog.error("[RoomViewController] sendFormattedTextMessage failed while updating event", context: [
                            "event_id": eventModified.eventId
                        ])
                    }
                }
            } else if self.wysiwygInputToolbar?.sendMode == .edit, let eventModified = eventModified {
                roomDataSource.replaceFormattedTextMessage(
                    for: eventModified,
                    rawText: rawTextMsg,
                    html: htmlMsg,
                    success: { _ in
                        //
                    },
                    failure: { _ in
                        MXLog.error("[RoomViewController] sendFormattedTextMessage failed while updating event", context: [
                            "event_id": eventModified.eventId
                        ])
                })
            } else {
                roomDataSource.sendFormattedTextMessage(rawTextMsg, html: htmlMsg) { response in
                    switch response {
                    case .success:
                        break
                    case .failure:
                        MXLog.error("[RoomViewController] sendFormattedTextMessage failed")
                    }
                }
            }

            if self.customizedRoomDataSource?.selectedEventId != nil {
                self.cancelEventSelection()
            }
        }
    }
    
    /// Send given attributed text message to the room
    /// 
    /// - Parameter attributedTextMsg: the attributed text message
    @objc func sendAttributedTextMessage(_ attributedTextMsg: NSAttributedString) {
        let eventModified = self.roomDataSource.event(withEventId: customizedRoomDataSource?.selectedEventId)
        self.setupRoomDataSource { roomDataSource in
            guard let roomDataSource = roomDataSource as? RoomDataSource else { return }

            if self.inputToolbar?.sendMode == .reply, let eventModified = eventModified {
                roomDataSource.sendReply(to: eventModified,
                                         withAttributedTextMessage: attributedTextMsg) { response in
                    switch response {
                    case .success:
                        break
                    case .failure:
                        MXLog.error("[RoomViewController] sendAttributedTextMessage failed while updating event", context: [
                            "event_id": eventModified.eventId
                        ])
                    }
                }
            } else if self.inputToolbar?.sendMode == .edit, let eventModified = eventModified {
                roomDataSource.replaceAttributedTextMessage(
                    for: eventModified,
                    withAttributedTextMessage: attributedTextMsg,
                    success: { _ in
                        //
                    },
                    failure: { _ in
                        MXLog.error("[RoomViewController] sendAttributedTextMessage failed while updating event", context: [
                            "event_id": eventModified.eventId
                        ])
                })
            } else {
                roomDataSource.sendAttributedTextMessage(attributedTextMsg) { response in
                    switch response {
                    case .success:
                        break
                    case .failure:
                        MXLog.error("[RoomViewController] sendAttributedTextMessage failed")
                    }
                }
            }

            if self.customizedRoomDataSource?.selectedEventId != nil {
                self.cancelEventSelection()
            }
        }
    }
<<<<<<< HEAD
    
    @objc func didChangeMaximisedState(_ state: Bool) {
        if state,
           roomInputToolbarContainer.superview == self.view,
           let view = self.navigationController?.navigationController?.view {
            roomInputToolbarContainer.removeFromSuperview()
            view.addSubview(roomInputToolbarContainer)
            roomInputToolbarContainer.leftAnchor.constraint(equalTo: view.safeAreaLayoutGuide.leftAnchor).isActive = true
            roomInputToolbarContainer.rightAnchor.constraint(equalTo: view.safeAreaLayoutGuide.rightAnchor).isActive = true
            roomInputToolbarContainer.bottomAnchor.constraint(equalTo: view.safeAreaLayoutGuide.bottomAnchor).isActive = true
        } else if roomInputToolbarContainer.superview != self.view {
            roomInputToolbarContainer.removeFromSuperview()
            self.view.insertSubview(roomInputToolbarContainer, belowSubview: overlayContainerView)
            NSLayoutConstraint.activate(toolbarContainerConstraints)
        }
=======

    @objc func togglePlainTextMode() {
        RiotSettings.shared.enableWysiwygTextFormatting.toggle()
        wysiwygInputToolbar?.textFormattingEnabled.toggle()
>>>>>>> 01714ad0
    }
}

// MARK: - Private Helpers
private extension RoomViewController {
    var inputToolbar: RoomInputToolbarView? {
        return self.inputToolbarView as? RoomInputToolbarView
    }
    
    var wysiwygInputToolbar: WysiwygInputToolbarView? {
        return self.inputToolbarView as? WysiwygInputToolbarView
    }
}<|MERGE_RESOLUTION|>--- conflicted
+++ resolved
@@ -149,7 +149,11 @@
             }
         }
     }
-<<<<<<< HEAD
+
+    @objc func togglePlainTextMode() {
+        RiotSettings.shared.enableWysiwygTextFormatting.toggle()
+        wysiwygInputToolbar?.textFormattingEnabled.toggle()
+    }
     
     @objc func didChangeMaximisedState(_ state: Bool) {
         if state,
@@ -165,12 +169,6 @@
             self.view.insertSubview(roomInputToolbarContainer, belowSubview: overlayContainerView)
             NSLayoutConstraint.activate(toolbarContainerConstraints)
         }
-=======
-
-    @objc func togglePlainTextMode() {
-        RiotSettings.shared.enableWysiwygTextFormatting.toggle()
-        wysiwygInputToolbar?.textFormattingEnabled.toggle()
->>>>>>> 01714ad0
     }
 }
 
