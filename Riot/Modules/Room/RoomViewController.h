--- conflicted
+++ resolved
@@ -31,11 +31,8 @@
 @class UniversalLinkParameters;
 @protocol RoomViewControllerDelegate;
 @class RoomDisplayConfiguration;
-<<<<<<< HEAD
+@class ThreadsCoordinatorBridgePresenter;
 @class LiveLocationSharingBannerView;
-=======
-@class ThreadsCoordinatorBridgePresenter;
->>>>>>> 97a35f78
 
 NS_ASSUME_NONNULL_BEGIN
 
@@ -94,19 +91,7 @@
  */
 @property (nonatomic, nullable) NSString *parentSpaceId;
 
-<<<<<<< HEAD
-
-/// Handles all banners that should be displayed at the top of the timeline but that should not scroll with the timeline
-@property (weak, nonatomic, nullable) IBOutlet UIStackView *topBannersStackView;
-
-/// Indicate YES to show live location sharing banner
-@property (nonatomic, readonly) BOOL shouldShowLiveLocationSharingBannerView;
-
-/// Displayed live location sharing banner if any
-@property (nonatomic, weak) LiveLocationSharingBannerView *liveLocationSharingBannerView;
-=======
 @property (nonatomic, getter=isContextPreview) BOOL contextPeview;
->>>>>>> 97a35f78
 
 /**
  Display the preview of a room that is unknown for the user.
