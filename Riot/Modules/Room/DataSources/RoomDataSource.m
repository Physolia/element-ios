--- conflicted
+++ resolved
@@ -78,13 +78,11 @@
 
 @property(nonatomic, readwrite) RoomEncryptionTrustLevel encryptionTrustLevel;
 
-<<<<<<< HEAD
 @property (nonatomic, strong) CellDataComponentIndexPair *sentCell;
-=======
+
 @property (nonatomic) RoomBubbleCellData *roomCreationCellData;
 
 @property (nonatomic) BOOL showRoomCreationCell;
->>>>>>> d3d7f329
 
 @end
 
@@ -1014,7 +1012,6 @@
     [self.delegate dataSource:self didRecognizeAction:kMXKRoomBubbleCellLongPressOnReactionView inCell:nil userInfo:@{ kMXKRoomBubbleCellEventIdKey: eventId }];
 }
 
-<<<<<<< HEAD
 - (void)applyMaskToAttachmentViewOfBubbleCell:(MXKRoomBubbleTableViewCell *)cell
 {
     if (cell.attachmentView && !cell.attachmentView.layer.mask)
@@ -1153,7 +1150,6 @@
     [cell.contentView addSubview:tickView];
 }
 
-=======
 #pragma mark - Room creation intro cell
 
 - (BOOL)canShowRoomCreationIntroCell
@@ -1231,5 +1227,4 @@
     }
 }
 
->>>>>>> d3d7f329
 @end