--- conflicted
+++ resolved
@@ -263,8 +263,6 @@
         [memberDetailsViewController destroy];
         memberDetailsViewController = nil;
     }
-<<<<<<< HEAD
-=======
 
     if (contactsPickerViewController)
     {
@@ -273,7 +271,6 @@
     }
     
     [self.screenTimer start];
->>>>>>> 62c521a8
 }
 
 - (void)viewWillDisappear:(BOOL)animated
