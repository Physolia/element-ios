--- conflicted
+++ resolved
@@ -268,17 +268,6 @@
         [memberDetailsViewController destroy];
         memberDetailsViewController = nil;
     }
-<<<<<<< HEAD
-    
-    [self.screenTimer start];
-=======
-
-    if (contactsPickerViewController)
-    {
-        [contactsPickerViewController destroy];
-        contactsPickerViewController = nil;
-    }
->>>>>>> 9ebd8a48
 }
 
 - (void)viewWillDisappear:(BOOL)animated
