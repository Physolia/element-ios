/*
 Copyright 2015 OpenMarket Ltd
 Copyright 2017 Vector Creations Ltd
 
 Licensed under the Apache License, Version 2.0 (the "License");
 you may not use this file except in compliance with the License.
 You may obtain a copy of the License at
 
 http://www.apache.org/licenses/LICENSE-2.0
 
 Unless required by applicable law or agreed to in writing, software
 distributed under the License is distributed on an "AS IS" BASIS,
 WITHOUT WARRANTIES OR CONDITIONS OF ANY KIND, either express or implied.
 See the License for the specific language governing permissions and
 limitations under the License.
 */

#import "RoomParticipantsViewController.h"

#import "RoomMemberDetailsViewController.h"

#import "GeneratedInterface-Swift.h"

#import "Contact.h"

#import "MXCallManager.h"

#import "ContactTableViewCell.h"

#import "RageShakeManager.h"

@interface RoomParticipantsViewController () <UITableViewDelegate, UITableViewDataSource, UISearchBarDelegate, UIGestureRecognizerDelegate, MXKRoomMemberDetailsViewControllerDelegate, RoomParticipantsInviteCoordinatorBridgePresenterDelegate>
{
    // Search result
    NSString *currentSearchText;
    NSMutableArray<Contact*> *filteredActualParticipants;
    NSMutableArray<Contact*> *filteredInvitedParticipants;
    
    // Mask view while processing a request
    UIActivityIndicatorView *pendingMaskSpinnerView;
    
    // The members events listener.
    id membersListener;
    
    // Observe kMXSessionWillLeaveRoomNotification to be notified if the user leaves the current room.
    id leaveRoomNotificationObserver;
    
    // Observe kMXRoomDidFlushDataNotification to take into account the updated room members when the room history is flushed.
    id roomDidFlushDataNotificationObserver;
    
    RoomMemberDetailsViewController *memberDetailsViewController;
    
    UIAlertController *currentAlert;
    
    // Observe kThemeServiceDidChangeThemeNotification to handle user interface theme change.
    id kThemeServiceDidChangeThemeNotificationObserver;
    
    RoomParticipantsInviteCoordinatorBridgePresenter *invitePresenter;
}

@end

@implementation RoomParticipantsViewController

#pragma mark - Class methods

+ (UINib *)nib
{
    return [UINib nibWithNibName:NSStringFromClass([RoomParticipantsViewController class])
                          bundle:[NSBundle bundleForClass:[RoomParticipantsViewController class]]];
}

+ (instancetype)roomParticipantsViewController
{
    return [[[self class] alloc] initWithNibName:NSStringFromClass([RoomParticipantsViewController class])
                                          bundle:[NSBundle bundleForClass:[RoomParticipantsViewController class]]];
}

#pragma mark -

- (void)finalizeInit
{
    [super finalizeInit];
    
    // Setup `MXKViewControllerHandling` properties
    self.enableBarTintColorStatusChange = NO;
    self.rageShakeManager = [RageShakeManager sharedManager];
    self.showParticipantCustomAccessoryView = YES;
    self.showInviteUserFab = YES;
}

- (void)viewDidLoad
{
    [super viewDidLoad];
    // Do any additional setup after loading the view, typically from a nib.
    
    // Check whether the view controller has been pushed via storyboard
    if (!self.tableView)
    {
        // Instantiate view controller objects
        [[[self class] nib] instantiateWithOwner:self options:nil];
    }
    
    // Adjust Top and Bottom constraints to take into account potential navBar and tabBar.
    [NSLayoutConstraint deactivateConstraints:@[_searchBarTopConstraint]];
    
    _searchBarTopConstraint = [NSLayoutConstraint constraintWithItem:self.topLayoutGuide
                                                           attribute:NSLayoutAttributeBottom
                                                           relatedBy:NSLayoutRelationEqual
                                                              toItem:self.searchBarHeader
                                                           attribute:NSLayoutAttributeTop
                                                          multiplier:1.0f
                                                            constant:0.0f];
    
    [NSLayoutConstraint activateConstraints:@[_searchBarTopConstraint]];
    
    self.navigationItem.title = [VectorL10n roomParticipantsTitle];
    
    if (self.mxRoom.summary.roomType == MXRoomTypeSpace)
    {
        _searchBarView.placeholder = [VectorL10n searchDefaultPlaceholder];
    }
    else if (self.mxRoom.isDirect)
    {
        _searchBarView.placeholder = [VectorL10n roomParticipantsFilterRoomMembersForDm];
    }
    else
    {
        _searchBarView.placeholder = [VectorL10n roomParticipantsFilterRoomMembers];
    }
    _searchBarView.returnKeyType = UIReturnKeyDone;
    _searchBarView.autocapitalizationType = UITextAutocapitalizationTypeNone;
    
    // Search bar header is hidden when no room is provided
    _searchBarHeader.hidden = (self.mxRoom == nil);
    
    [self setNavBarButtons];
    
    // Hide line separators of empty cells
    self.tableView.tableFooterView = [[UIView alloc] init];
    
    [self.tableView registerClass:ContactTableViewCell.class forCellReuseIdentifier:@"ParticipantTableViewCellId"];
    
    
    if (_showInviteUserFab)
    {
        // Add invite members button programmatically
        [self vc_addFABWithImage:[UIImage imageNamed:@"add_member_floating_action"]
                          target:self
                          action:@selector(onAddParticipantButtonPressed)];
    }
    
    // Observe user interface theme change.
    kThemeServiceDidChangeThemeNotificationObserver = [[NSNotificationCenter defaultCenter] addObserverForName:kThemeServiceDidChangeThemeNotification object:nil queue:[NSOperationQueue mainQueue] usingBlock:^(NSNotification *notif) {
        
        [self userInterfaceThemeDidChange];
        
    }];
    [self userInterfaceThemeDidChange];
}

- (void)userInterfaceThemeDidChange
{
    [ThemeService.shared.theme applyStyleOnNavigationBar:self.navigationController.navigationBar];

    self.activityIndicator.backgroundColor = ThemeService.shared.theme.overlayBackgroundColor;
    
    [self refreshSearchBarItemsColor:_searchBarView];
    
    _searchBarHeaderBorder.backgroundColor = ThemeService.shared.theme.headerBorderColor;
    
    // Check the table view style to select its bg color.
    self.tableView.backgroundColor = ((self.tableView.style == UITableViewStylePlain) ? ThemeService.shared.theme.backgroundColor : ThemeService.shared.theme.headerBackgroundColor);
    self.view.backgroundColor = self.tableView.backgroundColor;
    self.tableView.separatorColor = ThemeService.shared.theme.lineBreakColor;
    
    if (self.tableView.dataSource)
    {
        [self.tableView reloadData];
    }

    [self setNeedsStatusBarAppearanceUpdate];
}

- (UIStatusBarStyle)preferredStatusBarStyle
{
    return ThemeService.shared.theme.statusBarStyle;
}

// This method is called when the viewcontroller is added or removed from a container view controller.
- (void)didMoveToParentViewController:(nullable UIViewController *)parent
{
    [super didMoveToParentViewController:parent];
    
    [self setNavBarButtons];
}

- (void)destroy
{
    if (kThemeServiceDidChangeThemeNotificationObserver)
    {
        [[NSNotificationCenter defaultCenter] removeObserver:kThemeServiceDidChangeThemeNotificationObserver];
        kThemeServiceDidChangeThemeNotificationObserver = nil;
    }
    
    if (leaveRoomNotificationObserver)
    {
        [[NSNotificationCenter defaultCenter] removeObserver:leaveRoomNotificationObserver];
        leaveRoomNotificationObserver = nil;
    }
    
    if (roomDidFlushDataNotificationObserver)
    {
        [[NSNotificationCenter defaultCenter] removeObserver:roomDidFlushDataNotificationObserver];
        roomDidFlushDataNotificationObserver = nil;
    }
    
    if (membersListener)
    {
        MXWeakify(self);
        [self.mxRoom liveTimeline:^(MXEventTimeline *liveTimeline) {
            MXStrongifyAndReturnIfNil(self);

            [liveTimeline removeListener:self->membersListener];
            self->membersListener = nil;
        }];
    }
    
    if (currentAlert)
    {
        [currentAlert dismissViewControllerAnimated:NO completion:nil];
        currentAlert = nil;
    }
    
    _mxRoom = nil;
    
    filteredActualParticipants = nil;
    filteredInvitedParticipants = nil;
    
    actualParticipants = nil;
    invitedParticipants = nil;
    userParticipant = nil;
    
    [self removePendingActionMask];
    
    [super destroy];
}

- (void)viewWillAppear:(BOOL)animated
{
    [super viewWillAppear:animated];
    
    // Refresh display
    [self refreshTableView];
}

- (void)viewDidAppear:(BOOL)animated
{
    [super viewDidAppear:animated];

    if (memberDetailsViewController)
    {
        [memberDetailsViewController destroy];
        memberDetailsViewController = nil;
    }
<<<<<<< HEAD
=======

    if (contactsPickerViewController)
    {
        [contactsPickerViewController destroy];
        contactsPickerViewController = nil;
    }
    
    [self.screenTimer start];
>>>>>>> 95ee3cf0
}

- (void)viewWillDisappear:(BOOL)animated
{
    [super viewWillDisappear:animated];
    
    if (currentAlert)
    {
        [currentAlert dismissViewControllerAnimated:NO completion:nil];
        currentAlert = nil;
    }
    
    // cancel any pending search
    [self searchBarCancelButtonClicked:_searchBarView];
}

- (void)viewDidDisappear:(BOOL)animated
{
    [super viewDidDisappear:animated];
    [self.screenTimer stop];
}

- (void)withdrawViewControllerAnimated:(BOOL)animated completion:(void (^)(void))completion
{
    // Check whether the current view controller is displayed inside a segmented view controller in order to withdraw the right item
    if (self.parentViewController && [self.parentViewController isKindOfClass:SegmentedViewController.class])
    {
        [((SegmentedViewController*)self.parentViewController) withdrawViewControllerAnimated:animated completion:completion];
    }
    else
    {
        [super withdrawViewControllerAnimated:animated completion:completion];
    }
}

#pragma mark -

- (void)setMxRoom:(MXRoom *)mxRoom
{
    // Cancel any pending search
    [self searchBarCancelButtonClicked:_searchBarView];

    // Make sure we can access synchronously to self.mxRoom and mxRoom data
    // to avoid race conditions
    MXWeakify(self);
    [mxRoom.mxSession preloadRoomsData:_mxRoom ? @[_mxRoom.roomId, mxRoom.roomId] : @[mxRoom.roomId]
                             onComplete:^{
        MXStrongifyAndReturnIfNil(self);

        // Remove previous room registration (if any).
        if (self.mxRoom)
        {
            // Remove the previous listener
            if (self->leaveRoomNotificationObserver)
            {
                [[NSNotificationCenter defaultCenter] removeObserver:self->leaveRoomNotificationObserver];
                self->leaveRoomNotificationObserver = nil;
            }
            if (self->roomDidFlushDataNotificationObserver)
            {
                [[NSNotificationCenter defaultCenter] removeObserver:self->roomDidFlushDataNotificationObserver];
                self->roomDidFlushDataNotificationObserver = nil;
            }
            if (self->membersListener)
            {
                MXWeakify(self);
                [self.mxRoom liveTimeline:^(MXEventTimeline *liveTimeline) {
                    MXStrongifyAndReturnIfNil(self);

                    [liveTimeline removeListener:self->membersListener];
                    self->membersListener = nil;
                }];
            }

            [self removeMatrixSession:self.mxRoom.mxSession];
        }

        self->_mxRoom = mxRoom;

        if (self.mxRoom)
        {
            self.searchBarHeader.hidden = NO;
            
            if (self.mxRoom.summary.roomType == MXRoomTypeSpace)
            {
                self.searchBarView.placeholder = [VectorL10n searchDefaultPlaceholder];
            }
            else if (self.mxRoom.isDirect)
            {
                self.searchBarView.placeholder = [VectorL10n roomParticipantsFilterRoomMembersForDm];
            }
            else
            {
                self.searchBarView.placeholder = [VectorL10n roomParticipantsFilterRoomMembers];
            }

            // Update the current matrix session.
            [self addMatrixSession:self.mxRoom.mxSession];

            // Observe kMXSessionWillLeaveRoomNotification to be notified if the user leaves the current room.
            self->leaveRoomNotificationObserver = [[NSNotificationCenter defaultCenter] addObserverForName:kMXSessionWillLeaveRoomNotification object:nil queue:[NSOperationQueue mainQueue] usingBlock:^(NSNotification *notif) {

                // Check whether the user will leave the room related to the displayed participants
                if (notif.object == self.mxRoom.mxSession)
                {
                    NSString *roomId = notif.userInfo[kMXSessionNotificationRoomIdKey];
                    if (roomId && [roomId isEqualToString:self.mxRoom.roomId])
                    {
                        // We remove the current view controller.
                        [self withdrawViewControllerAnimated:YES completion:nil];
                    }
                }
            }];

            // Observe room history flush (sync with limited timeline, or state event redaction)
            self->roomDidFlushDataNotificationObserver = [[NSNotificationCenter defaultCenter] addObserverForName:kMXRoomDidFlushDataNotification object:nil queue:[NSOperationQueue mainQueue] usingBlock:^(NSNotification *notif) {

                MXRoom *room = notif.object;
                if (self.mxRoom.mxSession == room.mxSession && [self.mxRoom.roomId isEqualToString:room.roomId])
                {
                    // The existing room history has been flushed during server sync. Take into account the updated room members list.
                    [self refreshParticipantsFromRoomMembers];

                    [self refreshTableView];
                }

            }];

            // Register a listener for events that concern room members
            NSArray *mxMembersEvents = @[kMXEventTypeStringRoomMember, kMXEventTypeStringRoomThirdPartyInvite, kMXEventTypeStringRoomPowerLevels];

            MXWeakify(self);
            [self.mxRoom liveTimeline:^(MXEventTimeline *liveTimeline) {
                MXStrongifyAndReturnIfNil(self);

                self->membersListener = [liveTimeline listenToEventsOfTypes:mxMembersEvents onEvent:^(MXEvent *event, MXTimelineDirection direction, id customObject) {

                    // Consider only live event
                    if (direction == MXTimelineDirectionForwards)
                    {
                        switch (event.eventType)
                        {
                            case MXEventTypeRoomMember:
                            {
                                // Take into account updated member
                                // Ignore here change related to the current user (this change is handled by leaveRoomNotificationObserver)
                                if ([event.stateKey isEqualToString:self.mxRoom.mxSession.myUser.userId] == NO)
                                {
                                    MXRoomMember *mxMember = [liveTimeline.state.members memberWithUserId:event.stateKey];
                                    if (mxMember)
                                    {
                                        // Remove previous occurrence of this member (if any)
                                        [self removeParticipantByKey:mxMember.userId];

                                        // If any, remove 3pid invite corresponding to this room member
                                        if (mxMember.thirdPartyInviteToken)
                                        {
                                            [self removeParticipantByKey:mxMember.thirdPartyInviteToken];
                                        }

                                        [self handleRoomMember:mxMember];

                                        [self finalizeParticipantsList:liveTimeline.state];

                                        [self refreshTableView];
                                    }
                                }

                                break;
                            }
                            case MXEventTypeRoomThirdPartyInvite:
                            {
                                MXRoomThirdPartyInvite *thirdPartyInvite = [liveTimeline.state thirdPartyInviteWithToken:event.stateKey];
                                if (thirdPartyInvite)
                                {
                                    [self addRoomThirdPartyInviteToParticipants:thirdPartyInvite roomState:liveTimeline.state];

                                    [self finalizeParticipantsList:liveTimeline.state];

                                    [self refreshTableView];
                                }
                                break;
                            }
                            case MXEventTypeRoomPowerLevels:
                            {
                                [self refreshParticipantsFromRoomMembers];

                                [self refreshTableView];
                                break;
                            }
                            default:
                                break;
                        }
                    }
                }];
            }];
        }
        else
        {
            // Search bar header is hidden when no room is provided
            self.searchBarHeader.hidden = YES;
        }

        // Refresh the members list.
        [self refreshParticipantsFromRoomMembers];

        [self refreshTableView];
    }];
}

- (void)setEnableMention:(BOOL)enableMention
{
    if (_enableMention != enableMention)
    {
        _enableMention = enableMention;
        
        if (memberDetailsViewController)
        {
            memberDetailsViewController.enableMention = enableMention;
        }
    }
}

- (void)startActivityIndicator
{
    // Check whether the current view controller is displayed inside a segmented view controller in order to run the right activity view
    if (self.parentViewController && [self.parentViewController isKindOfClass:SegmentedViewController.class])
    {
        [((SegmentedViewController*)self.parentViewController) startActivityIndicator];
        
        // Force stop the activity view of the view controller
        [self.activityIndicator stopAnimating];
    }
    else
    {
        [super startActivityIndicator];
    }
}

- (void)stopActivityIndicator
{
    // Check whether the current view controller is displayed inside a segmented view controller in order to stop the right activity view
    if (self.parentViewController && [self.parentViewController isKindOfClass:SegmentedViewController.class])
    {
        [((SegmentedViewController*)self.parentViewController) stopActivityIndicator];
        
        // Force stop the activity view of the view controller
        [self.activityIndicator stopAnimating];
    }
    else
    {
        [super stopActivityIndicator];
    }
}

#pragma mark - Internals

- (void)refreshTableView
{
    [self.tableView reloadData];
}

- (void)setNavBarButtons
{
    // Check whether the view controller is currently displayed inside a segmented view controller or not.
    UIViewController* topViewController = ((self.parentViewController) ? self.parentViewController : self);
    topViewController.navigationItem.rightBarButtonItem = nil;
    
    if (self.showCancelBarButtonItem)
    {
        topViewController.navigationItem.leftBarButtonItem  = [[UIBarButtonItem alloc] initWithBarButtonSystemItem:UIBarButtonSystemItemCancel target:self action:@selector(onCancel:)];
    }
    else
    {
        topViewController.navigationItem.leftBarButtonItem = nil;
    }
}

- (void)onAddParticipantButtonPressed
{
    self->invitePresenter = [[RoomParticipantsInviteCoordinatorBridgePresenter alloc] initWithSession:self.mxRoom.mxSession room:self.mxRoom parentSpaceId:self.parentSpaceId currentSearchText:currentSearchText actualParticipants:actualParticipants invitedParticipants:invitedParticipants userParticipant:userParticipant];
    self->invitePresenter.delegate = self;
    [self->invitePresenter presentFrom:self animated:true];
}

- (void)refreshParticipantsFromRoomMembers
{
    actualParticipants = [NSMutableArray array];
    invitedParticipants = [NSMutableArray array];
    userParticipant = nil;
    
    if (self.mxRoom)
    {
        // Retrieve the current members from the room state
        MXWeakify(self);
        [self.mxRoom state:^(MXRoomState *roomState) {
            MXStrongifyAndReturnIfNil(self);

            NSArray *members = [roomState.members membersWithoutConferenceUser];
            NSString *userId = self.mxRoom.mxSession.myUser.userId;
            NSArray *roomThirdPartyInvites = roomState.thirdPartyInvites;

            for (MXRoomMember *mxMember in members)
            {
                // Update the current participants list
                if ([mxMember.userId isEqualToString:userId])
                {
                    if (mxMember.membership == MXMembershipJoin || mxMember.membership == MXMembershipInvite)
                    {
                        // The user is in this room
                        NSString *displayName = [VectorL10n you];

                        self->userParticipant = [[Contact alloc] initMatrixContactWithDisplayName:displayName andMatrixID:userId];
                        self->userParticipant.mxMember = [roomState.members memberWithUserId:userId];
                    }
                }
                else
                {
                    [self handleRoomMember:mxMember];
                }
            }

            for (MXRoomThirdPartyInvite *roomThirdPartyInvite in roomThirdPartyInvites)
            {
                [self addRoomThirdPartyInviteToParticipants:roomThirdPartyInvite roomState:roomState];
            }

            [self finalizeParticipantsList:roomState];
        }];
    }
}

- (void)handleRoomMember:(MXRoomMember*)mxMember
{
    // Add this member after checking his status
    if (mxMember.membership == MXMembershipJoin || mxMember.membership == MXMembershipInvite)
    {
        // Prepare the display name of this member
        NSString *displayName = mxMember.displayname;
        if (displayName.length == 0)
        {
            // Look for the corresponding MXUser in matrix session
            MXUser *mxUser = [self.mxRoom.mxSession userWithUserId:mxMember.userId];
            if (mxUser)
            {
                displayName = ((mxUser.displayname.length > 0) ? mxUser.displayname : mxMember.userId);
            }
            else
            {
                displayName = mxMember.userId;
            }
        }
        
        // Create the contact related to this member
        Contact *contact = [[Contact alloc] initMatrixContactWithDisplayName:displayName andMatrixID:mxMember.userId];
        contact.mxMember = mxMember;
        
        if (mxMember.membership == MXMembershipInvite)
        {
            [invitedParticipants addObject:contact];
        }
        else
        {
            [actualParticipants addObject:contact];
        }
    }
}

- (void)reloadSearchResult
{
    if (currentSearchText.length)
    {
        NSString *searchText = currentSearchText;
        currentSearchText = nil;
        
        [self searchBar:_searchBarView textDidChange:searchText];
    }
}

- (void)addRoomThirdPartyInviteToParticipants:(MXRoomThirdPartyInvite*)roomThirdPartyInvite roomState:(MXRoomState*)roomState
{
    // If the homeserver has converted the 3pid invite into a room member, do no show it
    // If the invite has been revoked (null display name), do not show it too.
    if (![roomState memberWithThirdPartyInviteToken:roomThirdPartyInvite.token]
        && roomThirdPartyInvite.displayname)
    {
        Contact *contact = [[Contact alloc] initMatrixContactWithDisplayName:roomThirdPartyInvite.displayname andMatrixID:nil];
        contact.isThirdPartyInvite = YES;
        contact.mxThirdPartyInvite = roomThirdPartyInvite;
        
        [invitedParticipants addObject:contact];
    }
}

// key is a room member user id or a room 3pid invite token
- (void)removeParticipantByKey:(NSString*)key
{
    NSUInteger index;
    
    if (actualParticipants.count)
    {
        for (index = 0; index < actualParticipants.count; index++)
        {
            Contact *contact = actualParticipants[index];
            
            if (contact.mxMember && [contact.mxMember.userId isEqualToString:key])
            {
                [actualParticipants removeObjectAtIndex:index];
                return;
            }
        }
    }
    
    if (invitedParticipants.count)
    {
        for (index = 0; index < invitedParticipants.count; index++)
        {
            Contact *contact = invitedParticipants[index];
            
            if (contact.mxMember && [contact.mxMember.userId isEqualToString:key])
            {
                [invitedParticipants removeObjectAtIndex:index];
                return;
            }
            
            if (contact.mxThirdPartyInvite && [contact.mxThirdPartyInvite.token isEqualToString:key])
            {
                [invitedParticipants removeObjectAtIndex:index];
                return;
            }
        }
    }
}

- (void)finalizeParticipantsList:(MXRoomState*)roomState
{
    // Sort contacts by last active, with "active now" first.
    // ...and then by power
    // ...and then alphabetically.
    // We could tiebreak instead by "last recently spoken in this room" if we wanted to.
    NSComparator comparator = ^NSComparisonResult(Contact *contactA, Contact *contactB) {
        
        MXUser *userA = [self.mxRoom.mxSession userWithUserId:contactA.mxMember.userId];
        MXUser *userB = [self.mxRoom.mxSession userWithUserId:contactB.mxMember.userId];
        
        if (!userA && !userB)
        {
            return [contactA.sortingDisplayName compare:contactB.sortingDisplayName options:NSCaseInsensitiveSearch];
        }
        if (userA && !userB)
        {
            return NSOrderedAscending;
        }
        if (!userA && userB)
        {
            return NSOrderedDescending;
        }
        
        if (userA.currentlyActive && userB.currentlyActive)
        {
            // Order first by power levels (admins then moderators then others)
            MXRoomPowerLevels *powerLevels = [roomState powerLevels];
            NSInteger powerLevelA = [powerLevels powerLevelOfUserWithUserID:contactA.mxMember.userId];
            NSInteger powerLevelB = [powerLevels powerLevelOfUserWithUserID:contactB.mxMember.userId];
            
            if (powerLevelA == powerLevelB)
            {
                // Then order by name
                if (contactA.sortingDisplayName.length && contactB.sortingDisplayName.length)
                {
                    return [contactA.sortingDisplayName compare:contactB.sortingDisplayName options:NSCaseInsensitiveSearch];
                }
                else if (contactA.sortingDisplayName.length)
                {
                    return NSOrderedAscending;
                }
                else if (contactB.sortingDisplayName.length)
                {
                    return NSOrderedDescending;
                }
                return [contactA.displayName compare:contactB.displayName options:NSCaseInsensitiveSearch];
            }
            else
            {
                return powerLevelB - powerLevelA;
            }
            
        }
        
        if (userA.currentlyActive && !userB.currentlyActive)
        {
            return NSOrderedAscending;
        }
        if (!userA.currentlyActive && userB.currentlyActive)
        {
            return NSOrderedDescending;
        }
        
        // Finally, compare the lastActiveAgo
        NSUInteger lastActiveAgoA = userA.lastActiveAgo;
        NSUInteger lastActiveAgoB = userB.lastActiveAgo;
        
        if (lastActiveAgoA == lastActiveAgoB)
        {
            return NSOrderedSame;
        }
        else
        {
            return ((lastActiveAgoA > lastActiveAgoB) ? NSOrderedDescending : NSOrderedAscending);
        }
    };
    
    // Sort each participants list in alphabetical order
    [actualParticipants sortUsingComparator:comparator];
    [invitedParticipants sortUsingComparator:comparator];
    
    // Reload search result if any
    [self reloadSearchResult];
}

- (void)addPendingActionMask
{
    // Remove potential existing mask
    [self removePendingActionMask];
    
    // Add a spinner above the tableview to avoid that the user tap on any other button
    pendingMaskSpinnerView = [[UIActivityIndicatorView alloc] initWithActivityIndicatorStyle:UIActivityIndicatorViewStyleWhiteLarge];
    pendingMaskSpinnerView.backgroundColor = [UIColor colorWithRed:0.8 green:0.8 blue:0.8 alpha:0.5];
    pendingMaskSpinnerView.frame = self.tableView.frame;
    pendingMaskSpinnerView.autoresizingMask = UIViewAutoresizingFlexibleWidth | UIViewAutoresizingFlexibleHeight | UIViewAutoresizingFlexibleTopMargin;
    
    // append it
    [self.tableView.superview addSubview:pendingMaskSpinnerView];
    
    // animate it
    [pendingMaskSpinnerView startAnimating];
    
    // Show the spinner after a delay so that if it is removed in a short future,
    // it is not displayed to the end user.
    pendingMaskSpinnerView.alpha = 0;
    [UIView animateWithDuration:0.3 delay:0.3 options:UIViewAnimationOptionBeginFromCurrentState animations:^{
        
        pendingMaskSpinnerView.alpha = 1;
        
    } completion:^(BOOL finished) {
    }];
}

- (void)removePendingActionMask
{
    if (pendingMaskSpinnerView)
    {
        [pendingMaskSpinnerView removeFromSuperview];
        pendingMaskSpinnerView = nil;
    }
}

- (void)pushViewController:(UIViewController*)viewController
{
    // Check whether the view controller is displayed inside a segmented one.
    if (self.parentViewController.navigationController)
    {
        // Hide back button title
        self.parentViewController.navigationItem.backBarButtonItem =[[UIBarButtonItem alloc] initWithTitle:@"" style:UIBarButtonItemStylePlain target:nil action:nil];
        
        [self.parentViewController.navigationController pushViewController:viewController animated:YES];
    }
    else
    {
        // Hide back button title
        self.navigationItem.backBarButtonItem =[[UIBarButtonItem alloc] initWithTitle:@"" style:UIBarButtonItemStylePlain target:nil action:nil];
        
        [self.navigationController pushViewController:viewController animated:YES];
    }
}

- (void)showDetailFor:(MXRoomMember* _Nonnull)member from:(UIView* _Nullable)sourceView {
    memberDetailsViewController = [RoomMemberDetailsViewController roomMemberDetailsViewController];
    
    // Set delegate to handle action on member (start chat, mention)
    memberDetailsViewController.delegate = self;
    memberDetailsViewController.enableMention = _enableMention;
    memberDetailsViewController.enableVoipCall = NO;
    
    [memberDetailsViewController displayRoomMember:member withMatrixRoom:self.mxRoom];
    
    [self pushViewController:memberDetailsViewController];
}

#pragma mark - UITableView data source

- (NSInteger)numberOfSectionsInTableView:(UITableView *)tableView
{
    NSInteger count = 0;
    
    participantsSection = invitedSection = -1;
    
    if (currentSearchText.length)
    {
        if (filteredActualParticipants.count)
        {
            participantsSection = count++;
        }
        
        if (filteredInvitedParticipants.count)
        {
            invitedSection = count++;
        }
    }
    else
    {
        if (userParticipant || actualParticipants.count)
        {
            participantsSection = count++;
        }
        
        if (invitedParticipants.count)
        {
            invitedSection = count++;
        }
    }
    
    return count;
}

- (NSInteger)tableView:(UITableView *)tableView numberOfRowsInSection:(NSInteger)section
{
    NSInteger count = 0;
    
    if (section == participantsSection)
    {
        if (currentSearchText.length)
        {
            count = filteredActualParticipants.count;
        }
        else
        {
            count = actualParticipants.count;
            if (userParticipant)
            {
                count++;
            }
        }
    }
    else if (section == invitedSection)
    {
        if (currentSearchText.length)
        {
            count = filteredInvitedParticipants.count;
        }
        else
        {
            count = invitedParticipants.count;
        }
    }
    
    return count;
}

- (UITableViewCell *)tableView:(UITableView *)tableView cellForRowAtIndexPath:(NSIndexPath *)indexPath
{
    UITableViewCell *cell;
    
    if (indexPath.section == participantsSection || indexPath.section == invitedSection)
    {
        ContactTableViewCell* participantCell = [tableView dequeueReusableCellWithIdentifier:@"ParticipantTableViewCellId" forIndexPath:indexPath];
        participantCell.selectionStyle = UITableViewCellSelectionStyleNone;
        participantCell.showCustomAccessoryView = self.showParticipantCustomAccessoryView;
        
        participantCell.mxRoom = self.mxRoom;
        
        Contact *contact;
        
        if ((indexPath.section == participantsSection && userParticipant && indexPath.row == 0) && !currentSearchText.length)
        {
            // oneself dedicated cell
            contact = userParticipant;
        }
        else
        {
            NSInteger index = indexPath.row;
            NSArray *participants;
            
            if (indexPath.section == participantsSection)
            {
                if (currentSearchText.length)
                {
                    participants = filteredActualParticipants;
                }
                else
                {
                    participants = actualParticipants;
                    
                    if (userParticipant)
                    {
                        index --;
                    }
                }
            }
            else
            {
                if (currentSearchText.length)
                {
                    participants = filteredInvitedParticipants;
                }
                else
                {
                    participants = invitedParticipants;
                }
            }
            
            if (index < participants.count)
            {
                contact = participants[index];
            }
        }
        
        if (contact)
        {
            [participantCell render:contact];
            
            if (contact.mxMember)
            {
                MXRoomState *roomState = self.mxRoom.dangerousSyncState;
                
                // Update member power level
                MXRoomPowerLevels *powerLevels = [roomState powerLevels];
                NSInteger powerLevel = [powerLevels powerLevelOfUserWithUserID:contact.mxMember.userId];
                
                RoomPowerLevel roomPowerLevel = [RoomPowerLevelHelper roomPowerLevelFrom:powerLevel];
                
                NSString *powerLevelText;
                
                switch (roomPowerLevel) {
                    case RoomPowerLevelAdmin:
                        powerLevelText = [VectorL10n roomMemberPowerLevelShortAdmin];
                        break;
                    case RoomPowerLevelModerator:
                        powerLevelText = [VectorL10n roomMemberPowerLevelShortModerator];
                        break;
                    default:
                        powerLevelText = nil;
                        break;
                }
                
                participantCell.powerLevelLabel.text = powerLevelText;
                
                // Update the contact display name by considering the current room state.
                if (contact.mxMember.userId)
                {
                    participantCell.contactDisplayNameLabel.text = [roomState.members memberName:contact.mxMember.userId];
                }
            }
        }
        
        cell = participantCell;
    }
    else
    {
        // Return a fake cell to prevent app from crashing.
        cell = [[UITableViewCell alloc] init];
    }
    
    return cell;
}

- (BOOL)tableView:(UITableView *)tableView canEditRowAtIndexPath:(NSIndexPath *)indexPath
{
    if (indexPath.section == participantsSection || indexPath.section == invitedSection)
    {
        return YES;
    }
    return NO;
}

- (void)tableView:(UITableView*)tableView commitEditingStyle:(UITableViewCellEditingStyle)editingStyle forRowAtIndexPath:(NSIndexPath*)indexPath
{
    // iOS8 requires this method to enable editing (see editActionsForRowAtIndexPath).
}

#pragma mark - UITableView delegate

- (void)tableView:(UITableView *)tableView willDisplayCell:(UITableViewCell *)cell forRowAtIndexPath:(NSIndexPath *)indexPath;
{
    cell.backgroundColor = ThemeService.shared.theme.backgroundColor;
    
    // Update the selected background view
    if (ThemeService.shared.theme.selectedBackgroundColor)
    {
        cell.selectedBackgroundView = [[UIView alloc] init];
        cell.selectedBackgroundView.backgroundColor = ThemeService.shared.theme.selectedBackgroundColor;
    }
    else
    {
        if (tableView.style == UITableViewStylePlain)
        {
            cell.selectedBackgroundView = nil;
        }
        else
        {
            cell.selectedBackgroundView.backgroundColor = nil;
        }
    }
}

- (CGFloat)tableView:(UITableView *)tableView heightForHeaderInSection:(NSInteger)section
{
    CGFloat height = 0.0;
    
    if (section == invitedSection)
    {
        height = 30.0;
    }
    
    return height;
}

- (UIView *)tableView:(UITableView *)tableView viewForHeaderInSection:(NSInteger)section
{
    UIView* sectionHeader;
    
    if (section == invitedSection)
    {
        sectionHeader = [[UIView alloc] initWithFrame:CGRectMake(0, 0, tableView.frame.size.width, 30)];
        sectionHeader.backgroundColor = ThemeService.shared.theme.headerBackgroundColor;
        
        CGRect frame = sectionHeader.frame;
        frame.origin.x = 20;
        frame.origin.y = 5;
        frame.size.width = sectionHeader.frame.size.width - 10;
        frame.size.height -= 10;
        UILabel *headerLabel = [[UILabel alloc] initWithFrame:frame];
        headerLabel.textColor = ThemeService.shared.theme.textPrimaryColor;
        headerLabel.font = [UIFont boldSystemFontOfSize:15.0];
        headerLabel.backgroundColor = [UIColor clearColor];
        
        headerLabel.text = [VectorL10n roomParticipantsInvitedSection];
        
        [sectionHeader addSubview:headerLabel];
    }
    
    return sectionHeader;
}

- (CGFloat)tableView:(UITableView *)tableView heightForRowAtIndexPath:(NSIndexPath *)indexPath
{
    return 74.0;
}

- (void)tableView:(UITableView *)tableView didSelectRowAtIndexPath:(NSIndexPath *)indexPath
{
    // Sanity check
    if (!self.mxRoom)
    {
        return;
    }
    
    Contact *contact;
    
    // oneself dedicated cell
    if ((indexPath.section == participantsSection && userParticipant && indexPath.row == 0) && !currentSearchText.length)
    {
        contact = userParticipant;
    }
    else
    {
        NSInteger index = indexPath.row;
        NSArray *participants;
        
        if (indexPath.section == participantsSection)
        {
            if (currentSearchText.length)
            {
                participants = filteredActualParticipants;
            }
            else
            {
                participants = actualParticipants;
                
                if (userParticipant)
                {
                    index --;
                }
            }
        }
        else
        {
            if (currentSearchText.length)
            {
                participants = filteredInvitedParticipants;
            }
            else
            {
                participants = invitedParticipants;
            }
        }
        
        if (index < participants.count)
        {
            contact = participants[index];
        }
    }
    
    if (contact.mxMember)
    {
        UITableViewCell *selectedCell = [tableView cellForRowAtIndexPath:indexPath];
        [self showDetailFor:contact.mxMember from:selectedCell];
    }
    
    [tableView deselectRowAtIndexPath:indexPath animated:YES];
}

- (NSArray *)tableView:(UITableView *)tableView editActionsForRowAtIndexPath:(NSIndexPath *)indexPath
{
    NSMutableArray* actions;
    
    // add the swipe to delete only on participants sections
    if (indexPath.section == participantsSection || indexPath.section == invitedSection)
    {
        actions = [[NSMutableArray alloc] init];
        
        // Patch: Force the width of the button by adding whitespace characters into the title string.
        UITableViewRowAction *leaveAction = [UITableViewRowAction rowActionWithStyle:UITableViewRowActionStyleDestructive title:@"        "  handler:^(UITableViewRowAction *action, NSIndexPath *indexPath){
            
            [self onDeleteAt:indexPath];
            
        }];
        
        leaveAction.backgroundColor = [MXKTools convertImageToPatternColor:@"remove_icon" backgroundColor:ThemeService.shared.theme.headerBackgroundColor patternSize:CGSizeMake(74, 74) resourceSize:CGSizeMake(24, 24)];
        [actions insertObject:leaveAction atIndex:0];
    }
    
    return actions;
}

#pragma mark - MXKRoomMemberDetailsViewControllerDelegate

- (void)roomMemberDetailsViewController:(MXKRoomMemberDetailsViewController *)roomMemberDetailsViewController startChatWithMemberId:(NSString *)matrixId completion:(void (^)(void))completion
{
    [[AppDelegate theDelegate] createDirectChatWithUserId:matrixId completion:completion];
}

- (void)roomMemberDetailsViewController:(MXKRoomMemberDetailsViewController *)roomMemberDetailsViewController mention:(MXRoomMember*)member
{
    if (_delegate)
    {
        id<RoomParticipantsViewControllerDelegate> delegate = _delegate;
        
        // Withdraw the current view controller, and let the delegate mention the member
        [self withdrawViewControllerAnimated:YES completion:^{
            
            [delegate roomParticipantsViewController:self mention:member];
            
        }];
    }
}

#pragma mark - Actions

- (void)onDeleteAt:(NSIndexPath*)path
{
    NSUInteger section = path.section;
    NSUInteger row = path.row;
    
    if (section == participantsSection || section == invitedSection)
    {
        if (currentAlert)
        {
            [currentAlert dismissViewControllerAnimated:NO completion:nil];
            currentAlert = nil;
        }
        
        if (section == participantsSection && userParticipant && (0 == row) && !currentSearchText.length)
        {
            // Leave ?
            MXWeakify(self);
            
            NSString *title, *message;
            if (self.mxRoom.isDirect)
            {
                title = [VectorL10n roomParticipantsLeavePromptTitleForDm];
                message = [VectorL10n roomParticipantsLeavePromptMsgForDm];
            }
            else
            {
                title = [VectorL10n roomParticipantsLeavePromptTitle];
                message = [VectorL10n roomParticipantsLeavePromptMsg];
            }
            
            currentAlert = [UIAlertController alertControllerWithTitle:title
                                                               message:message
                                                        preferredStyle:UIAlertControllerStyleAlert];
            
            [currentAlert addAction:[UIAlertAction actionWithTitle:[MatrixKitL10n cancel]
                                                             style:UIAlertActionStyleCancel
                                                           handler:^(UIAlertAction * action) {
                                                               
                                                               MXStrongifyAndReturnIfNil(self);
                                                               self->currentAlert = nil;
                                                               
                                                           }]];
            
            [currentAlert addAction:[UIAlertAction actionWithTitle:[VectorL10n leave]
                                                             style:UIAlertActionStyleDefault
                                                           handler:^(UIAlertAction * action) {
                                                               
                                                               MXStrongifyAndReturnIfNil(self);
                                                               self->currentAlert = nil;
                                                               
                                                               [self addPendingActionMask];
                                                               MXWeakify(self);
                                                               [self.mxRoom leave:^{
                                                                   
                                                                   MXStrongifyAndReturnIfNil(self);
                                                                   [self withdrawViewControllerAnimated:YES completion:nil];
                                                                   
                                                               } failure:^(NSError *error) {
                                                                   
                                                                   MXStrongifyAndReturnIfNil(self);
                                                                   [self removePendingActionMask];
                                                                   MXLogDebug(@"[RoomParticipantsVC] Leave room %@ failed", self.mxRoom.roomId);
                                                                   // Alert user
                                                                   [[AppDelegate theDelegate] showErrorAsAlert:error];
                                                                   
                                                               }];
                                                               
                                                           }]];
            
            [currentAlert mxk_setAccessibilityIdentifier:@"RoomParticipantsVCLeaveAlert"];
            [self presentViewController:currentAlert animated:YES completion:nil];
        }
        else
        {
            NSMutableArray *participants;
            
            if (section == participantsSection)
            {
                if (currentSearchText.length)
                {
                    participants = filteredActualParticipants;
                }
                else
                {
                    participants = actualParticipants;
                    
                    if (userParticipant)
                    {
                        row --;
                    }
                }
            }
            else
            {
                if (currentSearchText.length)
                {
                    participants = filteredInvitedParticipants;
                }
                else
                {
                    participants = invitedParticipants;
                }
            }
            
            if (row < participants.count)
            {
                Contact *contact = participants[row];
                MXWeakify(self);
                
                if (contact.mxMember)
                {
                    NSString *memberUserId = contact.mxMember.userId;
                    
                    // Kick ?
                    NSString *promptMsg = [VectorL10n roomParticipantsRemovePromptMsg:(contact ? contact.displayName : memberUserId)];
                    currentAlert = [UIAlertController alertControllerWithTitle:[VectorL10n roomParticipantsRemovePromptTitle]
                                                                       message:promptMsg
                                                                preferredStyle:UIAlertControllerStyleAlert];
                    
                    [currentAlert addAction:[UIAlertAction actionWithTitle:[MatrixKitL10n cancel]
                                                                     style:UIAlertActionStyleCancel
                                                                   handler:^(UIAlertAction * action) {
                                                                       
                                                                       MXStrongifyAndReturnIfNil(self);
                                                                       self->currentAlert = nil;
                                                                       
                                                                   }]];
                    
                    [currentAlert addAction:[UIAlertAction actionWithTitle:[VectorL10n remove]
                                                                     style:UIAlertActionStyleDefault
                                                                   handler:^(UIAlertAction * action) {
                                                                       
                                                                       MXStrongifyAndReturnIfNil(self);
                                                                       self->currentAlert = nil;
                                                                       
                                                                       [self addPendingActionMask];
                                                                       MXWeakify(self);
                                                                       [self.mxRoom kickUser:memberUserId
                                                                                      reason:nil
                                                                                     success:^{
                                                                                         
                                                                                         MXStrongifyAndReturnIfNil(self);
                                                                                         [self removePendingActionMask];
                                                                                         
                                                                                         [participants removeObjectAtIndex:row];
                                                                                         
                                                                                         // Refresh display
                                                                                         [self.tableView reloadData];
                                                                                         
                                                                                     } failure:^(NSError *error) {
                                                                                         
                                                                                         MXStrongifyAndReturnIfNil(self);
                                                                                         [self removePendingActionMask];
                                                                                         MXLogDebug(@"[RoomParticipantsVC] Kick %@ failed", memberUserId);
                                                                                         // Alert user
                                                                                         [[AppDelegate theDelegate] showErrorAsAlert:error];
                                                                                         
                                                                                     }];
                                                                       
                                                                   }]];
                }
                else if (contact.mxThirdPartyInvite)
                {
                    // This is a third-party invite
                    currentAlert = [UIAlertController alertControllerWithTitle:nil
                                                                       message:[VectorL10n roomParticipantsRemoveThirdPartyInvitePromptMsg]
                                                                preferredStyle:UIAlertControllerStyleAlert];
                    
                    [currentAlert addAction:[UIAlertAction actionWithTitle:[MatrixKitL10n cancel]
                                                                     style:UIAlertActionStyleCancel
                                                                   handler:^(UIAlertAction * action) {
                                                                       
                                                                       MXStrongifyAndReturnIfNil(self);
                                                                       self->currentAlert = nil;
                                                                       
                                                                   }]];
                    
                    [currentAlert addAction:[UIAlertAction actionWithTitle:[VectorL10n remove]
                                                                     style:UIAlertActionStyleDefault
                                                                   handler:^(UIAlertAction * action) {
                                                                       
                                                                       MXStrongifyAndReturnIfNil(self);
                                                                       self->currentAlert = nil;
                                                                       
                                                                       [self addPendingActionMask];
                                                                       MXWeakify(self);
                                                                       [self.mxRoom sendStateEventOfType:kMXEventTypeStringRoomThirdPartyInvite
                                                                                                 content:@{} stateKey:contact.mxThirdPartyInvite.token success:^(NSString *eventId) {
                                                                                                     
                                                                                                     MXStrongifyAndReturnIfNil(self);
                                                                                                     [self removePendingActionMask];
                                                                                                     
                                                                                                     [participants removeObjectAtIndex:row];
                                                                                                     
                                                                                                     // Refresh display
                                                                                                     [self.tableView reloadData];
                                                                                                     
                                                                                                 } failure:^(NSError *error) {
                                                                                                     
                                                                                                     MXStrongifyAndReturnIfNil(self);
                                                                                                     [self removePendingActionMask];
                                                                                                     MXLogDebug(@"[RoomParticipantsVC] Revoke 3pid invite failed");
                                                                                                     // Alert user
                                                                                                     [[AppDelegate theDelegate] showErrorAsAlert:error];
                                                                                                     
                                                                                                 }];
                                                                       
                                                                   }]];
                }
                
                [currentAlert mxk_setAccessibilityIdentifier:@"RoomParticipantsVCKickAlert"];
                [self presentViewController:currentAlert animated:YES completion:nil];
            }
        }
    }
}

- (void)onCancel:(id)sender
{
    [self withdrawViewControllerAnimated:YES completion:nil];
}

#pragma mark - UISearchBar delegate

- (void)refreshSearchBarItemsColor:(UISearchBar *)searchBar
{
    // bar tint color
    searchBar.barTintColor = searchBar.tintColor = ThemeService.shared.theme.tintColor;
    searchBar.tintColor = ThemeService.shared.theme.tintColor;
    
    // FIXME: this all seems incredibly fragile and tied to gutwrenching the current UISearchBar internals.
    
    // text color
    UITextField *searchBarTextField = searchBar.vc_searchTextField;
    searchBarTextField.textColor = ThemeService.shared.theme.textSecondaryColor;
    
    // Magnifying glass icon.
    UIImageView *leftImageView = (UIImageView *)searchBarTextField.leftView;
    leftImageView.image = [leftImageView.image imageWithRenderingMode:UIImageRenderingModeAlwaysTemplate];
    leftImageView.tintColor = ThemeService.shared.theme.tintColor;
    
    // remove the gray background color
    UIView *effectBackgroundTop =  [searchBarTextField valueForKey:@"_effectBackgroundTop"];
    UIView *effectBackgroundBottom =  [searchBarTextField valueForKey:@"_effectBackgroundBottom"];
    effectBackgroundTop.hidden = YES;
    effectBackgroundBottom.hidden = YES;
    
    // place holder
    searchBarTextField.textColor = ThemeService.shared.theme.searchPlaceholderColor;
}

- (void)searchBar:(UISearchBar *)searchBar textDidChange:(NSString *)searchText
{
    // Update search results.
    NSUInteger index;
    MXKContact *contact;
    
    searchText = [searchText stringByTrimmingCharactersInSet:[NSCharacterSet whitespaceCharacterSet]];
    
    if (!currentSearchText.length || [searchText hasPrefix:currentSearchText] == NO)
    {
        // Copy participants and invited participants
        filteredActualParticipants = [NSMutableArray arrayWithArray:actualParticipants];
        filteredInvitedParticipants = [NSMutableArray arrayWithArray:invitedParticipants];
        
        // Add the current user if he belongs to the room members.
        if (userParticipant)
        {
            [filteredActualParticipants addObject:userParticipant];
        }
    }
    
    currentSearchText = searchText;
    
    // Filter room participants
    if (currentSearchText.length)
    {
        for (index = 0; index < filteredActualParticipants.count;)
        {
            contact = filteredActualParticipants[index];
            if (![contact matchedWithPatterns:@[currentSearchText]])
            {
                [filteredActualParticipants removeObjectAtIndex:index];
            }
            else
            {
                index++;
            }
        }
        
        for (index = 0; index < filteredInvitedParticipants.count;)
        {
            contact = filteredInvitedParticipants[index];
            if (![contact matchedWithPatterns:@[currentSearchText]])
            {
                [filteredInvitedParticipants removeObjectAtIndex:index];
            }
            else
            {
                index++;
            }
        }
    }
    else
    {
        filteredActualParticipants = nil;
        filteredInvitedParticipants = nil;
    }
    
    // Refresh display
    [self refreshTableView];
}

- (BOOL)searchBarShouldBeginEditing:(UISearchBar *)searchBar
{
    searchBar.showsCancelButton = YES;
    
    return YES;
}

- (BOOL)searchBarShouldEndEditing:(UISearchBar *)searchBar
{
    searchBar.showsCancelButton = NO;
    
    return YES;
}

- (void)searchBarSearchButtonClicked:(UISearchBar *)searchBar
{
    // "Done" key has been pressed.
    
    // Dismiss keyboard
    [_searchBarView resignFirstResponder];
}

- (void)searchBarCancelButtonClicked:(UISearchBar *)searchBar
{
    if (currentSearchText)
    {
        currentSearchText = nil;
        filteredActualParticipants = nil;
        filteredInvitedParticipants = nil;
        
        [self refreshTableView];
    }
    
    searchBar.text = nil;
    // Leave search
    [searchBar resignFirstResponder];
}

#pragma mark - RoomParticipantsInviteCoordinatorBridgePresenterDelegate

- (void)roomParticipantsInviteCoordinatorBridgePresenterDidComplete:(RoomParticipantsInviteCoordinatorBridgePresenter *)coordinatorBridgePresenter
{
    self->invitePresenter = nil;
}

- (void)roomParticipantsInviteCoordinatorBridgePresenterDidStartLoading:(RoomParticipantsInviteCoordinatorBridgePresenter *)coordinatorBridgePresenter
{
    [self addPendingActionMask];
}

- (void)roomParticipantsInviteCoordinatorBridgePresenterDidEndLoading:(RoomParticipantsInviteCoordinatorBridgePresenter *)coordinatorBridgePresenter
{
    [self removePendingActionMask];
}

@end<|MERGE_RESOLUTION|>--- conflicted
+++ resolved
@@ -263,17 +263,8 @@
         [memberDetailsViewController destroy];
         memberDetailsViewController = nil;
     }
-<<<<<<< HEAD
-=======
-
-    if (contactsPickerViewController)
-    {
-        [contactsPickerViewController destroy];
-        contactsPickerViewController = nil;
-    }
     
     [self.screenTimer start];
->>>>>>> 95ee3cf0
 }
 
 - (void)viewWillDisappear:(BOOL)animated
