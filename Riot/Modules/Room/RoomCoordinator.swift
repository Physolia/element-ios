// File created from ScreenTemplate
// $ createScreen.sh Room Room
/*
 Copyright 2021 New Vector Ltd

 Licensed under the Apache License, Version 2.0 (the "License");
 you may not use this file except in compliance with the License.
 You may obtain a copy of the License at

 http://www.apache.org/licenses/LICENSE-2.0

 Unless required by applicable law or agreed to in writing, software
 distributed under the License is distributed on an "AS IS" BASIS,
 WITHOUT WARRANTIES OR CONDITIONS OF ANY KIND, either express or implied.
 See the License for the specific language governing permissions and
 limitations under the License.
 */

import Foundation
import UIKit

final class RoomCoordinator: NSObject, RoomCoordinatorProtocol {

    // MARK: - Properties

    // MARK: Private

    private let parameters: RoomCoordinatorParameters
    private let roomViewController: RoomViewController
    private let activityIndicatorPresenter: ActivityIndicatorPresenterType
    private var selectedEventId: String?
    
    private var roomDataSourceManager: MXKRoomDataSourceManager {
        return MXKRoomDataSourceManager.sharedManager(forMatrixSession: self.parameters.session)
    }
    
    /// Indicate true if the Coordinator has started once
    private var hasStartedOnce: Bool {
        return self.roomViewController.delegate != nil
    }
    
    private var navigationRouter: NavigationRouterType? {
        
        var finalNavigationRouter: NavigationRouterType?
        
        if let navigationRouter = self.parameters.navigationRouter {
            finalNavigationRouter = navigationRouter
        } else if let navigationRouterStore = self.parameters.navigationRouterStore, let currentNavigationController = self.roomViewController.navigationController {
            // If no navigationRouter has been provided, try to get the navigation router from the current RoomViewController navigation controller if exists
            finalNavigationRouter = navigationRouterStore.navigationRouter(for: currentNavigationController)
        }
        
        return finalNavigationRouter
    }

    // MARK: Public

    // Must be used only internally
    var childCoordinators: [Coordinator] = []

    weak var delegate: RoomCoordinatorDelegate?
    
    var canReleaseRoomDataSource: Bool {
        // If the displayed data is not a preview, let the manager release the room data source
        // (except if the view controller has the room data source ownership).
        return self.parameters.previewData == nil && self.roomViewController.roomDataSource != nil && self.roomViewController.hasRoomDataSourceOwnership == false
    }
    
    // MARK: - Setup

    init(parameters: RoomCoordinatorParameters) {
        self.parameters = parameters
        self.selectedEventId = parameters.eventId

        if let threadId = parameters.threadId {
            self.roomViewController = ThreadViewController.instantiate(withThreadId: threadId,
                                                                       configuration: parameters.displayConfiguration)
        } else {
            self.roomViewController = RoomViewController.instantiate(with: parameters.displayConfiguration)
        }
        self.activityIndicatorPresenter = ActivityIndicatorPresenter()
        
        if #available(iOS 14, *) {
            PollTimelineProvider.shared.session = parameters.session
        }
        
        super.init()
    }
    
    deinit {
        roomViewController.destroy()
    }

    // MARK: - Public
    
    func start() {
        self.start(withCompletion: nil)
    }
    
    // NOTE: Completion closure has been added for legacy architecture purpose.
    // Remove this completion after LegacyAppDelegate refactor.
    func start(withCompletion completion: (() -> Void)?) {
        self.roomViewController.delegate = self
        
        // Detect when view controller has been dismissed by gesture when presented modally (not in full screen).
        // FIXME: Find a better way to manage modal dismiss. This makes the `roomViewController` to never be released
        // self.roomViewController.presentationController?.delegate = self
        
        if let previewData = self.parameters.previewData {
            self.loadRoomPreview(withData: previewData, completion: completion)
        } else if let threadId = self.parameters.threadId {
            self.loadRoom(withId: self.parameters.roomId,
                          andThreadId: threadId,
                          eventId: self.parameters.eventId,
                          completion: completion)
        } else if let eventId = self.selectedEventId {
            self.loadRoom(withId: self.parameters.roomId, andEventId: eventId, completion: completion)
        } else {
            self.loadRoom(withId: self.parameters.roomId, completion: completion)
        }

        // Add `roomViewController` to the NavigationRouter, only if it has been explicitly set as parameter
        if let navigationRouter = self.parameters.navigationRouter {
            if navigationRouter.modules.isEmpty == false {
                navigationRouter.push(self.roomViewController, animated: true, popCompletion: nil)
            } else {
                navigationRouter.setRootModule(self.roomViewController, popCompletion: nil)
            }
        }
    }
        
    func start(withEventId eventId: String, completion: (() -> Void)?) {
        
        self.selectedEventId = eventId
        
        if self.hasStartedOnce {
            self.roomViewController.highlightEvent(eventId, completion: completion)
        } else {
            self.start(withCompletion: completion)
        }
    }

    func toPresentable() -> UIViewController {
        return self.roomViewController
    }

    // MARK: - Private

    private func loadRoom(withId roomId: String, completion: (() -> Void)?) {

        // Present activity indicator when retrieving roomDataSource for given room ID
        self.activityIndicatorPresenter.presentActivityIndicator(on: roomViewController.view, animated: false)

        let roomDataSourceManager: MXKRoomDataSourceManager = MXKRoomDataSourceManager.sharedManager(forMatrixSession: self.parameters.session)

        // LIVE: Show the room live timeline managed by MXKRoomDataSourceManager
        roomDataSourceManager.roomDataSource(forRoom: roomId, create: true, onComplete: { [weak self] (roomDataSource) in

            guard let self = self else {
                return
            }

            self.activityIndicatorPresenter.removeCurrentActivityIndicator(animated: true)

            if let roomDataSource = roomDataSource {
                self.roomViewController.displayRoom(roomDataSource)
            }
            
            completion?()
        })
    }

    private func loadRoom(withId roomId: String, andEventId eventId: String, completion: (() -> Void)?) {

        // Present activity indicator when retrieving roomDataSource for given room ID
        self.activityIndicatorPresenter.presentActivityIndicator(on: roomViewController.view, animated: false)

        // Open the room on the requested event
        RoomDataSource.load(withRoomId: roomId,
                            initialEventId: eventId,
                            threadId: nil,
                            andMatrixSession: self.parameters.session) { [weak self] (dataSource) in

            guard let self = self else {
                return
            }

            self.activityIndicatorPresenter.removeCurrentActivityIndicator(animated: true)

            guard let roomDataSource = dataSource as? RoomDataSource else {
                return
            }

            roomDataSource.markTimelineInitialEvent = true
            self.roomViewController.displayRoom(roomDataSource)

            // Give the data source ownership to the room view controller.
            self.roomViewController.hasRoomDataSourceOwnership = true
            
            completion?()
        }
    }
    
    private func loadRoom(withId roomId: String, andThreadId threadId: String, eventId: String?, completion: (() -> Void)?) {
        
        // Present activity indicator when retrieving roomDataSource for given room ID
        self.activityIndicatorPresenter.presentActivityIndicator(on: roomViewController.view, animated: false)
        
        // Open the room on the requested event
        ThreadDataSource.load(withRoomId: roomId,
                              initialEventId: nil,
                              threadId: threadId,
                              andMatrixSession: self.parameters.session) { [weak self] (dataSource) in
            
            guard let self = self else {
                return
            }
            
            self.activityIndicatorPresenter.removeCurrentActivityIndicator(animated: true)
            
            guard let threadDataSource = dataSource as? ThreadDataSource else {
                return
            }
            
            threadDataSource.markTimelineInitialEvent = false
            threadDataSource.highlightedEventId = eventId
            self.roomViewController.displayRoom(threadDataSource)
            
            // Give the data source ownership to the room view controller.
            self.roomViewController.hasRoomDataSourceOwnership = true
            
            completion?()
        }
    }
    
    private func loadRoomPreview(withData previewData: RoomPreviewData, completion: (() -> Void)?) {
        
        self.roomViewController.displayRoomPreview(previewData)
        
        completion?()
    }
    
<<<<<<< HEAD
=======
    private func startLocationCoordinatorWithEvent(_ event: MXEvent? = nil, bubbleData: MXKRoomBubbleCellDataStoring? = nil) {
        guard #available(iOS 14.0, *) else {
            return
        }
        
        guard let navigationRouter = self.navigationRouter,
              let mediaManager = mxSession?.mediaManager,
              let user = mxSession?.myUser else {
            MXLog.error("[RoomCoordinator] Invalid location sharing coordinator parameters. Returning.")
            return
        }
        
        var avatarData: AvatarInputProtocol
        if event != nil, let bubbleData = bubbleData {
            avatarData = AvatarInput(mxContentUri: bubbleData.senderAvatarUrl,
                                     matrixItemId: bubbleData.senderId,
                                     displayName: bubbleData.senderDisplayName)
        } else {
            avatarData = AvatarInput(mxContentUri: user.avatarUrl,
                                     matrixItemId: user.userId,
                                     displayName: user.displayname)
        }
        
        var location: CLLocationCoordinate2D?
        if let locationContent = event?.location {
            location = CLLocationCoordinate2D(latitude: locationContent.latitude, longitude: locationContent.longitude)
        }
        
        let parameters = LocationSharingCoordinatorParameters(roomDataSource: roomViewController.roomDataSource,
                                                              mediaManager: mediaManager,
                                                              avatarData: avatarData,
                                                              location: location)
        
        let coordinator = LocationSharingCoordinator(parameters: parameters)
        
        coordinator.completion = { [weak self, weak coordinator] in
            guard let self = self, let coordinator = coordinator else {
                return
            }
            
            self.navigationRouter?.dismissModule(animated: true, completion: nil)
            self.remove(childCoordinator: coordinator)
        }
        
        add(childCoordinator: coordinator)
        
        navigationRouter.present(coordinator, animated: true)
        coordinator.start()
    }
>>>>>>> 9978dbfa
}

// MARK: - RoomIdentifiable
extension RoomCoordinator: RoomIdentifiable {
     
    var roomId: String? {
        return self.parameters.roomId
    }
    
    var threadId: String? {
        return self.parameters.threadId
    }
    
    var mxSession: MXSession? {
        self.parameters.session
    }
}

// MARK: - UIAdaptivePresentationControllerDelegate

extension RoomCoordinator: UIAdaptivePresentationControllerDelegate {
    
    func presentationControllerDidDismiss(_ presentationController: UIPresentationController) {
        self.delegate?.roomCoordinatorDidDismissInteractively(self)
    }
}

// MARK: - RoomViewControllerDelegate
extension RoomCoordinator: RoomViewControllerDelegate {
        
    func roomViewController(_ roomViewController: RoomViewController, showRoomWithId roomID: String, eventId eventID: String?) {
        self.delegate?.roomCoordinator(self, didSelectRoomWithId: roomID, eventId: eventID)
    }
    
    func roomViewController(_ roomViewController: RoomViewController, showMemberDetails roomMember: MXRoomMember) {
        // TODO:
    }
    
    func roomViewControllerShowRoomDetails(_ roomViewController: RoomViewController) {
        // TODO:
    }
    
    func roomViewControllerDidLeaveRoom(_ roomViewController: RoomViewController) {
        self.delegate?.roomCoordinatorDidLeaveRoom(self)
    }
    
    func roomViewControllerPreviewDidTapCancel(_ roomViewController: RoomViewController) {
        self.delegate?.roomCoordinatorDidCancelRoomPreview(self)
    }
    
    func roomViewController(_ roomViewController: RoomViewController, startChatWithUserId userId: String, completion: @escaping () -> Void) {
        AppDelegate.theDelegate().createDirectChat(withUserId: userId, completion: completion)
    }
    
    func roomViewController(_ roomViewController: RoomViewController, showCompleteSecurityFor session: MXSession) {
        AppDelegate.theDelegate().presentCompleteSecurity(for: session)
    }
    
    func roomViewController(_ roomViewController: RoomViewController, handleUniversalLinkWith parameters: UniversalLinkParameters) -> Bool {
        return AppDelegate.theDelegate().handleUniversalLink(with: parameters)
    }
    
    func roomViewControllerDidRequestPollCreationFormPresentation(_ roomViewController: RoomViewController) {
        guard #available(iOS 14.0, *) else {
            return
        }
        
        let parameters = PollEditFormCoordinatorParameters(room: roomViewController.roomDataSource.room)
        let coordinator = PollEditFormCoordinator(parameters: parameters)
        
        coordinator.completion = { [weak self, weak coordinator] in
            guard let self = self, let coordinator = coordinator else {
                return
            }
            
            self.navigationRouter?.dismissModule(animated: true, completion: nil)
            self.remove(childCoordinator: coordinator)
        }
        
        add(childCoordinator: coordinator)
        
        navigationRouter?.present(coordinator, animated: true)
        coordinator.start()
    }
    
    func roomViewControllerDidRequestLocationSharingFormPresentation(_ roomViewController: RoomViewController) {
        startLocationCoordinatorWithEvent()
    }
    
    func roomViewController(_ roomViewController: RoomViewController, didRequestLocationPresentationFor event: MXEvent, bubbleData: MXKRoomBubbleCellDataStoring) {
        startLocationCoordinatorWithEvent(event, bubbleData: bubbleData)
    }
    
    func roomViewController(_ roomViewController: RoomViewController, canEndPollWithEventIdentifier eventIdentifier: String) -> Bool {
        guard #available(iOS 14.0, *) else {
            return false
        }
        
        return PollTimelineProvider.shared.pollTimelineCoordinatorForEventIdentifier(eventIdentifier)?.canEndPoll() ?? false
    }
    
    func roomViewController(_ roomViewController: RoomViewController, endPollWithEventIdentifier eventIdentifier: String) {
        guard #available(iOS 14.0, *) else {
            return
        }
        
        PollTimelineProvider.shared.pollTimelineCoordinatorForEventIdentifier(eventIdentifier)?.endPoll()
    }
}<|MERGE_RESOLUTION|>--- conflicted
+++ resolved
@@ -239,9 +239,7 @@
         
         completion?()
     }
-    
-<<<<<<< HEAD
-=======
+
     private func startLocationCoordinatorWithEvent(_ event: MXEvent? = nil, bubbleData: MXKRoomBubbleCellDataStoring? = nil) {
         guard #available(iOS 14.0, *) else {
             return
@@ -291,7 +289,6 @@
         navigationRouter.present(coordinator, animated: true)
         coordinator.start()
     }
->>>>>>> 9978dbfa
 }
 
 // MARK: - RoomIdentifiable
