// 
// Copyright 2022 New Vector Ltd
//
// Licensed under the Apache License, Version 2.0 (the "License");
// you may not use this file except in compliance with the License.
// You may obtain a copy of the License at
//
// http://www.apache.org/licenses/LICENSE-2.0
//
// Unless required by applicable law or agreed to in writing, software
// distributed under the License is distributed on an "AS IS" BASIS,
// WITHOUT WARRANTIES OR CONDITIONS OF ANY KIND, either express or implied.
// See the License for the specific language governing permissions and
// limitations under the License.
//

import Foundation
import Reusable
import WysiwygComposer
import SwiftUI
import Combine
import UIKit
import CoreGraphics

@objc protocol HtmlRoomInputToolbarViewProtocol: RoomInputToolbarViewProtocol {
    @objc var htmlContent: String { get set }
}

// The toolbar for editing with rich text

class WysiwygInputToolbarView: MXKRoomInputToolbarView, NibLoadable, HtmlRoomInputToolbarViewProtocol {
    var htmlContent: String {
        get {
            self.hostingViewController.rootView.wysiwygViewModel.content.html
        }
        set {
            self.hostingViewController.rootView.wysiwygViewModel.setHtmlContent(newValue)
        }
    }
    
    var eventSenderDisplayName: String! {
        get {
            viewModel.eventSenderDisplayName
        }
        set {
            viewModel.eventSenderDisplayName = newValue
        }
    }
    
<<<<<<< HEAD
    var sendMode: RoomInputToolbarViewSendMode {
        get {
            viewModel.sendMode.legacySendMode
        }
        set {
            viewModel.sendMode = ComposerSendMode(from: newValue)
        }
    }
=======
    
    // MARK: - Properties
    
    // MARK: Private
    private var cancellables = Set<AnyCancellable>()
    private var heightConstraint: NSLayoutConstraint!
    private var hostingViewController: VectorHostingController!
    private var viewModel: WysiwygComposerViewModel!
    
    // MARK: Public
    
    /// The display name to show when in edit/reply
    var eventSenderDisplayName: String!
    /// Whether the composer is in send, reply or edit mode.
    var sendMode: RoomInputToolbarViewSendMode = .send
>>>>>>> aa6c3a00
    
    // MARK: - Setup
    
    override class func instantiate() -> MXKRoomInputToolbarView! {
        return loadFromNib()
    }
    
    private weak var toolbarViewDelegate: RoomInputToolbarViewDelegate? {
        return (delegate as? RoomInputToolbarViewDelegate) ?? nil
    }
    
<<<<<<< HEAD
    private var cancellables = Set<AnyCancellable>()
    private var heightConstraint: NSLayoutConstraint!
    private var hostingViewController: SelfSizingHostingController<Composer>!
    private var viewModel: ComposerViewModelProtocol =  ComposerViewModel(initialViewState: ComposerViewState())
    private static let minToolbarHeight: CGFloat = 100
    
=======
>>>>>>> aa6c3a00
    override func awakeFromNib() {
        super.awakeFromNib()
        viewModel.callback = { [weak self] result in
            guard let self = self else { return }
            switch result {
            case .cancel:
                self.toolbarViewDelegate?.roomInputToolbarViewDidTapCancel(self)
            }
        }
        
<<<<<<< HEAD
        let wysiwygViewModel = WysiwygComposerViewModel()
        let composer = Composer(viewModel: viewModel.context,
            wysiwygViewModel: wysiwygViewModel,
            sendMessageAction: { [weak self] content in
=======
        viewModel = WysiwygComposerViewModel()
        let composer = Composer(viewModel: viewModel, sendMessageAction: { [weak self] content in
>>>>>>> aa6c3a00
            guard let self = self else { return }
            self.sendWysiwygMessage(content: content)
        }, showSendMediaActions: { [weak self]  in
            guard let self = self else { return }
            self.showSendMediaActions()
        })
        
        hostingViewController = VectorHostingController(rootView: composer)
        hostingViewController.publishHeightChanges = true
        let height = hostingViewController.sizeThatFits(in: CGSize(width: self.frame.width, height: UIView.layoutFittingExpandedSize.height)).height
        let subView: UIView = hostingViewController.view
        self.addSubview(subView)
        
        hostingViewController.view.translatesAutoresizingMaskIntoConstraints = false
        subView.translatesAutoresizingMaskIntoConstraints = false
        heightConstraint = subView.heightAnchor.constraint(equalToConstant: height)
        NSLayoutConstraint.activate([
            heightConstraint,
            subView.leadingAnchor.constraint(equalTo: self.leadingAnchor),
            subView.trailingAnchor.constraint(equalTo: self.trailingAnchor),
            subView.bottomAnchor.constraint(equalTo: self.bottomAnchor)
        ])
        cancellables = [
            hostingViewController.heightPublisher
                .removeDuplicates()
                .sink(receiveValue: { [weak self] idealHeight in
                    guard let self = self else { return }
                    self.updateToolbarHeight(wysiwygHeight: idealHeight)
                })
        ]
        
        update(theme: ThemeService.shared().theme)
        registerThemeServiceDidChangeThemeNotification()
    }
    
    override func customizeRendering() {
        super.customizeRendering()
        self.backgroundColor = .clear
    }
    
<<<<<<< HEAD
    func setVoiceMessageToolbarView(_ voiceMessageToolbarView: UIView!) {
        //TODO embed the voice messages UI
    }
=======
    // MARK: - Public
    
    /// Set the html content on the composer
    /// - Parameter content: The html string
    func setHtml(content: String) {
        viewModel.setHtmlContent(content)
    }
    
    // MARK: - Private
>>>>>>> aa6c3a00
    
    private func updateToolbarHeight(wysiwygHeight: CGFloat) {
        self.heightConstraint.constant = wysiwygHeight
        toolbarViewDelegate?.roomInputToolbarView?(self, heightDidChanged: wysiwygHeight, completion: nil)
    }
    
    private func sendWysiwygMessage(content: WysiwygComposerContent) {
        delegate?.roomInputToolbarView?(self, sendFormattedTextMessage: content.html, withRawText: content.plainText)
    }
    
    
    private func showSendMediaActions() {
        delegate?.roomInputToolbarViewShowSendMediaActions?(self)
    }
    
    private func registerThemeServiceDidChangeThemeNotification() {
        NotificationCenter.default.addObserver(self, selector: #selector(themeDidChange), name: .themeServiceDidChangeTheme, object: nil)
    }
    
    @objc private func themeDidChange() {
        self.update(theme: ThemeService.shared().theme)
    }
    
    private func update(theme: Theme) {
        hostingViewController.view.backgroundColor = theme.colors.background
    }
<<<<<<< HEAD
}

fileprivate extension ComposerSendMode {
    init(from sendMode: RoomInputToolbarViewSendMode) {
        switch sendMode {
        case .reply: self = .reply
        case .edit: self = .edit
        case .createDM: self = .createDM
        default: self = .send
        }
    }
    
    var legacySendMode: RoomInputToolbarViewSendMode {
        switch self {
        case .createDM: return .createDM
        case .reply: return .reply
        case .edit: return .edit
        case .send: return .send
        }
=======
    
    // MARK: - RoomInputToolbarViewProtocol
    
    /// Add the voice message toolbar to the composer
    /// - Parameter voiceMessageToolbarView: the voice message toolbar UIView
    func setVoiceMessageToolbarView(_ voiceMessageToolbarView: UIView!) {
        // TODO embed the voice messages UI
    }
    
    func toolbarHeight() -> CGFloat {
        return heightConstraint.constant
>>>>>>> aa6c3a00
    }
}<|MERGE_RESOLUTION|>--- conflicted
+++ resolved
@@ -29,34 +29,7 @@
 // The toolbar for editing with rich text
 
 class WysiwygInputToolbarView: MXKRoomInputToolbarView, NibLoadable, HtmlRoomInputToolbarViewProtocol {
-    var htmlContent: String {
-        get {
-            self.hostingViewController.rootView.wysiwygViewModel.content.html
-        }
-        set {
-            self.hostingViewController.rootView.wysiwygViewModel.setHtmlContent(newValue)
-        }
-    }
-    
-    var eventSenderDisplayName: String! {
-        get {
-            viewModel.eventSenderDisplayName
-        }
-        set {
-            viewModel.eventSenderDisplayName = newValue
-        }
-    }
-    
-<<<<<<< HEAD
-    var sendMode: RoomInputToolbarViewSendMode {
-        get {
-            viewModel.sendMode.legacySendMode
-        }
-        set {
-            viewModel.sendMode = ComposerSendMode(from: newValue)
-        }
-    }
-=======
+    
     
     // MARK: - Properties
     
@@ -64,15 +37,40 @@
     private var cancellables = Set<AnyCancellable>()
     private var heightConstraint: NSLayoutConstraint!
     private var hostingViewController: VectorHostingController!
-    private var viewModel: WysiwygComposerViewModel!
+    private var wysiwygViewModel: WysiwygComposerViewModel!
+    private var viewModel: ComposerViewModelProtocol = ComposerViewModel(initialViewState: ComposerViewState())
     
     // MARK: Public
     
+    /// The current html content of the composer
+    var htmlContent: String {
+        get {
+            wysiwygViewModel.content.html
+        }
+        set {
+            wysiwygViewModel.setHtmlContent(newValue)
+        }
+    }
+    
     /// The display name to show when in edit/reply
-    var eventSenderDisplayName: String!
+    var eventSenderDisplayName: String! {
+        get {
+            viewModel.eventSenderDisplayName
+        }
+        set {
+            viewModel.eventSenderDisplayName = newValue
+        }
+    }
+    
     /// Whether the composer is in send, reply or edit mode.
-    var sendMode: RoomInputToolbarViewSendMode = .send
->>>>>>> aa6c3a00
+    var sendMode: RoomInputToolbarViewSendMode {
+        get {
+            viewModel.sendMode.legacySendMode
+        }
+        set {
+            viewModel.sendMode = ComposerSendMode(from: newValue)
+        }
+    }
     
     // MARK: - Setup
     
@@ -84,15 +82,6 @@
         return (delegate as? RoomInputToolbarViewDelegate) ?? nil
     }
     
-<<<<<<< HEAD
-    private var cancellables = Set<AnyCancellable>()
-    private var heightConstraint: NSLayoutConstraint!
-    private var hostingViewController: SelfSizingHostingController<Composer>!
-    private var viewModel: ComposerViewModelProtocol =  ComposerViewModel(initialViewState: ComposerViewState())
-    private static let minToolbarHeight: CGFloat = 100
-    
-=======
->>>>>>> aa6c3a00
     override func awakeFromNib() {
         super.awakeFromNib()
         viewModel.callback = { [weak self] result in
@@ -103,15 +92,10 @@
             }
         }
         
-<<<<<<< HEAD
         let wysiwygViewModel = WysiwygComposerViewModel()
         let composer = Composer(viewModel: viewModel.context,
             wysiwygViewModel: wysiwygViewModel,
             sendMessageAction: { [weak self] content in
-=======
-        viewModel = WysiwygComposerViewModel()
-        let composer = Composer(viewModel: viewModel, sendMessageAction: { [weak self] content in
->>>>>>> aa6c3a00
             guard let self = self else { return }
             self.sendWysiwygMessage(content: content)
         }, showSendMediaActions: { [weak self]  in
@@ -152,21 +136,7 @@
         self.backgroundColor = .clear
     }
     
-<<<<<<< HEAD
-    func setVoiceMessageToolbarView(_ voiceMessageToolbarView: UIView!) {
-        //TODO embed the voice messages UI
-    }
-=======
-    // MARK: - Public
-    
-    /// Set the html content on the composer
-    /// - Parameter content: The html string
-    func setHtml(content: String) {
-        viewModel.setHtmlContent(content)
-    }
-    
     // MARK: - Private
->>>>>>> aa6c3a00
     
     private func updateToolbarHeight(wysiwygHeight: CGFloat) {
         self.heightConstraint.constant = wysiwygHeight
@@ -193,8 +163,21 @@
     private func update(theme: Theme) {
         hostingViewController.view.backgroundColor = theme.colors.background
     }
-<<<<<<< HEAD
+    
+    // MARK: - RoomInputToolbarViewProtocol
+    
+    /// Add the voice message toolbar to the composer
+    /// - Parameter voiceMessageToolbarView: the voice message toolbar UIView
+    func setVoiceMessageToolbarView(_ voiceMessageToolbarView: UIView!) {
+        // TODO embed the voice messages UI
+    }
+    
+    func toolbarHeight() -> CGFloat {
+        return heightConstraint.constant
+    }
 }
+
+// MARK: - LegacySendModeAdapter
 
 fileprivate extension ComposerSendMode {
     init(from sendMode: RoomInputToolbarViewSendMode) {
@@ -213,18 +196,5 @@
         case .edit: return .edit
         case .send: return .send
         }
-=======
-    
-    // MARK: - RoomInputToolbarViewProtocol
-    
-    /// Add the voice message toolbar to the composer
-    /// - Parameter voiceMessageToolbarView: the voice message toolbar UIView
-    func setVoiceMessageToolbarView(_ voiceMessageToolbarView: UIView!) {
-        // TODO embed the voice messages UI
-    }
-    
-    func toolbarHeight() -> CGFloat {
-        return heightConstraint.constant
->>>>>>> aa6c3a00
     }
 }