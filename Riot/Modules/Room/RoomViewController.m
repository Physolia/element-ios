/*
 Copyright 2014 OpenMarket Ltd
 Copyright 2017 Vector Creations Ltd
 Copyright 2018 New Vector Ltd
 
 Licensed under the Apache License, Version 2.0 (the "License");
 you may not use this file except in compliance with the License.
 You may obtain a copy of the License at
 
 http://www.apache.org/licenses/LICENSE-2.0
 
 Unless required by applicable law or agreed to in writing, software
 distributed under the License is distributed on an "AS IS" BASIS,
 WITHOUT WARRANTIES OR CONDITIONS OF ANY KIND, either express or implied.
 See the License for the specific language governing permissions and
 limitations under the License.
 */

#import "RoomViewController.h"

#import "RoomDataSource.h"
#import "RoomBubbleCellData.h"

#import "RoomInputToolbarView.h"
#import "DisabledRoomInputToolbarView.h"

#import "RoomActivitiesView.h"

#import "AttachmentsViewController.h"

#import "EventDetailsView.h"

#import "RoomAvatarTitleView.h"
#import "ExpandedRoomTitleView.h"
#import "SimpleRoomTitleView.h"
#import "PreviewRoomTitleView.h"

#import "RoomMemberDetailsViewController.h"
#import "ContactDetailsViewController.h"

#import "SegmentedViewController.h"
#import "RoomSettingsViewController.h"

#import "RoomFilesViewController.h"

#import "RoomSearchViewController.h"

#import "UsersDevicesViewController.h"

#import "ReadReceiptsViewController.h"

#import "JitsiViewController.h"

#import "RoomEmptyBubbleCell.h"

#import "RoomIncomingTextMsgBubbleCell.h"
#import "RoomIncomingTextMsgWithoutSenderInfoBubbleCell.h"
#import "RoomIncomingTextMsgWithPaginationTitleBubbleCell.h"
#import "RoomIncomingTextMsgWithoutSenderNameBubbleCell.h"
#import "RoomIncomingTextMsgWithPaginationTitleWithoutSenderNameBubbleCell.h"
#import "RoomIncomingAttachmentBubbleCell.h"
#import "RoomIncomingAttachmentWithoutSenderInfoBubbleCell.h"
#import "RoomIncomingAttachmentWithPaginationTitleBubbleCell.h"

#import "RoomIncomingEncryptedTextMsgBubbleCell.h"
#import "RoomIncomingEncryptedTextMsgWithoutSenderInfoBubbleCell.h"
#import "RoomIncomingEncryptedTextMsgWithPaginationTitleBubbleCell.h"
#import "RoomIncomingEncryptedTextMsgWithoutSenderNameBubbleCell.h"
#import "RoomIncomingEncryptedTextMsgWithPaginationTitleWithoutSenderNameBubbleCell.h"
#import "RoomIncomingEncryptedAttachmentBubbleCell.h"
#import "RoomIncomingEncryptedAttachmentWithoutSenderInfoBubbleCell.h"
#import "RoomIncomingEncryptedAttachmentWithPaginationTitleBubbleCell.h"

#import "RoomOutgoingTextMsgBubbleCell.h"
#import "RoomOutgoingTextMsgWithoutSenderInfoBubbleCell.h"
#import "RoomOutgoingTextMsgWithPaginationTitleBubbleCell.h"
#import "RoomOutgoingTextMsgWithoutSenderNameBubbleCell.h"
#import "RoomOutgoingTextMsgWithPaginationTitleWithoutSenderNameBubbleCell.h"
#import "RoomOutgoingAttachmentBubbleCell.h"
#import "RoomOutgoingAttachmentWithoutSenderInfoBubbleCell.h"
#import "RoomOutgoingAttachmentWithPaginationTitleBubbleCell.h"

#import "RoomOutgoingEncryptedTextMsgBubbleCell.h"
#import "RoomOutgoingEncryptedTextMsgWithoutSenderInfoBubbleCell.h"
#import "RoomOutgoingEncryptedTextMsgWithPaginationTitleBubbleCell.h"
#import "RoomOutgoingEncryptedTextMsgWithoutSenderNameBubbleCell.h"
#import "RoomOutgoingEncryptedTextMsgWithPaginationTitleWithoutSenderNameBubbleCell.h"
#import "RoomOutgoingEncryptedAttachmentBubbleCell.h"
#import "RoomOutgoingEncryptedAttachmentWithoutSenderInfoBubbleCell.h"
#import "RoomOutgoingEncryptedAttachmentWithPaginationTitleBubbleCell.h"

#import "RoomMembershipBubbleCell.h"
#import "RoomMembershipWithPaginationTitleBubbleCell.h"
#import "RoomMembershipCollapsedBubbleCell.h"
#import "RoomMembershipCollapsedWithPaginationTitleBubbleCell.h"
#import "RoomMembershipExpandedBubbleCell.h"
#import "RoomMembershipExpandedWithPaginationTitleBubbleCell.h"
#import "RoomCreationWithPaginationCollapsedBubbleCell.h"
#import "RoomCreationCollapsedBubbleCell.h"

#import "RoomSelectedStickerBubbleCell.h"
#import "RoomPredecessorBubbleCell.h"

#import "MXKRoomBubbleTableViewCell+Riot.h"

#import "AvatarGenerator.h"
#import "Tools.h"
#import "WidgetManager.h"

#import "GBDeviceInfo_iOS.h"

#import "RoomEncryptedDataBubbleCell.h"
#import "EncryptionInfoView.h"

#import "MXRoom+Riot.h"

#import "IntegrationManagerViewController.h"
#import "WidgetPickerViewController.h"
#import "StickerPickerViewController.h"

#import "EventFormatter.h"
#import <MatrixKit/MXKSlashCommands.h>

#import "SettingsViewController.h"
#import "SecurityViewController.h"

#import "TypingUserInfo.h"

#import "MXSDKOptions.h"

#import "Riot-Swift.h"

NSNotificationName const RoomCallTileTappedNotification = @"RoomCallTileTappedNotification";
NSNotificationName const RoomGroupCallTileTappedNotification = @"RoomGroupCallTileTappedNotification";
const NSTimeInterval kResizeComposerAnimationDuration = .05;

@interface RoomViewController () <UISearchBarDelegate, UIGestureRecognizerDelegate, UIScrollViewAccessibilityDelegate, RoomTitleViewTapGestureDelegate, RoomParticipantsViewControllerDelegate, MXKRoomMemberDetailsViewControllerDelegate, ContactsTableViewControllerDelegate, MXServerNoticesDelegate, RoomContextualMenuViewControllerDelegate,
    ReactionsMenuViewModelCoordinatorDelegate, EditHistoryCoordinatorBridgePresenterDelegate, MXKDocumentPickerPresenterDelegate, EmojiPickerCoordinatorBridgePresenterDelegate,
    ReactionHistoryCoordinatorBridgePresenterDelegate, CameraPresenterDelegate, MediaPickerCoordinatorBridgePresenterDelegate,
    RoomDataSourceDelegate, RoomCreationModalCoordinatorBridgePresenterDelegate, RoomInfoCoordinatorBridgePresenterDelegate, DialpadViewControllerDelegate, RemoveJitsiWidgetViewDelegate, VoiceMessageControllerDelegate>
{
    
    // The preview header
    PreviewRoomTitleView *previewHeader;
    
    // The customized room data source for Vector
    RoomDataSource *customizedRoomDataSource;
    
    // The user taps on a user id contained in a message
    MXKContact *selectedContact;
    
    // List of members who are typing in the room.
    NSArray *currentTypingUsers;
    
    // Typing notifications listener.
    id typingNotifListener;
    
    // The position of the first touch down event stored in case of scrolling when the expanded header is visible.
    CGPoint startScrollingPoint;
    
    // Missed discussions badge
    NSUInteger missedDiscussionsCount;
    NSUInteger missedHighlightCount;
    UILabel *missedDiscussionsBadgeLabel;
    UIView *missedDiscussionsDotView;
    
    // Potential encryption details view.
    EncryptionInfoView *encryptionInfoView;
    
    // The list of unknown devices that prevent outgoing messages from being sent
    MXUsersDevicesMap<MXDeviceInfo*> *unknownDevices;
    
    // Observe kAppDelegateDidTapStatusBarNotification to handle tap on clock status bar.
    id kAppDelegateDidTapStatusBarNotificationObserver;
    
    // Observe kAppDelegateNetworkStatusDidChangeNotification to handle network status change.
    id kAppDelegateNetworkStatusDidChangeNotificationObserver;

    // Observers to manage MXSession state (and sync errors)
    id kMXSessionStateDidChangeObserver;

    // Observers to manage ongoing conference call banner
    id kMXCallStateDidChangeObserver;
    id kMXCallManagerConferenceStartedObserver;
    id kMXCallManagerConferenceFinishedObserver;

    // Observers to manage widgets
    id kMXKWidgetManagerDidUpdateWidgetObserver;
    
    // Observer kMXRoomSummaryDidChangeNotification to keep updated the missed discussion count
    id mxRoomSummaryDidChangeObserver;

    // Observer for removing the re-request explanation/waiting dialog
    id mxEventDidDecryptNotificationObserver;
    
    // The table view cell in which the read marker is displayed (nil by default).
    MXKRoomBubbleTableViewCell *readMarkerTableViewCell;
    
    // Tell whether the view controller is appeared or not.
    BOOL isAppeared;
    
    // Tell whether the room has a Jitsi call or not.
    BOOL hasJitsiCall;
    
    // The right bar button items back up.
    NSArray<UIBarButtonItem *> *rightBarButtonItems;

    // Observe kThemeServiceDidChangeThemeNotification to handle user interface theme change.
    id kThemeServiceDidChangeThemeNotificationObserver;
    
    // Observe URL preview updates to refresh cells.
    id URLPreviewDidUpdateNotificationObserver;
    
    // Listener for `m.room.tombstone` event type
    id tombstoneEventNotificationsListener;

    // Homeserver notices
    MXServerNotices *serverNotices;
    
    // Formatted body parser for events
    FormattedBodyParser *formattedBodyParser;
    
    // Time to display notification content in the timeline
    MXTaskProfile *notificationTaskProfile;
}

@property (nonatomic, weak) IBOutlet UIView *overlayContainerView;
@property (nonatomic, strong) RemoveJitsiWidgetView *removeJitsiWidgetView;


@property (nonatomic, strong) RoomContextualMenuViewController *roomContextualMenuViewController;
@property (nonatomic, strong) RoomContextualMenuPresenter *roomContextualMenuPresenter;
@property (nonatomic, strong) MXKErrorAlertPresentation *errorPresenter;
@property (nonatomic, strong) NSString *textMessageBeforeEditing;
@property (nonatomic, strong) EditHistoryCoordinatorBridgePresenter *editHistoryPresenter;
@property (nonatomic, strong) MXKDocumentPickerPresenter *documentPickerPresenter;
@property (nonatomic, strong) EmojiPickerCoordinatorBridgePresenter *emojiPickerCoordinatorBridgePresenter;
@property (nonatomic, strong) ReactionHistoryCoordinatorBridgePresenter *reactionHistoryCoordinatorBridgePresenter;
@property (nonatomic, strong) CameraPresenter *cameraPresenter;
@property (nonatomic, strong) MediaPickerCoordinatorBridgePresenter *mediaPickerPresenter;
@property (nonatomic, strong) RoomMessageURLParser *roomMessageURLParser;
@property (nonatomic, strong) RoomCreationModalCoordinatorBridgePresenter *roomCreationModalCoordinatorBridgePresenter;
@property (nonatomic, strong) RoomInfoCoordinatorBridgePresenter *roomInfoCoordinatorBridgePresenter;
@property (nonatomic, strong) CustomSizedPresentationController *customSizedPresentationController;
@property (nonatomic, getter=isActivitiesViewExpanded) BOOL activitiesViewExpanded;
@property (nonatomic, getter=isScrollToBottomHidden) BOOL scrollToBottomHidden;

@property (nonatomic, strong) VoiceMessageController *voiceMessageController;

@end

@implementation RoomViewController
@synthesize roomPreviewData;

#pragma mark - Class methods

+ (UINib *)nib
{
    return [UINib nibWithNibName:NSStringFromClass(self.class)
                          bundle:[NSBundle bundleForClass:self.class]];
}

+ (instancetype)roomViewController
{
    return [[[self class] alloc] initWithNibName:NSStringFromClass(self.class)
                                          bundle:[NSBundle bundleForClass:self.class]];
}

+ (instancetype)instantiate
{
    UIStoryboard *storyboard = [UIStoryboard storyboardWithName:@"Main" bundle:[NSBundle mainBundle]];
    return [storyboard instantiateViewControllerWithIdentifier:@"RoomViewControllerStoryboardId"];
}

#pragma mark -

- (instancetype)initWithNibName:(nullable NSString *)nibNameOrNil bundle:(nullable NSBundle *)nibBundleOrNil
{
    self = [super initWithNibName:nibNameOrNil bundle:nibBundleOrNil];
    if (self)
    {
        // Disable auto join
        self.autoJoinInvitedRoom = NO;
        
        // Disable auto scroll to bottom on keyboard presentation
        self.scrollHistoryToTheBottomOnKeyboardPresentation = NO;
    }
    
    return self;
}

- (nullable instancetype)initWithCoder:(NSCoder *)aDecoder
{
    self = [super initWithCoder:aDecoder];
    if (self)
    {
        // Disable auto join
        self.autoJoinInvitedRoom = NO;
        
        // Disable auto scroll to bottom on keyboard presentation
        self.scrollHistoryToTheBottomOnKeyboardPresentation = NO;
    }
    
    return self;
}

#pragma mark -

- (void)finalizeInit
{
    [super finalizeInit];
    
    self.resizeComposerAnimationDuration = kResizeComposerAnimationDuration;
    
    // Setup `MXKViewControllerHandling` properties
    self.enableBarTintColorStatusChange = NO;
    self.rageShakeManager = [RageShakeManager sharedManager];
    formattedBodyParser = [FormattedBodyParser new];
    
    _showMissedDiscussionsBadge = YES;
    _scrollToBottomHidden = YES;
    
    // Listen to the event sent state changes
    [[NSNotificationCenter defaultCenter] addObserver:self selector:@selector(eventDidChangeSentState:) name:kMXEventDidChangeSentStateNotification object:nil];
    [[NSNotificationCenter defaultCenter] addObserver:self selector:@selector(eventDidChangeIdentifier:) name:kMXEventDidChangeIdentifierNotification object:nil];
    
    // Show / hide actions button in document preview according BuildSettings
    self.allowActionsInDocumentPreview = BuildSettings.messageDetailsAllowShare;
    
    _voiceMessageController = [[VoiceMessageController alloc] initWithThemeService:ThemeService.shared mediaServiceProvider:VoiceMessageMediaServiceProvider.sharedProvider];
    self.voiceMessageController.delegate = self;
}

- (void)viewDidLoad
{
    [super viewDidLoad];
    
    // Register first customized cell view classes used to render bubbles
    [self.bubblesTableView registerClass:RoomIncomingTextMsgBubbleCell.class forCellReuseIdentifier:RoomIncomingTextMsgBubbleCell.defaultReuseIdentifier];
    [self.bubblesTableView registerClass:RoomIncomingTextMsgWithoutSenderInfoBubbleCell.class forCellReuseIdentifier:RoomIncomingTextMsgWithoutSenderInfoBubbleCell.defaultReuseIdentifier];
    [self.bubblesTableView registerClass:RoomIncomingTextMsgWithPaginationTitleBubbleCell.class forCellReuseIdentifier:RoomIncomingTextMsgWithPaginationTitleBubbleCell.defaultReuseIdentifier];
    [self.bubblesTableView registerClass:RoomIncomingAttachmentBubbleCell.class forCellReuseIdentifier:RoomIncomingAttachmentBubbleCell.defaultReuseIdentifier];
    [self.bubblesTableView registerClass:RoomIncomingAttachmentWithoutSenderInfoBubbleCell.class forCellReuseIdentifier:RoomIncomingAttachmentWithoutSenderInfoBubbleCell.defaultReuseIdentifier];
    [self.bubblesTableView registerClass:RoomIncomingAttachmentWithPaginationTitleBubbleCell.class forCellReuseIdentifier:RoomIncomingAttachmentWithPaginationTitleBubbleCell.defaultReuseIdentifier];
    [self.bubblesTableView registerClass:RoomIncomingTextMsgWithoutSenderNameBubbleCell.class forCellReuseIdentifier:RoomIncomingTextMsgWithoutSenderNameBubbleCell.defaultReuseIdentifier];
    [self.bubblesTableView registerClass:RoomIncomingTextMsgWithPaginationTitleWithoutSenderNameBubbleCell.class forCellReuseIdentifier:RoomIncomingTextMsgWithPaginationTitleWithoutSenderNameBubbleCell.defaultReuseIdentifier];
    
    [self.bubblesTableView registerClass:RoomIncomingEncryptedTextMsgBubbleCell.class forCellReuseIdentifier:RoomIncomingEncryptedTextMsgBubbleCell.defaultReuseIdentifier];
    [self.bubblesTableView registerClass:RoomIncomingEncryptedTextMsgWithoutSenderInfoBubbleCell.class forCellReuseIdentifier:RoomIncomingEncryptedTextMsgWithoutSenderInfoBubbleCell.defaultReuseIdentifier];
    [self.bubblesTableView registerClass:RoomIncomingEncryptedTextMsgWithPaginationTitleBubbleCell.class forCellReuseIdentifier:RoomIncomingEncryptedTextMsgWithPaginationTitleBubbleCell.defaultReuseIdentifier];
    [self.bubblesTableView registerClass:RoomIncomingEncryptedAttachmentBubbleCell.class forCellReuseIdentifier:RoomIncomingEncryptedAttachmentBubbleCell.defaultReuseIdentifier];
    [self.bubblesTableView registerClass:RoomIncomingEncryptedAttachmentWithoutSenderInfoBubbleCell.class forCellReuseIdentifier:RoomIncomingEncryptedAttachmentWithoutSenderInfoBubbleCell.defaultReuseIdentifier];
    [self.bubblesTableView registerClass:RoomIncomingEncryptedAttachmentWithPaginationTitleBubbleCell.class forCellReuseIdentifier:RoomIncomingEncryptedAttachmentWithPaginationTitleBubbleCell.defaultReuseIdentifier];
    [self.bubblesTableView registerClass:RoomIncomingEncryptedTextMsgWithoutSenderNameBubbleCell.class forCellReuseIdentifier:RoomIncomingEncryptedTextMsgWithoutSenderNameBubbleCell.defaultReuseIdentifier];
    [self.bubblesTableView registerClass:RoomIncomingEncryptedTextMsgWithPaginationTitleWithoutSenderNameBubbleCell.class forCellReuseIdentifier:RoomIncomingEncryptedTextMsgWithPaginationTitleWithoutSenderNameBubbleCell.defaultReuseIdentifier];
    
    [self.bubblesTableView registerClass:RoomOutgoingAttachmentBubbleCell.class forCellReuseIdentifier:RoomOutgoingAttachmentBubbleCell.defaultReuseIdentifier];
    [self.bubblesTableView registerClass:RoomOutgoingAttachmentWithoutSenderInfoBubbleCell.class forCellReuseIdentifier:RoomOutgoingAttachmentWithoutSenderInfoBubbleCell.defaultReuseIdentifier];
    [self.bubblesTableView registerClass:RoomOutgoingAttachmentWithPaginationTitleBubbleCell.class forCellReuseIdentifier:RoomOutgoingAttachmentWithPaginationTitleBubbleCell.defaultReuseIdentifier];
    [self.bubblesTableView registerClass:RoomOutgoingTextMsgBubbleCell.class forCellReuseIdentifier:RoomOutgoingTextMsgBubbleCell.defaultReuseIdentifier];
    [self.bubblesTableView registerClass:RoomOutgoingTextMsgWithoutSenderInfoBubbleCell.class forCellReuseIdentifier:RoomOutgoingTextMsgWithoutSenderInfoBubbleCell.defaultReuseIdentifier];
    [self.bubblesTableView registerClass:RoomOutgoingTextMsgWithPaginationTitleBubbleCell.class forCellReuseIdentifier:RoomOutgoingTextMsgWithPaginationTitleBubbleCell.defaultReuseIdentifier];
    [self.bubblesTableView registerClass:RoomOutgoingTextMsgWithoutSenderNameBubbleCell.class forCellReuseIdentifier:RoomOutgoingTextMsgWithoutSenderNameBubbleCell.defaultReuseIdentifier];
    [self.bubblesTableView registerClass:RoomOutgoingTextMsgWithPaginationTitleWithoutSenderNameBubbleCell.class forCellReuseIdentifier:RoomOutgoingTextMsgWithPaginationTitleWithoutSenderNameBubbleCell.defaultReuseIdentifier];
    
    [self.bubblesTableView registerClass:RoomOutgoingEncryptedAttachmentBubbleCell.class forCellReuseIdentifier:RoomOutgoingEncryptedAttachmentBubbleCell.defaultReuseIdentifier];
    [self.bubblesTableView registerClass:RoomOutgoingEncryptedAttachmentWithoutSenderInfoBubbleCell.class forCellReuseIdentifier:RoomOutgoingEncryptedAttachmentWithoutSenderInfoBubbleCell.defaultReuseIdentifier];
    [self.bubblesTableView registerClass:RoomOutgoingEncryptedAttachmentWithPaginationTitleBubbleCell.class forCellReuseIdentifier:RoomOutgoingEncryptedAttachmentWithPaginationTitleBubbleCell.defaultReuseIdentifier];
    [self.bubblesTableView registerClass:RoomOutgoingEncryptedTextMsgBubbleCell.class forCellReuseIdentifier:RoomOutgoingEncryptedTextMsgBubbleCell.defaultReuseIdentifier];
    [self.bubblesTableView registerClass:RoomOutgoingEncryptedTextMsgWithoutSenderInfoBubbleCell.class forCellReuseIdentifier:RoomOutgoingEncryptedTextMsgWithoutSenderInfoBubbleCell.defaultReuseIdentifier];
    [self.bubblesTableView registerClass:RoomOutgoingEncryptedTextMsgWithPaginationTitleBubbleCell.class forCellReuseIdentifier:RoomOutgoingEncryptedTextMsgWithPaginationTitleBubbleCell.defaultReuseIdentifier];
    [self.bubblesTableView registerClass:RoomOutgoingEncryptedTextMsgWithoutSenderNameBubbleCell.class forCellReuseIdentifier:RoomOutgoingEncryptedTextMsgWithoutSenderNameBubbleCell.defaultReuseIdentifier];
    [self.bubblesTableView registerClass:RoomOutgoingEncryptedTextMsgWithPaginationTitleWithoutSenderNameBubbleCell.class forCellReuseIdentifier:RoomOutgoingEncryptedTextMsgWithPaginationTitleWithoutSenderNameBubbleCell.defaultReuseIdentifier];
    
    [self.bubblesTableView registerClass:RoomEmptyBubbleCell.class forCellReuseIdentifier:RoomEmptyBubbleCell.defaultReuseIdentifier];
    
    [self.bubblesTableView registerClass:RoomMembershipBubbleCell.class forCellReuseIdentifier:RoomMembershipBubbleCell.defaultReuseIdentifier];
    [self.bubblesTableView registerClass:RoomMembershipWithPaginationTitleBubbleCell.class forCellReuseIdentifier:RoomMembershipWithPaginationTitleBubbleCell.defaultReuseIdentifier];
    [self.bubblesTableView registerClass:RoomMembershipCollapsedBubbleCell.class forCellReuseIdentifier:RoomMembershipCollapsedBubbleCell.defaultReuseIdentifier];
    [self.bubblesTableView registerClass:RoomMembershipCollapsedWithPaginationTitleBubbleCell.class forCellReuseIdentifier:RoomMembershipCollapsedWithPaginationTitleBubbleCell.defaultReuseIdentifier];
    [self.bubblesTableView registerClass:RoomMembershipExpandedBubbleCell.class forCellReuseIdentifier:RoomMembershipExpandedBubbleCell.defaultReuseIdentifier];
    [self.bubblesTableView registerClass:RoomMembershipExpandedWithPaginationTitleBubbleCell.class forCellReuseIdentifier:RoomMembershipExpandedWithPaginationTitleBubbleCell.defaultReuseIdentifier];
    
    [self.bubblesTableView registerClass:RoomSelectedStickerBubbleCell.class forCellReuseIdentifier:RoomSelectedStickerBubbleCell.defaultReuseIdentifier];
    [self.bubblesTableView registerClass:RoomPredecessorBubbleCell.class forCellReuseIdentifier:RoomPredecessorBubbleCell.defaultReuseIdentifier];
    
    [self.bubblesTableView registerClass:KeyVerificationIncomingRequestApprovalBubbleCell.class forCellReuseIdentifier:KeyVerificationIncomingRequestApprovalBubbleCell.defaultReuseIdentifier];
    [self.bubblesTableView registerClass:KeyVerificationIncomingRequestApprovalWithPaginationTitleBubbleCell.class forCellReuseIdentifier:KeyVerificationIncomingRequestApprovalWithPaginationTitleBubbleCell.defaultReuseIdentifier];
    [self.bubblesTableView registerClass:KeyVerificationRequestStatusBubbleCell.class forCellReuseIdentifier:KeyVerificationRequestStatusBubbleCell.defaultReuseIdentifier];
    [self.bubblesTableView registerClass:KeyVerificationRequestStatusWithPaginationTitleBubbleCell.class forCellReuseIdentifier:KeyVerificationRequestStatusWithPaginationTitleBubbleCell.defaultReuseIdentifier];
    [self.bubblesTableView registerClass:KeyVerificationConclusionBubbleCell.class forCellReuseIdentifier:KeyVerificationConclusionBubbleCell.defaultReuseIdentifier];
    [self.bubblesTableView registerClass:KeyVerificationConclusionWithPaginationTitleBubbleCell.class forCellReuseIdentifier:KeyVerificationConclusionWithPaginationTitleBubbleCell.defaultReuseIdentifier];
    
    [self.bubblesTableView registerClass:RoomCreationCollapsedBubbleCell.class forCellReuseIdentifier:RoomCreationCollapsedBubbleCell.defaultReuseIdentifier];
    [self.bubblesTableView registerClass:RoomCreationWithPaginationCollapsedBubbleCell.class forCellReuseIdentifier:RoomCreationWithPaginationCollapsedBubbleCell.defaultReuseIdentifier];
    
    //  call cells
    [self.bubblesTableView registerClass:RoomDirectCallStatusBubbleCell.class forCellReuseIdentifier:RoomDirectCallStatusBubbleCell.defaultReuseIdentifier];
    [self.bubblesTableView registerClass:RoomGroupCallStatusBubbleCell.class forCellReuseIdentifier:RoomGroupCallStatusBubbleCell.defaultReuseIdentifier];
    
    [self.bubblesTableView registerClass:RoomCreationIntroCell.class forCellReuseIdentifier:RoomCreationIntroCell.defaultReuseIdentifier];
    
    [self.bubblesTableView registerNib:RoomTypingBubbleCell.nib forCellReuseIdentifier:RoomTypingBubbleCell.defaultReuseIdentifier];
    
    [self.bubblesTableView registerClass:VoiceMessageBubbleCell.class forCellReuseIdentifier:VoiceMessageBubbleCell.defaultReuseIdentifier];
    [self.bubblesTableView registerClass:VoiceMessageWithoutSenderInfoBubbleCell.class forCellReuseIdentifier:VoiceMessageWithoutSenderInfoBubbleCell.defaultReuseIdentifier];
    [self.bubblesTableView registerClass:VoiceMessageWithPaginationTitleBubbleCell.class forCellReuseIdentifier:VoiceMessageWithPaginationTitleBubbleCell.defaultReuseIdentifier];
    
    [self vc_removeBackTitle];
    
    [self setupRemoveJitsiWidgetRemoveView];
    
    // Replace the default input toolbar view.
    // Note: this operation will force the layout of subviews. That is why cell view classes must be registered before.
    [self updateRoomInputToolbarViewClassIfNeeded];
    
    // set extra area
    [self setRoomActivitiesViewClass:RoomActivitiesView.class];
    
    // Custom the attachmnet viewer
    [self setAttachmentsViewerClass:AttachmentsViewController.class];
    
    // Custom the event details view
    [self setEventDetailsViewClass:EventDetailsView.class];
    
    // Prepare missed dicussion badge (if any)
    self.showMissedDiscussionsBadge = _showMissedDiscussionsBadge;
    
    // Set up the room title view according to the data source (if any)
    [self refreshRoomTitle];
    
    // Refresh tool bar if the room data source is set.
    if (self.roomDataSource)
    {
        [self refreshRoomInputToolbar];
    }
    
    self.roomContextualMenuPresenter = [RoomContextualMenuPresenter new];
    self.errorPresenter = [MXKErrorAlertPresentation new];
    self.roomMessageURLParser = [RoomMessageURLParser new];
    
    self.jumpToLastUnreadLabel.text = NSLocalizedStringFromTable(@"room_jump_to_first_unread", @"Vector", nil);
    
    // Observe user interface theme change.
    kThemeServiceDidChangeThemeNotificationObserver = [[NSNotificationCenter defaultCenter] addObserverForName:kThemeServiceDidChangeThemeNotification object:nil queue:[NSOperationQueue mainQueue] usingBlock:^(NSNotification *notif) {
        
        [self userInterfaceThemeDidChange];
        
    }];
    [self userInterfaceThemeDidChange];
    
    // Observe URL preview updates.
    [self registerURLPreviewNotifications];
    
    [self setupActions];
}

- (void)userInterfaceThemeDidChange
{
    // Consider the main navigation controller if the current view controller is embedded inside a split view controller.
    UINavigationController *mainNavigationController = self.navigationController;
    if (self.splitViewController.isCollapsed && self.splitViewController.viewControllers.count)
    {
        mainNavigationController = self.splitViewController.viewControllers.firstObject;
    }
    
    [ThemeService.shared.theme applyStyleOnNavigationBar:self.navigationController.navigationBar];
    if (mainNavigationController)
    {
        [ThemeService.shared.theme applyStyleOnNavigationBar:mainNavigationController.navigationBar];
    }
    
    // Keep navigation bar transparent in some cases
    if (!self.previewHeaderContainer.hidden)
    {
        self.navigationController.navigationBar.translucent = YES;
        mainNavigationController.navigationBar.translucent = YES;
    }
    
    [self.inputToolbarView customizeViewRendering];
    
    self.activityIndicator.backgroundColor = ThemeService.shared.theme.overlayBackgroundColor;
    
    [self.removeJitsiWidgetView updateWithTheme:ThemeService.shared.theme];
    
    // Prepare jump to last unread banner
    self.jumpToLastUnreadImageView.tintColor = ThemeService.shared.theme.tintColor;
    self.jumpToLastUnreadLabel.textColor = ThemeService.shared.theme.textPrimaryColor;
    
    self.previewHeaderContainer.backgroundColor = ThemeService.shared.theme.headerBackgroundColor;
    
    // Check the table view style to select its bg color.
    self.bubblesTableView.backgroundColor = ((self.bubblesTableView.style == UITableViewStylePlain) ? ThemeService.shared.theme.backgroundColor : ThemeService.shared.theme.headerBackgroundColor);
    self.bubblesTableView.separatorColor = ThemeService.shared.theme.lineBreakColor;
    self.view.backgroundColor = self.bubblesTableView.backgroundColor;
    
    if (self.bubblesTableView.dataSource)
    {
        [self.bubblesTableView reloadData];
    }
    
    [self.scrollToBottomButton vc_addShadowWithColor:ThemeService.shared.theme.shadowColor
                                              offset:CGSizeMake(0, 4)
                                              radius:6
                                             opacity:0.2];

    self.inputBackgroundView.backgroundColor = [ThemeService.shared.theme.backgroundColor colorWithAlphaComponent:0.98];
    
    if (ThemeService.shared.isCurrentThemeDark)
    {
        [self.scrollToBottomButton setImage:[UIImage imageNamed:@"scrolldown_dark"] forState:UIControlStateNormal];

        self.jumpToLastUnreadBanner.backgroundColor = ThemeService.shared.theme.colors.navigation;
        [self.jumpToLastUnreadBanner vc_removeShadow];
        self.resetReadMarkerButton.tintColor = ThemeService.shared.theme.colors.quarterlyContent;
    }
    else
    {
        [self.scrollToBottomButton setImage:[UIImage imageNamed:@"scrolldown"] forState:UIControlStateNormal];
        
        self.jumpToLastUnreadBanner.backgroundColor = ThemeService.shared.theme.colors.background;
        [self.jumpToLastUnreadBanner vc_addShadowWithColor:ThemeService.shared.theme.shadowColor
                                                    offset:CGSizeMake(0, 4)
                                                    radius:8
                                                   opacity:0.1];
        self.resetReadMarkerButton.tintColor = ThemeService.shared.theme.colors.tertiaryContent;
    }
    
    self.scrollToBottomBadgeLabel.badgeColor = ThemeService.shared.theme.tintColor;
    
    [self setNeedsStatusBarAppearanceUpdate];
}

- (UIStatusBarStyle)preferredStatusBarStyle
{
    return ThemeService.shared.theme.statusBarStyle;
}

- (void)didReceiveMemoryWarning
{
    [super didReceiveMemoryWarning];
    // Dispose of any resources that can be recreated.
}

- (void)viewWillAppear:(BOOL)animated
{
    [super viewWillAppear:animated];
    
    // Screen tracking
    [[Analytics sharedInstance] trackScreen:@"ChatRoom"];
    
    // Refresh the room title view
    [self refreshRoomTitle];
    
    //  refresh remove Jitsi widget view
    [self refreshRemoveJitsiWidgetView];
    
    // Refresh tool bar if the room data source is set.
    if (self.roomDataSource)
    {
        [self refreshRoomInputToolbar];
    }
    
    // Reset typing notification in order to remove the allocated space
    if ([self.roomDataSource isKindOfClass:RoomDataSource.class])
    {
        [((RoomDataSource*)self.roomDataSource) resetTypingNotification];
    }

    [self listenTypingNotifications];
    [self listenCallNotifications];
    [self listenWidgetNotifications];
    [self listenTombstoneEventNotifications];
    [self listenMXSessionStateChangeNotifications];
    
    // Observe kAppDelegateDidTapStatusBarNotification.
    kAppDelegateDidTapStatusBarNotificationObserver = [[NSNotificationCenter defaultCenter] addObserverForName:kAppDelegateDidTapStatusBarNotification object:nil queue:[NSOperationQueue mainQueue] usingBlock:^(NSNotification *notif) {
        
        [self setBubbleTableViewContentOffset:CGPointMake(-self.bubblesTableView.mxk_adjustedContentInset.left, -self.bubblesTableView.mxk_adjustedContentInset.top) animated:YES];
    }];
    
    if ([self.roomDataSource.roomId isEqualToString:[LegacyAppDelegate theDelegate].lastNavigatedRoomIdFromPush])
    {
        [self startActivityIndicator];
        [self.roomDataSource reload];
        [LegacyAppDelegate theDelegate].lastNavigatedRoomIdFromPush = nil;
        
        notificationTaskProfile = [MXSDKOptions.sharedInstance.profiler startMeasuringTaskWithName:AnalyticsNoficationsTimeToDisplayContent
                                                                                          category:AnalyticsNoficationsCategory];
    }
}

- (void)viewWillDisappear:(BOOL)animated
{
    [super viewWillDisappear:animated];
    
    // hide action
    if (currentAlert)
    {
        [currentAlert dismissViewControllerAnimated:NO completion:nil];
        currentAlert = nil;
    }
    
    [self removeTypingNotificationsListener];
    
    if (customizedRoomDataSource)
    {
        // Cancel potential selected event (to leave edition mode)
        if (customizedRoomDataSource.selectedEventId)
        {
            [self cancelEventSelection];
        }
    }
    
    // Hide preview header to restore navigation bar settings
    [self showPreviewHeader:NO];
    
    if (kAppDelegateDidTapStatusBarNotificationObserver)
    {
        [[NSNotificationCenter defaultCenter] removeObserver:kAppDelegateDidTapStatusBarNotificationObserver];
        kAppDelegateDidTapStatusBarNotificationObserver = nil;
    }
    
    [self removeCallNotificationsListeners];
    [self removeWidgetNotificationsListeners];
    [self removeTombstoneEventNotificationsListener];
    [self removeMXSessionStateChangeNotificationsListener];
    
    // Re-enable the read marker display, and disable its update.
    self.roomDataSource.showReadMarker = YES;
    self.updateRoomReadMarker = NO;
    isAppeared = NO;
    
    [VoiceMessageMediaServiceProvider.sharedProvider stopAllServices];
}

- (void)viewDidAppear:(BOOL)animated
{
    [super viewDidAppear:animated];
    
    isAppeared = YES;
    [self checkReadMarkerVisibility];
    
    if (self.roomDataSource)
    {
        // Set visible room id
        [AppDelegate theDelegate].visibleRoomId = self.roomDataSource.roomId;
    }
    
    // Observe network reachability
    kAppDelegateNetworkStatusDidChangeNotificationObserver = [[NSNotificationCenter defaultCenter] addObserverForName:kAppDelegateNetworkStatusDidChangeNotification object:nil queue:[NSOperationQueue mainQueue] usingBlock:^(NSNotification *notif) {
        
        [self refreshActivitiesViewDisplay];
        
    }];
    [self refreshActivitiesViewDisplay];
    [self refreshJumpToLastUnreadBannerDisplay];
    
    // Observe missed notifications
    mxRoomSummaryDidChangeObserver = [[NSNotificationCenter defaultCenter] addObserverForName:kMXRoomSummaryDidChangeNotification object:nil queue:[NSOperationQueue mainQueue] usingBlock:^(NSNotification *notif) {
        
        MXRoomSummary *roomSummary = notif.object;
        
        if ([roomSummary.roomId isEqualToString:self.roomDataSource.roomId])
        {
            [self refreshMissedDiscussionsCount:NO];
        }
    }];
    [self refreshMissedDiscussionsCount:YES];
    self.keyboardHeight = MAX(self.keyboardHeight, 0);
    
    if (hasJitsiCall &&
        !self.isRoomHavingAJitsiCall)
    {
        //  the room had a Jitsi call before, but not now
        hasJitsiCall = NO;
        [self reloadBubblesTable:YES];
    }
}

- (void)viewDidDisappear:(BOOL)animated
{
    [super viewDidDisappear:animated];
    
    // Hide contextual menu if needed
    [self hideContextualMenuAnimated:NO];
    
    // Reset visible room id
    [AppDelegate theDelegate].visibleRoomId = nil;
    
    if (kAppDelegateNetworkStatusDidChangeNotificationObserver)
    {
        [[NSNotificationCenter defaultCenter] removeObserver:kAppDelegateNetworkStatusDidChangeNotificationObserver];
        kAppDelegateNetworkStatusDidChangeNotificationObserver = nil;
    }
    
    if (mxRoomSummaryDidChangeObserver)
    {
        [[NSNotificationCenter defaultCenter] removeObserver:mxRoomSummaryDidChangeObserver];
        mxRoomSummaryDidChangeObserver = nil;
    }
    
    if (mxEventDidDecryptNotificationObserver)
    {
        [[NSNotificationCenter defaultCenter] removeObserver:mxEventDidDecryptNotificationObserver];
        mxEventDidDecryptNotificationObserver = nil;
    }
        
    if (self.isRoomHavingAJitsiCall)
    {
        hasJitsiCall = YES;
        [self reloadBubblesTable:YES];
    }
}

- (void)viewDidLayoutSubviews
{
    [super viewDidLayoutSubviews];
    
    UIEdgeInsets contentInset = self.bubblesTableView.contentInset;
    contentInset.bottom = self.view.safeAreaInsets.bottom;
    self.bubblesTableView.contentInset = contentInset;
    
    // Check here whether a subview has been added or removed
    if (encryptionInfoView)
    {
        if (!encryptionInfoView.superview)
        {
            // Reset
            encryptionInfoView = nil;
            
            // Reload the full table to take into account a potential change on a device status.
            [self.bubblesTableView reloadData];
        }
    }
    
    if (eventDetailsView)
    {
        if (!eventDetailsView.superview)
        {
            // Reset
            eventDetailsView = nil;
        }
    }
    
    // Check whether the preview header is visible
    if (previewHeader)
    {
        if (previewHeader.mainHeaderContainer.isHidden)
        {
            // Check here the main background height to display a correct navigation bar background.
            CGRect frame = self.navigationController.navigationBar.frame;
            
            CGFloat mainHeaderBackgroundHeight = frame.size.height + (frame.origin.y > 0 ? frame.origin.y : 0);
            
            if (previewHeader.mainHeaderBackgroundHeightConstraint.constant != mainHeaderBackgroundHeight)
            {
                previewHeader.mainHeaderBackgroundHeightConstraint.constant = mainHeaderBackgroundHeight;
                
                // Force the layout of previewHeader to update the position of 'bottomBorderView' which
                // is used to define the actual height of the preview container.
                [previewHeader layoutIfNeeded];
            }
        }
        
        self.edgesForExtendedLayout = UIRectEdgeAll;
        
        // Adjust the top constraint of the bubbles table
        CGRect frame = previewHeader.bottomBorderView.frame;
        self.previewHeaderContainerHeightConstraint.constant = frame.origin.y + frame.size.height;
        
        self.bubblesTableViewTopConstraint.constant = self.previewHeaderContainerHeightConstraint.constant - self.bubblesTableView.mxk_adjustedContentInset.top;
    }
    else
    {
        // In non expanded header mode, the navigation bar is opaque
        // The table view must not display behind it
        self.edgesForExtendedLayout = UIRectEdgeLeft | UIRectEdgeBottom | UIRectEdgeRight;
    }
    
    //  stay at the bottom if already was
    if (self.isBubblesTableScrollViewAtTheBottom)
    {
        [self scrollBubblesTableViewToBottomAnimated:NO];
    }
    
    [self refreshMissedDiscussionsCount:YES];
}

- (void)viewWillTransitionToSize:(CGSize)size withTransitionCoordinator:(id <UIViewControllerTransitionCoordinator>)coordinator
{
    if ([self.titleView isKindOfClass:RoomTitleView.class])
    {
        RoomTitleView *roomTitleView = (RoomTitleView*)self.titleView;
        if (UIInterfaceOrientationIsLandscape([UIApplication sharedApplication].statusBarOrientation))
        {
            [roomTitleView updateLayoutForOrientation:UIInterfaceOrientationPortrait];
        }
        else
        {
            [roomTitleView updateLayoutForOrientation:UIInterfaceOrientationLandscapeLeft];
        }
    }

    // Hide the expanded header or the preview in case of iPad and iPhone 6 plus.
    // On these devices, the display mode of the splitviewcontroller may change during screen rotation.
    // It may correspond to an overlay mode in portrait and a side-by-side mode in landscape.
    // This display mode change involves a change at the navigation bar level.
    // If we don't hide the header, the navigation bar is in a wrong state after rotation. FIXME: Find a way to keep visible the header on rotation.
    if ([GBDeviceInfo deviceInfo].family == GBDeviceFamilyiPad || [GBDeviceInfo deviceInfo].displayInfo.display >= GBDeviceDisplay5p5Inch)
    {
        // Hide the preview header (if any) before rotating (It will be restored by `refreshRoomTitle` call if this is still a room preview).
        [self showPreviewHeader:NO];
        
        dispatch_after(dispatch_time(DISPATCH_TIME_NOW, (int64_t)((coordinator.transitionDuration + 0.5) * NSEC_PER_SEC)), dispatch_get_main_queue(), ^{
            
            // Let [self refreshRoomTitle] refresh this title view correctly
            [self refreshRoomTitle];
            
        });
    }
    else if (previewHeader)
    {
        // Refresh here the preview header according to the coming screen orientation.
        
        // Retrieve the affine transform indicating the amount of rotation being applied to the interface.
        // This transform is the identity transform when no rotation is applied.
        // Otherwise, it is a transform that applies a 90 degree, -90 degree, or 180 degree rotation.
        CGAffineTransform transform = coordinator.targetTransform;
        
        // Consider here only the transform that applies a +/- 90 degree.
        if (transform.b * transform.c == -1)
        {
            UIInterfaceOrientation currentScreenOrientation = [[UIApplication sharedApplication] statusBarOrientation];
            BOOL isLandscapeOriented = YES;
            
            switch (currentScreenOrientation)
            {
                case UIInterfaceOrientationLandscapeRight:
                case UIInterfaceOrientationLandscapeLeft:
                {
                    // We leave here landscape orientation
                    isLandscapeOriented = NO;
                    break;
                }
                default:
                    break;
            }
            
            [self refreshPreviewHeader:isLandscapeOriented];
        }
    }
    else
    {
        dispatch_after(dispatch_time(DISPATCH_TIME_NOW, (int64_t)((coordinator.transitionDuration + 0.5) * NSEC_PER_SEC)), dispatch_get_main_queue(), ^{
            
            // Refresh the room title at the end of the transition to take into account the potential changes during the transition.
            // For example the display of a preview header is ignored during transition.
            [self refreshRoomTitle];
            
        });
    }
    
    [super viewWillTransitionToSize:size withTransitionCoordinator:coordinator];
}

#pragma mark - Accessibility

// Handle scrolling when VoiceOver is on because it does not work well if we let the system do:
// VoiceOver loses the focus on the tableview
- (BOOL)accessibilityScroll:(UIAccessibilityScrollDirection)direction
{
    BOOL canScroll = YES;
    
    // Scroll by one page
    CGFloat tableViewHeight = self.bubblesTableView.frame.size.height;
    
    CGPoint offset = self.bubblesTableView.contentOffset;
    switch (direction)
    {
        case UIAccessibilityScrollDirectionUp:
            offset.y -= tableViewHeight;
            break;
            
        case UIAccessibilityScrollDirectionDown:
            offset.y += tableViewHeight;
            break;
            
        default:
            break;
    }
    
    if (offset.y < 0 && ![self.roomDataSource.timeline canPaginate:MXTimelineDirectionBackwards])
    {
        // Can't paginate more. Let's stick on the first item
        UIView *focusedView = [self firstCellWithAccessibilityDataInCells:self.bubblesTableView.visibleCells.objectEnumerator];
        UIAccessibilityPostNotification(UIAccessibilityLayoutChangedNotification, focusedView);
        canScroll = NO;
    }
    else if (offset.y > self.bubblesTableView.contentSize.height - tableViewHeight
             && ![self.roomDataSource.timeline canPaginate:MXTimelineDirectionForwards])
    {
        // Can't paginate more. Let's stick on the last item with accessibility
        UIView *focusedView = [self firstCellWithAccessibilityDataInCells:self.bubblesTableView.visibleCells.reverseObjectEnumerator];
        UIAccessibilityPostNotification(UIAccessibilityLayoutChangedNotification, focusedView);
        canScroll = NO;
    }
    else
    {
        // Disable VoiceOver while scrolling
        self.bubblesTableView.accessibilityElementsHidden = YES;
        
        [self setBubbleTableViewContentOffset:offset animated:NO];
        
        NSEnumerator<UITableViewCell*> *cells;
        if (direction == UIAccessibilityScrollDirectionUp)
        {
            cells = self.bubblesTableView.visibleCells.objectEnumerator;
        }
        else
        {
            cells = self.bubblesTableView.visibleCells.reverseObjectEnumerator;
        }
        UIView *cell = [self firstCellWithAccessibilityDataInCells:cells];
        
        self.bubblesTableView.accessibilityElementsHidden = NO;
        
        // Force VoiceOver to focus on a visible item
        UIAccessibilityPostNotification(UIAccessibilityLayoutChangedNotification, cell);
    }
    
    // If we cannot scroll, let VoiceOver indicates the border
    return canScroll;
}

- (UIView*)firstCellWithAccessibilityDataInCells:(NSEnumerator<UITableViewCell*>*)cells
{
    UIView *view;
    
    for (UITableViewCell *cell in cells)
    {
        if (![cell isKindOfClass:[RoomEmptyBubbleCell class]])
        {
            view = cell;
            break;
        }
    }
    
    return view;
}


#pragma mark - Override MXKRoomViewController

- (void)onMatrixSessionChange
{
    [super onMatrixSessionChange];
    
    // Re-enable the read marker display, and disable its update.
    self.roomDataSource.showReadMarker = YES;
    self.updateRoomReadMarker = NO;
}

- (void)stopActivityIndicator
{
    if (notificationTaskProfile)
    {
        // Consider here we have displayed the message corresponding to the notification
        [MXSDKOptions.sharedInstance.profiler stopMeasuringTaskWithProfile:notificationTaskProfile];
        notificationTaskProfile = nil;
    }
    
    [super stopActivityIndicator];
}

- (void)displayRoom:(MXKRoomDataSource *)dataSource
{
    // Remove potential preview Data
    if (roomPreviewData)
    {
        roomPreviewData = nil;
        [self removeMatrixSession:self.mainSession];
    }
    
    // Enable the read marker display, and disable its update.
    dataSource.showReadMarker = YES;
    self.updateRoomReadMarker = NO;
    
    [super displayRoom:dataSource];
    
    customizedRoomDataSource = nil;
    
    if (self.roomDataSource)
    {
        [self listenToServerNotices];
        
        self.eventsAcknowledgementEnabled = YES;
        
        // Store ref on customized room data source
        if ([dataSource isKindOfClass:RoomDataSource.class])
        {
            customizedRoomDataSource = (RoomDataSource*)dataSource;
        }
        
        // Set room title view
        [self refreshRoomTitle];
    }
    else
    {
        self.navigationItem.rightBarButtonItem.enabled = NO;
    }
    
    [self refreshRoomInputToolbar];
    
    [VoiceMessageMediaServiceProvider.sharedProvider setCurrentRoomSummary:dataSource.room.summary];
}

- (void)onRoomDataSourceReady
{
    // Handle here invitation
    if (self.roomDataSource.room.summary.membership == MXMembershipInvite)
    {
        self.navigationItem.rightBarButtonItem.enabled = NO;
        
        // Show preview header
        [self showPreviewHeader:YES];
    }
    else
    {
        [super onRoomDataSourceReady];
    }
}

- (void)updateViewControllerAppearanceOnRoomDataSourceState
{
    [super updateViewControllerAppearanceOnRoomDataSourceState];
    
    if (self.isRoomPreview)
    {
        self.navigationItem.rightBarButtonItem.enabled = NO;
        
        // Remove input tool bar if any
        if (self.inputToolbarView)
        {
            [super setRoomInputToolbarViewClass:nil];
        }
        
        if (previewHeader)
        {
            previewHeader.mxRoom = self.roomDataSource.room;
            
            // Force the layout of subviews (some constraints may have been updated)
            [self forceLayoutRefresh];
        }
    }
    else
    {
        [self showPreviewHeader:NO];
        
        self.navigationItem.rightBarButtonItem.enabled = (self.roomDataSource != nil);
        
        self.titleView.editable = NO;
        
        if (self.roomDataSource)
        {
            // Restore tool bar view and room activities view if none
            if (!self.inputToolbarView)
            {
                [self updateRoomInputToolbarViewClassIfNeeded];
                
                [self refreshRoomInputToolbar];
                
                self.inputToolbarView.hidden = (self.roomDataSource.state != MXKDataSourceStateReady);
            }
            
            if (!self.activitiesView)
            {
                // And the extra area
                [self setRoomActivitiesViewClass:RoomActivitiesView.class];
            }
        }
    }
}

- (void)leaveRoomOnEvent:(MXEvent*)event
{
    // Force a simple title view initialised with the current room before leaving actually the room.
    [self setRoomTitleViewClass:SimpleRoomTitleView.class];
    self.titleView.editable = NO;
    self.titleView.mxRoom = self.roomDataSource.room;
    
    // Hide the potential read marker banner.
    self.jumpToLastUnreadBannerContainer.hidden = YES;
    
    [super leaveRoomOnEvent:event];
    
    if (self.delegate)
    {
        [self.delegate roomViewControllerDidLeaveRoom:self];
    }
    else
    {
        [[AppDelegate theDelegate] restoreInitialDisplay:nil];
    }
}

// Set the input toolbar according to the current display
- (void)updateRoomInputToolbarViewClassIfNeeded
{
    Class roomInputToolbarViewClass = RoomInputToolbarView.class;
    
    BOOL shouldDismissContextualMenu = NO;
    
    // Check the user has enough power to post message
    if (self.roomDataSource.roomState)
    {
        MXRoomPowerLevels *powerLevels = self.roomDataSource.roomState.powerLevels;
        NSInteger userPowerLevel = [powerLevels powerLevelOfUserWithUserID:self.mainSession.myUser.userId];
        
        BOOL canSend = (userPowerLevel >= [powerLevels minimumPowerLevelForSendingEventAsMessage:kMXEventTypeStringRoomMessage]);
        BOOL isRoomObsolete = self.roomDataSource.roomState.isObsolete;
        BOOL isResourceLimitExceeded = [self.roomDataSource.mxSession.syncError.errcode isEqualToString:kMXErrCodeStringResourceLimitExceeded];
        
        if (isRoomObsolete || isResourceLimitExceeded)
        {
            roomInputToolbarViewClass = nil;
            shouldDismissContextualMenu = YES;
        }
        else if (!canSend)
        {
            roomInputToolbarViewClass = DisabledRoomInputToolbarView.class;
            shouldDismissContextualMenu = YES;
        }
    }
    
    // Do not show toolbar in case of preview
    if (self.isRoomPreview)
    {
        roomInputToolbarViewClass = nil;
        shouldDismissContextualMenu = YES;
    }
    
    if (shouldDismissContextualMenu)
    {
        [self hideContextualMenuAnimated:NO];
    }
    
    // Change inputToolbarView class only if given class is different from current one
    if (!self.inputToolbarView || ![self.inputToolbarView isMemberOfClass:roomInputToolbarViewClass])
    {
        [super setRoomInputToolbarViewClass:roomInputToolbarViewClass];
        
        // The voice message toolbar cannot be set on DisabledInputToolbarView.
        if ([self.inputToolbarView isKindOfClass:RoomInputToolbarView.class])
        {
            [(RoomInputToolbarView *)self.inputToolbarView setVoiceMessageToolbarView:self.voiceMessageController.voiceMessageToolbarView];
        }
        
        [self updateInputToolBarViewHeight];
    }
}

// Get the height of the current room input toolbar
- (CGFloat)inputToolbarHeight
{
    CGFloat height = 0;
    
    if ([self.inputToolbarView isKindOfClass:RoomInputToolbarView.class])
    {
        height = ((RoomInputToolbarView*)self.inputToolbarView).mainToolbarHeightConstraint.constant;
    }
    else if ([self.inputToolbarView isKindOfClass:DisabledRoomInputToolbarView.class])
    {
        height = ((DisabledRoomInputToolbarView*)self.inputToolbarView).mainToolbarMinHeightConstraint.constant;
    }
    
    return height;
}

- (void)setRoomActivitiesViewClass:(Class)roomActivitiesViewClass
{
    // Do not show room activities in case of preview (FIXME: show it when live events will be supported during peeking)
    if (self.isRoomPreview)
    {
        roomActivitiesViewClass = nil;
    }
    
    [super setRoomActivitiesViewClass:roomActivitiesViewClass];
    
    if (!self.isActivitiesViewExpanded)
    {
        self.roomActivitiesContainerHeightConstraint.constant = 0;
    }
}

- (BOOL)isIRCStyleCommand:(NSString*)string
{
    // Override the default behavior for `/join` command in order to open automatically the joined room
    
    if ([string hasPrefix:kMXKSlashCmdJoinRoom])
    {
        // Join a room
        NSString *roomAlias;
        
        // Sanity check
        if (string.length > kMXKSlashCmdJoinRoom.length)
        {
            roomAlias = [string substringFromIndex:kMXKSlashCmdJoinRoom.length + 1];
            
            // Remove white space from both ends
            roomAlias = [roomAlias stringByTrimmingCharactersInSet:[NSCharacterSet whitespaceCharacterSet]];
        }
        
        // Check
        if (roomAlias.length)
        {
            // TODO: /join command does not support via parameters yet
            [self.mainSession joinRoom:roomAlias viaServers:nil success:^(MXRoom *room) {
                                
                [self showRoomWithId:room.roomId];
                
            } failure:^(NSError *error) {
                
                MXLogDebug(@"[RoomVC] Join roomAlias (%@) failed", roomAlias);
                //Alert user
                [self showError:error];
                
            }];
        }
        else
        {
            // Display cmd usage in text input as placeholder
            self.inputToolbarView.placeholder = @"Usage: /join <room_alias>";
        }
        return YES;
    }
    return [super isIRCStyleCommand:string];
}

- (void)setKeyboardHeight:(CGFloat)keyboardHeight
{
    [super setKeyboardHeight:keyboardHeight];

    self.inputToolbarView.maxHeight = round(([UIScreen mainScreen].bounds.size.height - keyboardHeight) * 0.7);

    // Make the activity indicator follow the keyboard
    // At runtime, this creates a smooth animation
    CGPoint activityIndicatorCenter = self.activityIndicator.center;
    activityIndicatorCenter.y = self.view.center.y - keyboardHeight / 2;
    self.activityIndicator.center = activityIndicatorCenter;
}

- (void)dismissTemporarySubViews
{
    [super dismissTemporarySubViews];
    
    if (encryptionInfoView)
    {
        [encryptionInfoView removeFromSuperview];
        encryptionInfoView = nil;
    }
}

- (void)setBubbleTableViewDisplayInTransition:(BOOL)bubbleTableViewDisplayInTransition
{
    if (self.isBubbleTableViewDisplayInTransition != bubbleTableViewDisplayInTransition)
    {
        [super setBubbleTableViewDisplayInTransition:bubbleTableViewDisplayInTransition];
        
        // Refresh additional displays when the table is ready.
        if (!bubbleTableViewDisplayInTransition && !self.bubblesTableView.isHidden)
        {
            [self refreshActivitiesViewDisplay];
            
            [self checkReadMarkerVisibility];
            [self refreshJumpToLastUnreadBannerDisplay];
        }
    }
}

- (void)sendTextMessage:(NSString*)msgTxt
{
    if (self.inputToolBarSendMode == RoomInputToolbarViewSendModeReply && customizedRoomDataSource.selectedEventId)
    {
        [self.roomDataSource sendReplyToEventWithId:customizedRoomDataSource.selectedEventId withTextMessage:msgTxt success:nil failure:^(NSError *error) {
            // Just log the error. The message will be displayed in red in the room history
            MXLogDebug(@"[MXKRoomViewController] sendTextMessage failed.");
        }];
    }
    else if (self.inputToolBarSendMode == RoomInputToolbarViewSendModeEdit && customizedRoomDataSource.selectedEventId)
    {
        [self.roomDataSource replaceTextMessageForEventWithId:customizedRoomDataSource.selectedEventId withTextMessage:msgTxt success:nil failure:^(NSError *error) {
            // Just log the error. The message will be displayed in red
            MXLogDebug(@"[MXKRoomViewController] sendTextMessage failed.");
        }];
    }
    else
    {
        // Let the datasource send it and manage the local echo
        [self.roomDataSource sendTextMessage:msgTxt success:nil failure:^(NSError *error)
         {
            // Just log the error. The message will be displayed in red in the room history
            MXLogDebug(@"[MXKRoomViewController] sendTextMessage failed.");
        }];
    }
    
    if (customizedRoomDataSource.selectedEventId)
    {
        [self cancelEventSelection];
    }
}

- (void)setRoomTitleViewClass:(Class)roomTitleViewClass
{
    // Sanity check: accept only MXKRoomTitleView classes or sub-classes
    NSParameterAssert([roomTitleViewClass isSubclassOfClass:MXKRoomTitleView.class]);
    
    MXKRoomTitleView *titleView = [roomTitleViewClass roomTitleView];
    [self setValue:titleView forKey:@"titleView"];
    titleView.delegate = self;
    titleView.mxRoom = self.roomDataSource.room;
    self.navigationItem.leftBarButtonItem = [[UIBarButtonItem alloc] initWithCustomView:titleView];
    
    if ([titleView isKindOfClass:RoomTitleView.class])
    {
        RoomTitleView *roomTitleView = (RoomTitleView*)self.titleView;
        missedDiscussionsBadgeLabel = roomTitleView.missedDiscussionsBadgeLabel;
        missedDiscussionsDotView = roomTitleView.dotView;
        [roomTitleView updateLayoutForOrientation:[UIApplication sharedApplication].statusBarOrientation];
    }

    [self updateViewControllerAppearanceOnRoomDataSourceState];
    
    [self updateTitleViewEncryptionDecoration];
}

- (void)destroy
{
    if (currentAlert)
    {
        [currentAlert dismissViewControllerAnimated:NO completion:nil];
        currentAlert = nil;
    }
    
    if (customizedRoomDataSource)
    {
        customizedRoomDataSource.selectedEventId = nil;
        customizedRoomDataSource = nil;
    }
    
    [self removeTypingNotificationsListener];
    
    if (kThemeServiceDidChangeThemeNotificationObserver)
    {
        [[NSNotificationCenter defaultCenter] removeObserver:kThemeServiceDidChangeThemeNotificationObserver];
        kThemeServiceDidChangeThemeNotificationObserver = nil;
    }
    if (kAppDelegateDidTapStatusBarNotificationObserver)
    {
        [[NSNotificationCenter defaultCenter] removeObserver:kAppDelegateDidTapStatusBarNotificationObserver];
        kAppDelegateDidTapStatusBarNotificationObserver = nil;
    }
    if (kAppDelegateNetworkStatusDidChangeNotificationObserver)
    {
        [[NSNotificationCenter defaultCenter] removeObserver:kAppDelegateNetworkStatusDidChangeNotificationObserver];
        kAppDelegateNetworkStatusDidChangeNotificationObserver = nil;
    }
    if (mxRoomSummaryDidChangeObserver)
    {
        [[NSNotificationCenter defaultCenter] removeObserver:mxRoomSummaryDidChangeObserver];
        mxRoomSummaryDidChangeObserver = nil;
    }
    if (mxEventDidDecryptNotificationObserver)
    {
        [[NSNotificationCenter defaultCenter] removeObserver:mxEventDidDecryptNotificationObserver];
        mxEventDidDecryptNotificationObserver = nil;
    }
    if (URLPreviewDidUpdateNotificationObserver)
    {
        [NSNotificationCenter.defaultCenter removeObserver:URLPreviewDidUpdateNotificationObserver];
        URLPreviewDidUpdateNotificationObserver = nil;
    }
    
    [self removeCallNotificationsListeners];
    [self removeWidgetNotificationsListeners];
    [self removeTombstoneEventNotificationsListener];
    [self removeMXSessionStateChangeNotificationsListener];
    [self removeServerNoticesListener];
    
    if (previewHeader)
    {
        // Here [destroy] is called before [viewWillDisappear:]
        MXLogDebug(@"[RoomVC] destroyed whereas it is still visible");
        
        [previewHeader removeFromSuperview];
        previewHeader = nil;
        
        // Hide preview header container to ignore [self showPreviewHeader:NO] call (if any).
        self.previewHeaderContainer.hidden = YES;
    }
    
    roomPreviewData = nil;
    
    missedDiscussionsBadgeLabel = nil;
    
    [[NSNotificationCenter defaultCenter] removeObserver:self name:kMXEventDidChangeSentStateNotification object:nil];
    [[NSNotificationCenter defaultCenter] removeObserver:self name:kMXEventDidChangeIdentifierNotification object:nil];
    
    [super destroy];
}

#pragma mark - Properties

-(void)setActivitiesViewExpanded:(BOOL)activitiesViewExpanded
{
    if (_activitiesViewExpanded != activitiesViewExpanded)
    {
        _activitiesViewExpanded = activitiesViewExpanded;
        
        self.roomActivitiesContainerHeightConstraint.constant = activitiesViewExpanded ? 53 : 0;
        [super roomInputToolbarView:self.inputToolbarView heightDidChanged:[self inputToolbarHeight] completion:nil];
    }
}

- (void)setShowMissedDiscussionsBadge:(BOOL)showMissedDiscussionsBadge
{
    missedDiscussionsBadgeLabel.hidden = !showMissedDiscussionsBadge;
    missedDiscussionsDotView.hidden = !showMissedDiscussionsBadge;
}

- (void)setScrollToBottomHidden:(BOOL)scrollToBottomHidden
{
    if (_scrollToBottomHidden != scrollToBottomHidden)
    {
        _scrollToBottomHidden = scrollToBottomHidden;
    }
    
    if (!_scrollToBottomHidden && [self.roomDataSource isKindOfClass:RoomDataSource.class])
    {
        RoomDataSource *roomDataSource = (RoomDataSource *) self.roomDataSource;
        if (roomDataSource.currentTypingUsers && !roomDataSource.currentTypingUsers.count)
        {
            [roomDataSource resetTypingNotification];
            [self.bubblesTableView reloadData];
        }
    }

    [UIView animateWithDuration:.2 animations:^{
        self.scrollToBottomBadgeLabel.alpha = (scrollToBottomHidden || !self.scrollToBottomBadgeLabel.text) ? 0 : 1;
        self.scrollToBottomButton.alpha = scrollToBottomHidden ? 0 : 1;
    }];
}

#pragma mark - Internals

- (UIBarButtonItem *)videoCallBarButtonItem
{
    UIBarButtonItem *item = [[UIBarButtonItem alloc] initWithImage:[UIImage imageNamed:@"video_call"]
                                                             style:UIBarButtonItemStylePlain
                                                            target:self
                                                            action:@selector(onVideoCallPressed:)];
    item.accessibilityLabel = NSLocalizedStringFromTable(@"room_accessibility_video_call", @"Vector", nil);
    
    return item;
}

- (void)setupRemoveJitsiWidgetRemoveView
{
    self.removeJitsiWidgetView = [RemoveJitsiWidgetView instantiate];
    self.removeJitsiWidgetView.delegate = self;
    
    [self.removeJitsiWidgetContainer vc_addSubViewMatchingParent:self.removeJitsiWidgetView];
    
    self.removeJitsiWidgetContainer.hidden = YES;
    
    [self refreshRemoveJitsiWidgetView];
}

- (void)forceLayoutRefresh
{
    // Sanity check: check whether the table view data source is set.
    if (self.bubblesTableView.dataSource)
    {
        [self.view layoutIfNeeded];
    }
}

- (BOOL)isRoomPreview
{
    // Check first whether some preview data are defined.
    if (roomPreviewData)
    {
        return YES;
    }
    
    if (self.roomDataSource && self.roomDataSource.state == MXKDataSourceStateReady && self.roomDataSource.room.summary.membership == MXMembershipInvite)
    {
        return YES;
    }
    
    return NO;
}

- (BOOL)isEncryptionEnabled
{
    return self.roomDataSource.room.summary.isEncrypted && self.mainSession.crypto != nil;
}

- (BOOL)supportCallOption
{
    BOOL callOptionAllowed = (self.roomDataSource.room.isDirect && RiotSettings.shared.roomScreenAllowVoIPForDirectRoom) || (!self.roomDataSource.room.isDirect && RiotSettings.shared.roomScreenAllowVoIPForNonDirectRoom);
    return callOptionAllowed && BuildSettings.allowVoIPUsage && self.roomDataSource.mxSession.callManager && self.roomDataSource.room.summary.membersCount.joined >= 2;
}

- (BOOL)isCallActive
{
    MXCall *callInRoom = [self.roomDataSource.mxSession.callManager callInRoom:self.roomDataSource.roomId];
    
    return (callInRoom && callInRoom.state != MXCallStateEnded)
    || customizedRoomDataSource.jitsiWidget;
}

/**
 Returns a flag for the current user whether it's privileged to add/remove Jitsi widgets to this room.
 */
- (BOOL)canEditJitsiWidget
{
    MXRoomPowerLevels *powerLevels = [self.roomDataSource.roomState powerLevels];
    NSInteger requiredPower = [powerLevels minimumPowerLevelForSendingEventAsStateEvent:kWidgetModularEventTypeString];
    NSInteger myPower = [powerLevels powerLevelOfUserWithUserID:self.roomDataSource.mxSession.myUserId];
    return myPower >= requiredPower;
}

- (void)registerURLPreviewNotifications
{
    URLPreviewDidUpdateNotificationObserver = [NSNotificationCenter.defaultCenter addObserverForName:URLPreviewDidUpdateNotification object:nil queue:NSOperationQueue.mainQueue usingBlock:^(NSNotification * _Nonnull notification) {
        
        // Ensure this is the correct room
        if (![(NSString*)notification.userInfo[@"roomId"] isEqualToString:self.roomDataSource.roomId])
        {
            return;
        }
        
        // Get the indexPath for the updated cell.
        NSString *updatedEventId = notification.userInfo[@"eventId"];
        NSInteger updatedEventIndex = [self.roomDataSource indexOfCellDataWithEventId:updatedEventId];
        NSIndexPath *updatedIndexPath = [NSIndexPath indexPathForRow:updatedEventIndex inSection:0];
        
        // Store the content size and offset before reloading the cell
        CGFloat originalContentSize = self.bubblesTableView.contentSize.height;
        CGPoint contentOffset = self.bubblesTableView.contentOffset;
        
        // Only update the content offset if the cell is visible or above the current visible cells.
        BOOL shouldUpdateContentOffset = NO;
        NSIndexPath *lastVisibleIndexPath = [self.bubblesTableView indexPathsForVisibleRows].lastObject;
        if (lastVisibleIndexPath && updatedIndexPath.row < lastVisibleIndexPath.row)
        {
            shouldUpdateContentOffset = YES;
        }
        
        // Note: Despite passing in the index path, this reloads the whole table.
        [self dataSource:self.roomDataSource didCellChange:updatedIndexPath];
        
        // Update the content offset to include any changes to the scroll view's height.
        if (shouldUpdateContentOffset)
        {
            CGFloat delta = self.bubblesTableView.contentSize.height - originalContentSize;
            contentOffset.y += delta;
            
            self.bubblesTableView.contentOffset = contentOffset;
        }
    }];
}

- (void)refreshRoomTitle
{
    NSMutableArray *rightBarButtonItems = nil;
    
    // Set the right room title view
    if (self.isRoomPreview)
    {
        [self showPreviewHeader:YES];
    }
    else if (self.roomDataSource)
    {
        [self showPreviewHeader:NO];
        
        if (self.roomDataSource.isLive)
        {
            rightBarButtonItems = [NSMutableArray new];
            BOOL hasCustomJoinButton = NO;
            
            if (self.supportCallOption)
            {
                if (self.roomDataSource.room.summary.membersCount.joined == 2 && self.roomDataSource.room.isDirect)
                {
                    //  voice call button for Matrix call
                    UIBarButtonItem *itemVoice = [[UIBarButtonItem alloc] initWithImage:[UIImage imageNamed:@"voice_call_hangon_icon"]
                                                                                  style:UIBarButtonItemStylePlain
                                                                                 target:self
                                                                                 action:@selector(onVoiceCallPressed:)];
                    itemVoice.accessibilityLabel = NSLocalizedStringFromTable(@"room_accessibility_call", @"Vector", nil);
                    itemVoice.enabled = !self.isCallActive;
                    [rightBarButtonItems addObject:itemVoice];
                    
                    //  video call button for Matrix call
                    UIBarButtonItem *itemVideo = [self videoCallBarButtonItem];
                    itemVideo.enabled = !self.isCallActive;
                    [rightBarButtonItems addObject:itemVideo];
                }
                else
                {
                    //  video call button for Jitsi call
                    if (self.isCallActive)
                    {
                        if (self.isRoomHavingAJitsiCall)
                        {
                            //  show a disabled call button
                            UIBarButtonItem *item = [self videoCallBarButtonItem];
                            item.enabled = NO;
                            [rightBarButtonItems addObject:item];
                        }
                        else
                        {
                            //  show Join button
                            CallTileActionButton *button = [CallTileActionButton new];
                            [button setImage:[UIImage imageNamed:@"call_video_icon"]
                                    forState:UIControlStateNormal];
                            [button setTitle:NSLocalizedStringFromTable(@"room_join_group_call", @"Vector", nil)
                                    forState:UIControlStateNormal];
                            [button addTarget:self
                                       action:@selector(onVideoCallPressed:)
                             forControlEvents:UIControlEventTouchUpInside];
                            button.contentEdgeInsets = UIEdgeInsetsMake(4, 12, 4, 12);
                            UIBarButtonItem *item = [[UIBarButtonItem alloc] initWithCustomView:button];
                            item.accessibilityLabel = NSLocalizedStringFromTable(@"room_accessibility_video_call", @"Vector", nil);
                            [rightBarButtonItems addObject:item];
                            
                            hasCustomJoinButton = YES;
                        }
                    }
                    else
                    {
                        //  show a video call button
                        //  item will still be enabled, and when tapped an alert will be displayed to the user
                        UIBarButtonItem *item = [self videoCallBarButtonItem];
                        if (!self.canEditJitsiWidget)
                        {
                            item.image = [[UIImage imageNamed:@"video_call"] vc_withAlpha:0.3];
                        }
                        [rightBarButtonItems addObject:item];
                    }
                }
            }
            
            if ([self widgetsCount:NO])
            {
                UIBarButtonItem *item = [[UIBarButtonItem alloc] initWithImage:[UIImage imageNamed:@"integrations_icon"]
                                                                         style:UIBarButtonItemStylePlain
                                                                        target:self
                                                                        action:@selector(onIntegrationsPressed:)];
                item.accessibilityLabel = NSLocalizedStringFromTable(@"room_accessibility_integrations", @"Vector", nil);
                if (hasCustomJoinButton)
                {
                    item.imageInsets = UIEdgeInsetsMake(0, -5, 0, -5);
                    item.landscapeImagePhoneInsets = UIEdgeInsetsMake(0, -5, 0, -5);
                }
                [rightBarButtonItems addObject:item];
            }
            
            // Do not change title view class here if the expanded header is visible.
            [self setRoomTitleViewClass:RoomTitleView.class];
            ((RoomTitleView*)self.titleView).tapGestureDelegate = self;
        }
        
        MXKImageView *userPictureView = ((RoomTitleView*)self.titleView).pictureView;
        
        // Set user picture in input toolbar
        if (userPictureView)
        {
            [self.roomDataSource.room.summary setRoomAvatarImageIn:userPictureView];
        }
        
        [self refreshMissedDiscussionsCount:YES];
    }
    
    self.navigationItem.rightBarButtonItems = rightBarButtonItems;
}

- (void)refreshRoomInputToolbar
{
    MXKImageView *userPictureView;
    
    // Check whether the input toolbar is ready before updating it.
    if (self.inputToolbarView && [self.inputToolbarView isKindOfClass:RoomInputToolbarView.class])
    {
        RoomInputToolbarView *roomInputToolbarView = (RoomInputToolbarView*)self.inputToolbarView;
        
        // Update encryption decoration if needed
        [self updateEncryptionDecorationForRoomInputToolbar:roomInputToolbarView];
    }
    else if (self.inputToolbarView && [self.inputToolbarView isKindOfClass:DisabledRoomInputToolbarView.class])
    {
        DisabledRoomInputToolbarView *roomInputToolbarView = (DisabledRoomInputToolbarView*)self.inputToolbarView;
        
        // Get user picture view in input toolbar
        userPictureView = roomInputToolbarView.pictureView;
        
        // For the moment, there is only one reason to use `DisabledRoomInputToolbarView`
        [roomInputToolbarView setDisabledReason:NSLocalizedStringFromTable(@"room_do_not_have_permission_to_post", @"Vector", nil)];
    }
    
    // Set user picture in input toolbar
    if (userPictureView)
    {
        UIImage *preview = [AvatarGenerator generateAvatarForMatrixItem:self.mainSession.myUser.userId withDisplayName:self.mainSession.myUser.displayname];
        
        // Suppose the avatar is stored unencrypted on the Matrix media repository.
        userPictureView.enableInMemoryCache = YES;
        [userPictureView setImageURI:self.mainSession.myUser.avatarUrl
                            withType:nil
                 andImageOrientation:UIImageOrientationUp
                       toFitViewSize:userPictureView.frame.size
                          withMethod:MXThumbnailingMethodCrop
                        previewImage:preview
                        mediaManager:self.mainSession.mediaManager];
        [userPictureView.layer setCornerRadius:userPictureView.frame.size.width / 2];
        userPictureView.clipsToBounds = YES;
    }
}

- (void)setInputToolBarSendMode:(RoomInputToolbarViewSendMode)sendMode forEventWithId:(NSString *)eventId
{
    if (self.inputToolbarView && [self.inputToolbarView isKindOfClass:[RoomInputToolbarView class]])
    {
        RoomInputToolbarView *roomInputToolbarView = (RoomInputToolbarView*)self.inputToolbarView;
        if (eventId)
        {
            MXEvent *event = [self.roomDataSource eventWithEventId:eventId];
            MXRoomMember * roomMember = [self.roomDataSource.roomState.members memberWithUserId:event.sender];
            if (roomMember.displayname.length)
            {
                roomInputToolbarView.eventSenderDisplayName = roomMember.displayname;
            }
            else
            {
                roomInputToolbarView.eventSenderDisplayName = event.sender;
            }
        }
        else
        {
            roomInputToolbarView.eventSenderDisplayName = nil;
        }
        roomInputToolbarView.sendMode = sendMode;
    }
}

- (RoomInputToolbarViewSendMode)inputToolBarSendMode
{
    RoomInputToolbarViewSendMode sendMode = RoomInputToolbarViewSendModeSend;
    if (self.inputToolbarView && [self.inputToolbarView isKindOfClass:[RoomInputToolbarView class]])
    {
        RoomInputToolbarView *roomInputToolbarView = (RoomInputToolbarView*)self.inputToolbarView;
        sendMode = roomInputToolbarView.sendMode;
    }
    
    return sendMode;
}

- (void)onSwipeGesture:(UISwipeGestureRecognizer*)swipeGestureRecognizer
{
    UIView *view = swipeGestureRecognizer.view;
    
    if (view == self.activitiesView)
    {
        // Dismiss the keyboard when user swipes down on activities view.
        [self.inputToolbarView dismissKeyboard];
    }
}

- (void)updateInputToolBarViewHeight
{
    // Update the inputToolBar height.
    CGFloat height = [self inputToolbarHeight];
    // Disable animation during the update
    [UIView setAnimationsEnabled:NO];
    [self roomInputToolbarView:self.inputToolbarView heightDidChanged:height completion:nil];
    [UIView setAnimationsEnabled:YES];
}

- (UIImage*)roomEncryptionBadgeImage
{
    UIImage *encryptionIcon;
    
    if (self.isEncryptionEnabled)
    {
        RoomEncryptionTrustLevel roomEncryptionTrustLevel = ((RoomDataSource*)self.roomDataSource).encryptionTrustLevel;
        
        encryptionIcon = [EncryptionTrustLevelBadgeImageHelper roomBadgeImageFor:roomEncryptionTrustLevel];
    }
    
    return encryptionIcon;
}

- (void)updateInputToolbarEncryptionDecoration
{
    if (self.inputToolbarView && [self.inputToolbarView isKindOfClass:RoomInputToolbarView.class])
    {
        RoomInputToolbarView *roomInputToolbarView = (RoomInputToolbarView*)self.inputToolbarView;
        [self updateEncryptionDecorationForRoomInputToolbar:roomInputToolbarView];
    }
}

- (void)updateTitleViewEncryptionDecoration
{
    if (![self.titleView isKindOfClass:[RoomTitleView class]])
    {
        return;
    }
    
    RoomTitleView *roomTitleView = (RoomTitleView*)self.titleView;
    roomTitleView.badgeImageView.image = self.roomEncryptionBadgeImage;
}

- (void)updateEncryptionDecorationForRoomInputToolbar:(RoomInputToolbarView*)roomInputToolbarView
{
    roomInputToolbarView.isEncryptionEnabled = self.isEncryptionEnabled;
}

- (void)handleLongPressFromCell:(id<MXKCellRendering>)cell withTappedEvent:(MXEvent*)event
{
    if (event && !customizedRoomDataSource.selectedEventId)
    {
        [self showContextualMenuForEvent:event fromSingleTapGesture:NO cell:cell animated:YES];
    }
}

- (void)showReactionHistoryForEventId:(NSString*)eventId animated:(BOOL)animated
{
    if (self.reactionHistoryCoordinatorBridgePresenter.isPresenting)
    {
        return;
    }
    
    ReactionHistoryCoordinatorBridgePresenter *presenter = [[ReactionHistoryCoordinatorBridgePresenter alloc] initWithSession:self.mainSession roomId:self.roomDataSource.roomId eventId:eventId];
    presenter.delegate = self;
    
    [presenter presentFrom:self animated:animated];
    
    self.reactionHistoryCoordinatorBridgePresenter = presenter;
}

- (void)showCameraControllerAnimated:(BOOL)animated
{
    CameraPresenter *cameraPresenter = [CameraPresenter new];
    cameraPresenter.delegate = self;
    [cameraPresenter presentCameraFrom:self with:@[MXKUTI.image, MXKUTI.movie] animated:YES];
    
    self.cameraPresenter = cameraPresenter;
}


- (void)showMediaPickerAnimated:(BOOL)animated
{
    MediaPickerCoordinatorBridgePresenter *mediaPickerPresenter = [[MediaPickerCoordinatorBridgePresenter alloc] initWithSession:self.mainSession mediaUTIs:@[MXKUTI.image, MXKUTI.movie] allowsMultipleSelection:YES];
    mediaPickerPresenter.delegate = self;
    
    UIView *sourceView;
    
    RoomInputToolbarView *roomInputToolbarView = [self inputToolbarViewAsRoomInputToolbarView];
    
    if (roomInputToolbarView)
    {
        sourceView = roomInputToolbarView.attachMediaButton;
    }
    else
    {
        sourceView = self.inputToolbarView;
    }
    
    [mediaPickerPresenter presentFrom:self sourceView:sourceView sourceRect:sourceView.bounds animated:YES];
    
    self.mediaPickerPresenter = mediaPickerPresenter;
}

- (void)showRoomCreationModalWithBubbleData:(id<MXKRoomBubbleCellDataStoring>) bubbleData
{
    [self.roomCreationModalCoordinatorBridgePresenter dismissWithAnimated:NO completion:nil];
    
    self.roomCreationModalCoordinatorBridgePresenter = [[RoomCreationModalCoordinatorBridgePresenter alloc] initWithSession:self.mainSession bubbleData:bubbleData roomState:self.roomDataSource.roomState];
    self.roomCreationModalCoordinatorBridgePresenter.delegate = self;
    [self.roomCreationModalCoordinatorBridgePresenter presentFrom:self animated:YES];
}

- (void)showMemberDetails:(MXRoomMember *)member
{
    if (!member)
    {
        return;
    }
    RoomMemberDetailsViewController *memberViewController = [RoomMemberDetailsViewController roomMemberDetailsViewController];
    
    // Set delegate to handle action on member (start chat, mention)
    memberViewController.delegate = self;
    memberViewController.enableMention = (self.inputToolbarView != nil);
    memberViewController.enableVoipCall = NO;
    
    [memberViewController displayRoomMember:member withMatrixRoom:self.roomDataSource.room];
    
    [self.navigationController pushViewController:memberViewController animated:YES];
}

- (void)showRoomAvatarChange
{
    [self showRoomInfoWithInitialSection:RoomInfoSectionChangeAvatar];
}

- (void)showAddParticipants
{
    [self showRoomInfoWithInitialSection:RoomInfoSectionAddParticipants];
}

- (void)showRoomTopicChange
{
    [self showRoomInfoWithInitialSection:RoomInfoSectionChangeTopic];
}

- (void)showRoomInfo
{
    [self showRoomInfoWithInitialSection:RoomInfoSectionNone];
}

- (void)showRoomInfoWithInitialSection:(RoomInfoSection)roomInfoSection
{
    RoomInfoCoordinatorParameters *parameters = [[RoomInfoCoordinatorParameters alloc] initWithSession:self.roomDataSource.mxSession room:self.roomDataSource.room initialSection:roomInfoSection];
    
    self.roomInfoCoordinatorBridgePresenter = [[RoomInfoCoordinatorBridgePresenter alloc] initWithParameters:parameters];
    
    self.roomInfoCoordinatorBridgePresenter.delegate = self;
    [self.roomInfoCoordinatorBridgePresenter pushFrom:self.navigationController animated:YES];
}

- (void)setupActions {
    if (![self.inputToolbarView isKindOfClass:RoomInputToolbarView.class]) {
        return;
    }
    
    RoomInputToolbarView *roomInputView = ((RoomInputToolbarView *) self.inputToolbarView);
    MXWeakify(self);
    NSMutableArray *actionItems = [NSMutableArray new];
    if (RiotSettings.shared.roomScreenAllowCameraAction)
    {
        [actionItems addObject:[[RoomActionItem alloc] initWithImage:[UIImage imageNamed:@"action_camera"] andAction:^{
            MXStrongifyAndReturnIfNil(self);
            if ([self.inputToolbarView isKindOfClass:RoomInputToolbarView.class]) {
                ((RoomInputToolbarView *) self.inputToolbarView).actionMenuOpened = NO;
            }
            [self showCameraControllerAnimated:YES];
        }]];
    }
    if (RiotSettings.shared.roomScreenAllowMediaLibraryAction)
    {
        [actionItems addObject:[[RoomActionItem alloc] initWithImage:[UIImage imageNamed:@"action_media_library"] andAction:^{
            MXStrongifyAndReturnIfNil(self);
            if ([self.inputToolbarView isKindOfClass:RoomInputToolbarView.class]) {
                ((RoomInputToolbarView *) self.inputToolbarView).actionMenuOpened = NO;
            }
            [self showMediaPickerAnimated:YES];
        }]];
    }
    if (RiotSettings.shared.roomScreenAllowStickerAction)
    {
        [actionItems addObject:[[RoomActionItem alloc] initWithImage:[UIImage imageNamed:@"action_sticker"] andAction:^{
            MXStrongifyAndReturnIfNil(self);
            if ([self.inputToolbarView isKindOfClass:RoomInputToolbarView.class]) {
                ((RoomInputToolbarView *) self.inputToolbarView).actionMenuOpened = NO;
            }
            [self roomInputToolbarViewPresentStickerPicker];
        }]];
    }
    if (RiotSettings.shared.roomScreenAllowFilesAction)
    {
        [actionItems addObject:[[RoomActionItem alloc] initWithImage:[UIImage imageNamed:@"action_file"] andAction:^{
            MXStrongifyAndReturnIfNil(self);
            if ([self.inputToolbarView isKindOfClass:RoomInputToolbarView.class]) {
                ((RoomInputToolbarView *) self.inputToolbarView).actionMenuOpened = NO;
            }
            [self roomInputToolbarViewDidTapFileUpload];
        }]];
    }
    roomInputView.actionsBar.actionItems = actionItems;
}

- (void)roomInputToolbarViewPresentStickerPicker
{
    // Search for the sticker picker widget in the user account
    Widget *widget = [[WidgetManager sharedManager] userWidgets:self.roomDataSource.mxSession ofTypes:@[kWidgetTypeStickerPicker]].firstObject;
    
    if (widget)
    {
        // Display the widget
        [widget widgetUrl:^(NSString * _Nonnull widgetUrl) {
            
            StickerPickerViewController *stickerPickerVC = [[StickerPickerViewController alloc] initWithUrl:widgetUrl forWidget:widget];
            
            stickerPickerVC.roomDataSource = self.roomDataSource;
            
            [self.navigationController pushViewController:stickerPickerVC animated:YES];
        } failure:^(NSError * _Nonnull error) {
            
            MXLogDebug(@"[RoomVC] Cannot display widget %@", widget);
            [self showError:error];
        }];
    }
    else
    {
        // The Sticker picker widget is not installed yet. Propose the user to install it
        MXWeakify(self);

        [currentAlert dismissViewControllerAnimated:NO completion:nil];
        
        NSString *alertMessage = [NSString stringWithFormat:@"%@\n%@",
                                  NSLocalizedStringFromTable(@"widget_sticker_picker_no_stickerpacks_alert", @"Vector", nil),
                                  NSLocalizedStringFromTable(@"widget_sticker_picker_no_stickerpacks_alert_add_now", @"Vector", nil)
                                  ];
        
        currentAlert = [UIAlertController alertControllerWithTitle:nil message:alertMessage preferredStyle:UIAlertControllerStyleAlert];
        
        [currentAlert addAction:[UIAlertAction actionWithTitle:[NSBundle mxk_localizedStringForKey:@"no"]
                                                         style:UIAlertActionStyleCancel
                                                       handler:^(UIAlertAction * action)
                                 {
            MXStrongifyAndReturnIfNil(self);
            self->currentAlert = nil;
            
        }]];
        
        [currentAlert addAction:[UIAlertAction actionWithTitle:[NSBundle mxk_localizedStringForKey:@"yes"]
                                                         style:UIAlertActionStyleDefault
                                                       handler:^(UIAlertAction * action)
                                 {
            MXStrongifyAndReturnIfNil(self);
            self->currentAlert = nil;
            
            // Show the sticker picker settings screen
            IntegrationManagerViewController *modularVC = [[IntegrationManagerViewController alloc]
                                                           initForMXSession:self.roomDataSource.mxSession
                                                           inRoom:self.roomDataSource.roomId
                                                           screen:[IntegrationManagerViewController screenForWidget:kWidgetTypeStickerPicker]
                                                           widgetId:nil];
            
            [self presentViewController:modularVC animated:NO completion:nil];
        }]];
        
        [currentAlert mxk_setAccessibilityIdentifier:@"RoomVCStickerPickerAlert"];
        [self presentViewController:currentAlert animated:YES completion:nil];
    }
}

- (void)roomInputToolbarViewDidTapFileUpload
{
    MXKDocumentPickerPresenter *documentPickerPresenter = [MXKDocumentPickerPresenter new];
    documentPickerPresenter.delegate = self;
    
    NSArray<MXKUTI*> *allowedUTIs = @[MXKUTI.data];
    [documentPickerPresenter presentDocumentPickerWith:allowedUTIs from:self animated:YES completion:nil];
    
    self.documentPickerPresenter = documentPickerPresenter;
}

<<<<<<< HEAD
- (void)showRoomWithId:(NSString*)roomId
{
    if (self.delegate)
    {
        [self.delegate roomViewController:self showRoomWithId:roomId];
    }
    else
    {
        [[AppDelegate theDelegate] showRoom:roomId andEventId:nil withMatrixSession:self.roomDataSource.mxSession];
    }
}

- (void)leaveRoom
{
    [self startActivityIndicator];
    
    [self.roomDataSource.room leave:^{
        
        [self stopActivityIndicator];
        
        // We remove the current view controller.
        if (self.delegate)
        {
            [self.delegate roomViewControllerDidLeaveRoom:self];
        }
        else
        {
            [[AppDelegate theDelegate] restoreInitialDisplay:^{}];
        }
        
    } failure:^(NSError *error) {
        
        [self stopActivityIndicator];
        MXLogDebug(@"[RoomVC] Failed to reject an invited room (%@) failed", self.roomDataSource.room.roomId);
        
    }];
}

- (void)roomPreviewDidTapCancelAction
{
    // Decline this invitation = leave this page
    if (self.delegate)
    {
        [self.delegate roomViewControllerPreviewDidTapCancel:self];
    }
    else
    {
        [[AppDelegate theDelegate] restoreInitialDisplay:^{}];
    }
}

- (void)startChatWithUserId:(NSString *)userId completion:(void (^)(void))completion
{
    if (self.delegate)
    {
        [self.delegate roomViewController:self startChatWithUserId:userId completion:completion];
    }
    else
    {
        [[AppDelegate theDelegate] createDirectChatWithUserId:userId completion:completion];
    }
}

- (void)showError:(NSError*)error
{
    [[AppDelegate theDelegate] showErrorAsAlert:error];
}

- (UIAlertController*)showAlertWithTitle:(NSString*)title message:(NSString*)message
{
    return [[AppDelegate theDelegate] showAlertWithTitle:title message:message];
}

- (BOOL)handleUniversalLinkURL:(NSURL*)universalLinkURL
{
    if (self.delegate)
    {
        return [self.delegate roomViewController:self handleUniversalLinkURL:universalLinkURL];
    }
    else
    {
        return [[AppDelegate theDelegate] handleUniversalLinkURL:universalLinkURL];
    }
}
    
- (BOOL)handleUniversalLinkFragment:(NSString*)fragment fromURL:(NSURL*)universalLinkURL
{
    if (self.delegate)
    {
        return [self.delegate roomViewController:self handleUniversalLinkFragment:fragment fromURL:universalLinkURL];
    }
    else
    {
        return [[AppDelegate theDelegate] handleUniversalLinkFragment:fragment fromURL:universalLinkURL];
    }
}

#pragma mark - Jitsi

- (void)showJitsiCallWithWidget:(Widget*)widget
{
    [[AppDelegate theDelegate].callPresenter displayJitsiCallWithWidget:widget];
}

- (void)endActiveJitsiCall
{
    [[AppDelegate theDelegate].callPresenter endActiveJitsiCall];
}

- (BOOL)isRoomHavingAJitsiCall
{
    return [self isRoomHavingAJitsiCallForWidgetId:self.roomDataSource.roomId];
}

- (BOOL)isRoomHavingAJitsiCallForWidgetId:(NSString*)widgetId
{
    return [[AppDelegate theDelegate].callPresenter.jitsiVC.widget.roomId isEqualToString:widgetId];
}

=======
/**
 Send a video asset via the room input toolbar prompting the user for the conversion preset to use
 if the `showMediaCompressionPrompt` setting has been enabled.
 @param videoAsset The video asset to send
 @param isPhotoLibraryAsset Whether the asset was picked from the user's photo library.
 */
- (void)sendVideoAsset:(AVAsset *)videoAsset isPhotoLibraryAsset:(BOOL)isPhotoLibraryAsset
{
    RoomInputToolbarView *roomInputToolbarView = [self inputToolbarViewAsRoomInputToolbarView];
    if (!roomInputToolbarView)
    {
        return;
    }
    
    if (RiotSettings.shared.showMediaCompressionPrompt)
    {
        // Show the video conversion prompt for the user to select what size video they would like to send.
        UIAlertController *compressionPrompt = [MXKTools videoConversionPromptForVideoAsset:videoAsset
                                                                              withCompletion:^(NSString *presetName) {
            // When the preset name is missing, the user cancelled.
            if (!presetName)
            {
                return;
            }
            
            // Set the chosen preset and send the video (conversion takes place in the SDK).
            [MXSDKOptions sharedInstance].videoConversionPresetName = presetName;
            [roomInputToolbarView sendSelectedVideoAsset:videoAsset isPhotoLibraryAsset:isPhotoLibraryAsset];
        }];
        
        [self presentViewController:compressionPrompt animated:YES completion:nil];
    }
    else
    {
        // Otherwise default to 1080p and send the video.
        [MXSDKOptions sharedInstance].videoConversionPresetName = AVAssetExportPreset1920x1080;
        [roomInputToolbarView sendSelectedVideoAsset:videoAsset isPhotoLibraryAsset:isPhotoLibraryAsset];
    }
}

>>>>>>> 453b8d41
#pragma mark - Dialpad

- (void)openDialpad
{
    DialpadViewController *controller = [DialpadViewController instantiateWithConfiguration:[DialpadConfiguration default]];
    controller.delegate = self;
    self.customSizedPresentationController = [[CustomSizedPresentationController alloc] initWithPresentedViewController:controller presentingViewController:self];
    self.customSizedPresentationController.dismissOnBackgroundTap = NO;
    self.customSizedPresentationController.cornerRadius = 16;
    
    controller.transitioningDelegate = self.customSizedPresentationController;
    [self presentViewController:controller animated:YES completion:nil];
}

#pragma mark - DialpadViewControllerDelegate

- (void)dialpadViewControllerDidTapCall:(DialpadViewController *)viewController withPhoneNumber:(NSString *)phoneNumber
{
    if (self.mainSession.callManager && phoneNumber.length > 0)
    {
        [self startActivityIndicator];
        
        [viewController dismissViewControllerAnimated:YES completion:^{
            MXWeakify(self);
            [self.mainSession.callManager placeCallAgainst:phoneNumber withVideo:NO success:^(MXCall * _Nonnull call) {
                MXStrongifyAndReturnIfNil(self);
                [self stopActivityIndicator];
                self.customSizedPresentationController = nil;
                
                //  do nothing extra here. UI will be handled automatically by the CallService.
            } failure:^(NSError * _Nullable error) {
                MXStrongifyAndReturnIfNil(self);
                [self stopActivityIndicator];
            }];
        }];
    }
}

- (void)dialpadViewControllerDidTapClose:(DialpadViewController *)viewController
{
    [viewController dismissViewControllerAnimated:YES completion:nil];
    self.customSizedPresentationController = nil;
}

#pragma mark - Hide/Show preview header

- (void)showPreviewHeader:(BOOL)isVisible
{
    if (self.previewHeaderContainer && self.previewHeaderContainer.isHidden == isVisible)
    {
        // Check conditions before making the preview room header visible.
        // This operation is ignored if a screen rotation is in progress,
        // or if the view controller is not embedded inside a split view controller yet.
        if (isVisible && (isSizeTransitionInProgress == YES || !self.splitViewController))
        {
            MXLogDebug(@"[RoomVC] Show preview header ignored");
            return;
        }
        
        if (isVisible)
        {
            previewHeader = [PreviewRoomTitleView roomTitleView];
            previewHeader.delegate = self;
            previewHeader.tapGestureDelegate = self;
            previewHeader.translatesAutoresizingMaskIntoConstraints = NO;
            [self.previewHeaderContainer addSubview:previewHeader];
            // Force preview header in full width
            NSLayoutConstraint *leftConstraint = [NSLayoutConstraint constraintWithItem:previewHeader
                                                                              attribute:NSLayoutAttributeLeading
                                                                              relatedBy:NSLayoutRelationEqual
                                                                                 toItem:self.previewHeaderContainer
                                                                              attribute:NSLayoutAttributeLeading
                                                                             multiplier:1.0
                                                                               constant:0];
            NSLayoutConstraint *rightConstraint = [NSLayoutConstraint constraintWithItem:previewHeader
                                                                               attribute:NSLayoutAttributeTrailing
                                                                               relatedBy:NSLayoutRelationEqual
                                                                                  toItem:self.previewHeaderContainer
                                                                               attribute:NSLayoutAttributeTrailing
                                                                              multiplier:1.0
                                                                                constant:0];
            // Vertical constraints are required for iOS > 8
            NSLayoutConstraint *topConstraint = [NSLayoutConstraint constraintWithItem:previewHeader
                                                                             attribute:NSLayoutAttributeTop
                                                                             relatedBy:NSLayoutRelationEqual
                                                                                toItem:self.previewHeaderContainer
                                                                             attribute:NSLayoutAttributeTop
                                                                            multiplier:1.0
                                                                              constant:0];
            NSLayoutConstraint *bottomConstraint = [NSLayoutConstraint constraintWithItem:previewHeader
                                                                                attribute:NSLayoutAttributeBottom
                                                                                relatedBy:NSLayoutRelationEqual
                                                                                   toItem:self.previewHeaderContainer
                                                                                attribute:NSLayoutAttributeBottom
                                                                               multiplier:1.0
                                                                                 constant:0];
            
            [NSLayoutConstraint activateConstraints:@[leftConstraint, rightConstraint, topConstraint, bottomConstraint]];
            
            if (roomPreviewData)
            {
                previewHeader.roomPreviewData = roomPreviewData;
            }
            else if (self.roomDataSource)
            {
                previewHeader.mxRoom = self.roomDataSource.room;
            }
            
            self.previewHeaderContainer.hidden = NO;
            
            // Finalize preview header display according to the screen orientation
            [self refreshPreviewHeader:UIInterfaceOrientationIsLandscape([[UIApplication sharedApplication] statusBarOrientation])];
        }
        else
        {
            [previewHeader removeFromSuperview];
            previewHeader = nil;
            
            self.previewHeaderContainer.hidden = YES;
            
            // Consider the main navigation controller if the current view controller is embedded inside a split view controller.
            UINavigationController *mainNavigationController = self.navigationController;
            if (self.splitViewController.isCollapsed && self.splitViewController.viewControllers.count)
            {
                mainNavigationController = self.splitViewController.viewControllers.firstObject;
            }
            
            // Set a default title view class without handling tap gesture (Let [self refreshRoomTitle] refresh this view correctly).
            [self setRoomTitleViewClass:RoomTitleView.class];
            
            // Remove details icon
            RoomTitleView *roomTitleView = (RoomTitleView*)self.titleView;
            
            // Remove the shadow image used to hide the bottom border of the navigation bar when the preview header is displayed
            [mainNavigationController.navigationBar setShadowImage:nil];
            [mainNavigationController.navigationBar setBackgroundImage:nil forBarMetrics:UIBarMetricsDefault];
            
            [UIView animateWithDuration:0.3 delay:0 options:UIViewAnimationOptionBeginFromCurrentState | UIViewAnimationOptionCurveEaseIn
                             animations:^{
                
                self.bubblesTableViewTopConstraint.constant = 0;
                
                // Force to render the view
                [self forceLayoutRefresh];
                
            }
                             completion:^(BOOL finished){
            }];
        }
    }
    
    // Consider the main navigation controller if the current view controller is embedded inside a split view controller.
    UINavigationController *mainNavigationController = self.navigationController;
    if (self.splitViewController.isCollapsed && self.splitViewController.viewControllers.count)
    {
        mainNavigationController = self.splitViewController.viewControllers.firstObject;
    }
    mainNavigationController.navigationBar.translucent = isVisible;
    self.navigationController.navigationBar.translucent = isVisible;
}

- (void)refreshPreviewHeader:(BOOL)isLandscapeOriented
{
    if (previewHeader)
    {
        if (isLandscapeOriented
            && [GBDeviceInfo deviceInfo].family != GBDeviceFamilyiPad)
        {
            CGRect frame = self.navigationController.navigationBar.frame;
            
            previewHeader.mainHeaderContainer.hidden = YES;
            previewHeader.mainHeaderBackgroundHeightConstraint.constant = frame.size.height + (frame.origin.y > 0 ? frame.origin.y : 0);
            
            [self setRoomTitleViewClass:RoomTitleView.class];
            // We don't want to handle tap gesture here
            
            // Remove details icon
            RoomTitleView *roomTitleView = (RoomTitleView*)self.titleView;
            
            // Set preview data to provide the room name
            roomTitleView.roomPreviewData = roomPreviewData;
        }
        else
        {
            previewHeader.mainHeaderContainer.hidden = NO;
            previewHeader.mainHeaderBackgroundHeightConstraint.constant = previewHeader.mainHeaderContainer.frame.size.height;
            
            if ([previewHeader isKindOfClass:PreviewRoomTitleView.class])
            {
                // In case of preview, update the header height so that we can
                // display as much as possible the room topic in this header.
                // Note: the header height is handled by the previewHeader.mainHeaderBackgroundHeightConstraint.
                PreviewRoomTitleView *previewRoomTitleView = (PreviewRoomTitleView *)previewHeader;
                
                // Compute the height required to display all the room topic
                CGSize sizeThatFitsTextView = [previewRoomTitleView.roomTopic sizeThatFits:CGSizeMake(previewRoomTitleView.roomTopic.frame.size.width, MAXFLOAT)];
                
                // Increase the preview header height according to the room topic height
                // but limit it in order to let room for room messages at the screen bottom.
                // This free space depends on the device.
                // On an iphone 5 screen, the room topic height cannot be more than 50px.
                // Then, on larger screen, we can allow it a bit more height but we
                // apply a factor to give more priority to the display of more messages.
                CGFloat screenHeight = [[UIScreen mainScreen] bounds].size.height;
                CGFloat maxRoomTopicHeight = 50 + (screenHeight - 568) / 3;
                
                CGFloat additionalHeight = MIN(maxRoomTopicHeight, sizeThatFitsTextView.height)
                - previewRoomTitleView.roomTopic.frame.size.height;
                
                previewHeader.mainHeaderBackgroundHeightConstraint.constant += additionalHeight;
            }
            
            [self setRoomTitleViewClass:RoomAvatarTitleView.class];
            // Note the avatar title view does not define tap gesture.
            
            previewHeader.roomAvatar.alpha = 0.0;
            
            // Set the avatar provided in preview data
            if (roomPreviewData.roomAvatarUrl)
            {
                previewHeader.roomAvatarURL = roomPreviewData.roomAvatarUrl;
            }
            else if (roomPreviewData.roomId && roomPreviewData.roomName)
            {
                previewHeader.roomAvatarPlaceholder = [AvatarGenerator generateAvatarForMatrixItem:roomPreviewData.roomId withDisplayName:roomPreviewData.roomName];
            }
            else
            {
                previewHeader.roomAvatarPlaceholder = [MXKTools paintImage:[UIImage imageNamed:@"placeholder"]
                                                                 withColor:ThemeService.shared.theme.tintColor];
            }
        }
        
        // Force the layout of previewHeader to update the position of 'bottomBorderView' which is used
        // to define the actual height of the preview container.
        [previewHeader layoutIfNeeded];
        CGRect frame = previewHeader.bottomBorderView.frame;
        self.previewHeaderContainerHeightConstraint.constant = frame.origin.y + frame.size.height;
        
        // Consider the main navigation controller if the current view controller is embedded inside a split view controller.
        UINavigationController *mainNavigationController = self.navigationController;
        if (self.splitViewController.isCollapsed && self.splitViewController.viewControllers.count)
        {
            mainNavigationController = self.splitViewController.viewControllers.firstObject;
        }
        
        // When the preview header is displayed, we hide the bottom border of the navigation bar (the shadow image).
        // The default shadow image is nil. When non-nil, this property represents a custom shadow image to show instead
        // of the default. For a custom shadow image to be shown, a custom background image must also be set with the
        // setBackgroundImage:forBarMetrics: method. If the default background image is used, then the default shadow
        // image will be used regardless of the value of this property.
        UIImage *shadowImage = [[UIImage alloc] init];
        [mainNavigationController.navigationBar setShadowImage:shadowImage];
        [mainNavigationController.navigationBar setBackgroundImage:shadowImage forBarMetrics:UIBarMetricsDefault];
        
        [UIView animateWithDuration:0.3 delay:0 options:UIViewAnimationOptionBeginFromCurrentState | UIViewAnimationOptionCurveEaseIn
                         animations:^{
            
            self.bubblesTableViewTopConstraint.constant = self.previewHeaderContainerHeightConstraint.constant - self.bubblesTableView.mxk_adjustedContentInset.top;
            
            previewHeader.roomAvatar.alpha = 1;
            
            // Force to render the view
            [self forceLayoutRefresh];
            
        }
                         completion:^(BOOL finished){
        }];
    }
}

#pragma mark - Preview

- (void)displayRoomPreview:(RoomPreviewData *)previewData
{
    // Release existing room data source or preview
    [self displayRoom:nil];
    
    if (previewData)
    {
        self.eventsAcknowledgementEnabled = NO;
        
        [self addMatrixSession:previewData.mxSession];
        
        roomPreviewData = previewData;
        
        [self refreshRoomTitle];
        
        if (roomPreviewData.roomDataSource)
        {
            [super displayRoom:roomPreviewData.roomDataSource];
        }
    }
}

#pragma mark - MXKDataSourceDelegate

- (Class<MXKCellRendering>)cellViewClassForCellData:(MXKCellData*)cellData
{
    Class cellViewClass = nil;
    BOOL showEncryptionBadge = NO;
    
    // Sanity check
    if ([cellData conformsToProtocol:@protocol(MXKRoomBubbleCellDataStoring)])
    {
        id<MXKRoomBubbleCellDataStoring> bubbleData = (id<MXKRoomBubbleCellDataStoring>)cellData;
        
        MXKRoomBubbleCellData *roomBubbleCellData;
        
        if ([bubbleData isKindOfClass:MXKRoomBubbleCellData.class])
        {
            roomBubbleCellData = (MXKRoomBubbleCellData*)bubbleData;
            showEncryptionBadge = roomBubbleCellData.containsBubbleComponentWithEncryptionBadge;
        }
        
        // Select the suitable table view cell class, by considering first the empty bubble cell.
        if (bubbleData.hasNoDisplay)
        {
            cellViewClass = RoomEmptyBubbleCell.class;
        }
        else if (bubbleData.tag == RoomBubbleCellDataTagRoomCreationIntro)
        {
            cellViewClass = RoomCreationIntroCell.class;
        }
        else if (bubbleData.tag == RoomBubbleCellDataTagRoomCreateWithPredecessor)
        {
            cellViewClass = RoomPredecessorBubbleCell.class;
        }
        else if (bubbleData.tag == RoomBubbleCellDataTagKeyVerificationRequestIncomingApproval)
        {
            cellViewClass = bubbleData.isPaginationFirstBubble ? KeyVerificationIncomingRequestApprovalWithPaginationTitleBubbleCell.class : KeyVerificationIncomingRequestApprovalBubbleCell.class;
        }
        else if (bubbleData.tag == RoomBubbleCellDataTagKeyVerificationRequest)
        {
            cellViewClass = bubbleData.isPaginationFirstBubble ? KeyVerificationRequestStatusWithPaginationTitleBubbleCell.class : KeyVerificationRequestStatusBubbleCell.class;
        }
        else if (bubbleData.tag == RoomBubbleCellDataTagKeyVerificationConclusion)
        {
            cellViewClass = bubbleData.isPaginationFirstBubble ? KeyVerificationConclusionWithPaginationTitleBubbleCell.class : KeyVerificationConclusionBubbleCell.class;
        }
        else if (bubbleData.tag == RoomBubbleCellDataTagMembership)
        {
            if (bubbleData.collapsed)
            {
                if (bubbleData.nextCollapsableCellData)
                {
                    cellViewClass = bubbleData.isPaginationFirstBubble ? RoomMembershipCollapsedWithPaginationTitleBubbleCell.class : RoomMembershipCollapsedBubbleCell.class;
                }
                else
                {
                    // Use a normal membership cell for a single membership event
                    cellViewClass = bubbleData.isPaginationFirstBubble ? RoomMembershipWithPaginationTitleBubbleCell.class : RoomMembershipBubbleCell.class;
                }
            }
            else if (bubbleData.collapsedAttributedTextMessage)
            {
                // The cell (and its series) is not collapsed but this cell is the first
                // of the series. So, use the cell with the "collapse" button.
                cellViewClass = bubbleData.isPaginationFirstBubble ? RoomMembershipExpandedWithPaginationTitleBubbleCell.class : RoomMembershipExpandedBubbleCell.class;
            }
            else
            {
                cellViewClass = bubbleData.isPaginationFirstBubble ? RoomMembershipWithPaginationTitleBubbleCell.class : RoomMembershipBubbleCell.class;
            }
        }
        else if (bubbleData.tag == RoomBubbleCellDataTagRoomCreateConfiguration)
        {
            cellViewClass = bubbleData.isPaginationFirstBubble ? RoomCreationWithPaginationCollapsedBubbleCell.class : RoomCreationCollapsedBubbleCell.class;
        }
        else if (bubbleData.tag == RoomBubbleCellDataTagCall)
        {
            cellViewClass = RoomDirectCallStatusBubbleCell.class;
        }
        else if (bubbleData.tag == RoomBubbleCellDataTagGroupCall)
        {
            cellViewClass = RoomGroupCallStatusBubbleCell.class;
        }
        else if (bubbleData.attachment.type == MXKAttachmentTypeVoiceMessage)
        {
            if (bubbleData.isPaginationFirstBubble)
            {
                cellViewClass = VoiceMessageWithPaginationTitleBubbleCell.class;
            }
            else if (bubbleData.shouldHideSenderInformation)
            {
                cellViewClass = VoiceMessageWithoutSenderInfoBubbleCell.class;
            }
            else
            {
                cellViewClass = VoiceMessageBubbleCell.class;
            }
        }
        else if (bubbleData.isIncoming)
        {
            if (bubbleData.isAttachmentWithThumbnail)
            {
                // Check whether the provided celldata corresponds to a selected sticker
                if (customizedRoomDataSource.selectedEventId && (bubbleData.attachment.type == MXKAttachmentTypeSticker) && [bubbleData.attachment.eventId isEqualToString:customizedRoomDataSource.selectedEventId])
                {
                    cellViewClass = RoomSelectedStickerBubbleCell.class;
                }
                else if (bubbleData.isPaginationFirstBubble)
                {
                    cellViewClass = showEncryptionBadge ? RoomIncomingEncryptedAttachmentWithPaginationTitleBubbleCell.class : RoomIncomingAttachmentWithPaginationTitleBubbleCell.class;
                }
                else if (bubbleData.shouldHideSenderInformation)
                {
                    cellViewClass = showEncryptionBadge ? RoomIncomingEncryptedAttachmentWithoutSenderInfoBubbleCell.class : RoomIncomingAttachmentWithoutSenderInfoBubbleCell.class;
                }
                else
                {
                    cellViewClass = showEncryptionBadge ? RoomIncomingEncryptedAttachmentBubbleCell.class : RoomIncomingAttachmentBubbleCell.class;
                }
            }
            else
            {
                if (bubbleData.isPaginationFirstBubble)
                {
                    if (bubbleData.shouldHideSenderName)
                    {
                        cellViewClass = showEncryptionBadge ? RoomIncomingEncryptedTextMsgWithPaginationTitleWithoutSenderNameBubbleCell.class : RoomIncomingTextMsgWithPaginationTitleWithoutSenderNameBubbleCell.class;
                    }
                    else
                    {
                        cellViewClass = showEncryptionBadge ? RoomIncomingEncryptedTextMsgWithPaginationTitleBubbleCell.class : RoomIncomingTextMsgWithPaginationTitleBubbleCell.class;
                    }
                }
                else if (bubbleData.shouldHideSenderInformation)
                {
                    cellViewClass = showEncryptionBadge ? RoomIncomingEncryptedTextMsgWithoutSenderInfoBubbleCell.class : RoomIncomingTextMsgWithoutSenderInfoBubbleCell.class;
                }
                else if (bubbleData.shouldHideSenderName)
                {
                    cellViewClass = showEncryptionBadge ? RoomIncomingEncryptedTextMsgWithoutSenderNameBubbleCell.class : RoomIncomingTextMsgWithoutSenderNameBubbleCell.class;
                }
                else
                {
                    cellViewClass = showEncryptionBadge ? RoomIncomingEncryptedTextMsgBubbleCell.class : RoomIncomingTextMsgBubbleCell.class;
                }
            }
        }
        else
        {
            // Handle here outgoing bubbles
            if (bubbleData.isAttachmentWithThumbnail)
            {
                // Check whether the provided celldata corresponds to a selected sticker
                if (customizedRoomDataSource.selectedEventId && (bubbleData.attachment.type == MXKAttachmentTypeSticker) && [bubbleData.attachment.eventId isEqualToString:customizedRoomDataSource.selectedEventId])
                {
                    cellViewClass = RoomSelectedStickerBubbleCell.class;
                }
                else if (bubbleData.isPaginationFirstBubble)
                {
                    cellViewClass = showEncryptionBadge ? RoomOutgoingEncryptedAttachmentWithPaginationTitleBubbleCell.class :RoomOutgoingAttachmentWithPaginationTitleBubbleCell.class;
                }
                else if (bubbleData.shouldHideSenderInformation)
                {
                    cellViewClass = showEncryptionBadge ? RoomOutgoingEncryptedAttachmentWithoutSenderInfoBubbleCell.class : RoomOutgoingAttachmentWithoutSenderInfoBubbleCell.class;
                }
                else
                {
                    cellViewClass = showEncryptionBadge ? RoomOutgoingEncryptedAttachmentBubbleCell.class : RoomOutgoingAttachmentBubbleCell.class;
                }
            }
            else
            {
                if (bubbleData.isPaginationFirstBubble)
                {
                    if (bubbleData.shouldHideSenderName)
                    {
                        cellViewClass = showEncryptionBadge ? RoomOutgoingEncryptedTextMsgWithPaginationTitleWithoutSenderNameBubbleCell.class : RoomOutgoingTextMsgWithPaginationTitleWithoutSenderNameBubbleCell.class;
                    }
                    else
                    {
                        cellViewClass = showEncryptionBadge ? RoomOutgoingEncryptedTextMsgWithPaginationTitleBubbleCell.class : RoomOutgoingTextMsgWithPaginationTitleBubbleCell.class;
                    }
                }
                else if (bubbleData.shouldHideSenderInformation)
                {
                    cellViewClass = showEncryptionBadge ? RoomOutgoingEncryptedTextMsgWithoutSenderInfoBubbleCell.class :RoomOutgoingTextMsgWithoutSenderInfoBubbleCell.class;
                }
                else if (bubbleData.shouldHideSenderName)
                {
                    cellViewClass = showEncryptionBadge ? RoomOutgoingEncryptedTextMsgWithoutSenderNameBubbleCell.class : RoomOutgoingTextMsgWithoutSenderNameBubbleCell.class;
                }
                else
                {
                    cellViewClass = showEncryptionBadge ? RoomOutgoingEncryptedTextMsgBubbleCell.class : RoomOutgoingTextMsgBubbleCell.class;
                }
            }
        }
    }
    
    return cellViewClass;
}

#pragma mark - MXKDataSource delegate

- (void)dataSource:(MXKDataSource *)dataSource didRecognizeAction:(NSString *)actionIdentifier inCell:(id<MXKCellRendering>)cell userInfo:(NSDictionary *)userInfo
{
    // Handle here user actions on bubbles for Vector app
    if (customizedRoomDataSource)
    {
        id<MXKRoomBubbleCellDataStoring> bubbleData;
        
        if ([cell isKindOfClass:[MXKRoomBubbleTableViewCell class]])
        {
            MXKRoomBubbleTableViewCell *roomBubbleTableViewCell = (MXKRoomBubbleTableViewCell*)cell;
            bubbleData = roomBubbleTableViewCell.bubbleData;
        }
        
        
        if ([actionIdentifier isEqualToString:kMXKRoomBubbleCellTapOnAvatarView])
        {
            MXRoomMember *member = [self.roomDataSource.roomState.members memberWithUserId:userInfo[kMXKRoomBubbleCellUserIdKey]];
            [self showMemberDetails:member];
        }
        else if ([actionIdentifier isEqualToString:kMXKRoomBubbleCellLongPressOnAvatarView])
        {
            // Add the member display name in text input
            MXRoomMember *roomMember = [self.roomDataSource.roomState.members memberWithUserId:userInfo[kMXKRoomBubbleCellUserIdKey]];
            if (roomMember)
            {
                [self mention:roomMember];
            }
        }
        else if ([actionIdentifier isEqualToString:kMXKRoomBubbleCellTapOnMessageTextView] || [actionIdentifier isEqualToString:kMXKRoomBubbleCellTapOnContentView])
        {
            // Retrieve the tapped event
            MXEvent *tappedEvent = userInfo[kMXKRoomBubbleCellEventKey];
            
            // Check whether a selection already exist or not
            if (customizedRoomDataSource.selectedEventId)
            {
                [self cancelEventSelection];
            }
            else if (tappedEvent)
            {
                if (tappedEvent.eventType == MXEventTypeRoomCreate)
                {
                    // Handle tap on RoomPredecessorBubbleCell
                    MXRoomCreateContent *createContent = [MXRoomCreateContent modelFromJSON:tappedEvent.content];
                    NSString *predecessorRoomId = createContent.roomPredecessorInfo.roomId;
                    
                    if (predecessorRoomId)
                    {
                        // Show predecessor room
                        [self showRoomWithId:predecessorRoomId];
                    }
                    else
                    {
                        // Show contextual menu on single tap if bubble is not collapsed
                        if (bubbleData.collapsed)
                        {
                            [self showRoomCreationModalWithBubbleData:bubbleData];
                        }
                        else
                        {
                            [self showContextualMenuForEvent:tappedEvent fromSingleTapGesture:YES cell:cell animated:YES];
                        }
                    }
                }
                else if (bubbleData.tag == RoomBubbleCellDataTagCall)
                {
                    if ([bubbleData isKindOfClass:[RoomBubbleCellData class]])
                    {
                        //  post notification `RoomCallTileTapped`
                        [[NSNotificationCenter defaultCenter] postNotificationName:RoomCallTileTappedNotification object:bubbleData];
                        
                        preventBubblesTableViewScroll = YES;
                        [self selectEventWithId:tappedEvent.eventId];
                    }
                }
                else if (bubbleData.tag == RoomBubbleCellDataTagGroupCall)
                {
                    if ([bubbleData isKindOfClass:[RoomBubbleCellData class]])
                    {
                        //  post notification `RoomGroupCallTileTapped`
                        [[NSNotificationCenter defaultCenter] postNotificationName:RoomGroupCallTileTappedNotification object:bubbleData];
                        
                        preventBubblesTableViewScroll = YES;
                        [self selectEventWithId:tappedEvent.eventId];
                    }
                }
                else
                {
                    // Show contextual menu on single tap if bubble is not collapsed
                    if (bubbleData.collapsed)
                    {
                        [self selectEventWithId:tappedEvent.eventId];
                    }
                    else
                    {
                        [self showContextualMenuForEvent:tappedEvent fromSingleTapGesture:YES cell:cell animated:YES];
                    }
                }
            }
        }
        else if ([actionIdentifier isEqualToString:kMXKRoomBubbleCellTapOnOverlayContainer])
        {
            // Cancel the current event selection
            [self cancelEventSelection];
        }
        else if ([actionIdentifier isEqualToString:kMXKRoomBubbleCellRiotEditButtonPressed])
        {
            [self dismissKeyboard];
            
            MXEvent *selectedEvent = userInfo[kMXKRoomBubbleCellEventKey];
            
            if (selectedEvent)
            {
                [self showContextualMenuForEvent:selectedEvent fromSingleTapGesture:YES cell:cell animated:YES];
            }
        }
        else if ([actionIdentifier isEqualToString:kMXKRoomBubbleCellKeyVerificationIncomingRequestAcceptPressed])
        {
            NSString *eventId = userInfo[kMXKRoomBubbleCellEventIdKey];
            
            RoomDataSource *roomDataSource = (RoomDataSource*)self.roomDataSource;
            
            [roomDataSource acceptVerificationRequestForEventId:eventId success:^{
                
            } failure:^(NSError *error) {
                [self showError:error];
            }];
        }
        else if ([actionIdentifier isEqualToString:kMXKRoomBubbleCellKeyVerificationIncomingRequestDeclinePressed])
        {
            NSString *eventId = userInfo[kMXKRoomBubbleCellEventIdKey];
            
            RoomDataSource *roomDataSource = (RoomDataSource*)self.roomDataSource;
            
            [roomDataSource declineVerificationRequestForEventId:eventId success:^{
                
            } failure:^(NSError *error) {
                [self showError:error];
            }];
        }
        else if ([actionIdentifier isEqualToString:kMXKRoomBubbleCellTapOnAttachmentView])
        {
            if (((MXKRoomBubbleTableViewCell*)cell).bubbleData.attachment.eventSentState == MXEventSentStateFailed)
            {
                // Shortcut: when clicking on an unsent media, show the action sheet to resend it
                NSString *eventId = ((MXKRoomBubbleTableViewCell*)cell).bubbleData.attachment.eventId;
                MXEvent *selectedEvent = [self.roomDataSource eventWithEventId:eventId];
                
                if (selectedEvent)
                {
                    [self dataSource:dataSource didRecognizeAction:kMXKRoomBubbleCellRiotEditButtonPressed inCell:cell userInfo:@{kMXKRoomBubbleCellEventKey:selectedEvent}];
                }
                else
                {
                    MXLogDebug(@"[RoomViewController] didRecognizeAction:inCell:userInfo tap on attachment with event state MXEventSentStateFailed. Selected event is nil for event id %@", eventId);
                }
            }
            else if (((MXKRoomBubbleTableViewCell*)cell).bubbleData.attachment.type == MXKAttachmentTypeSticker)
            {
                // We don't open the attachments viewer when the user taps on a sticker.
                // We consider this tap like a selection.
                
                // Check whether a selection already exist or not
                if (customizedRoomDataSource.selectedEventId)
                {
                    [self cancelEventSelection];
                }
                else
                {
                    // Highlight this event in displayed message
                    [self selectEventWithId:((MXKRoomBubbleTableViewCell*)cell).bubbleData.attachment.eventId];
                }
            }
            else
            {
                // Keep default implementation
                [super dataSource:dataSource didRecognizeAction:actionIdentifier inCell:cell userInfo:userInfo];
            }
        }
        else if ([actionIdentifier isEqualToString:kRoomEncryptedDataBubbleCellTapOnEncryptionIcon])
        {
            // Retrieve the tapped event
            MXEvent *tappedEvent = userInfo[kMXKRoomBubbleCellEventKey];
            
            if (tappedEvent)
            {
                [self showEncryptionInformation:tappedEvent];
            }
        }
        else if ([actionIdentifier isEqualToString:kMXKRoomBubbleCellTapOnReceiptsContainer])
        {
            MXKReceiptSendersContainer *container = userInfo[kMXKRoomBubbleCellReceiptsContainerKey];
            [ReadReceiptsViewController openInViewController:self fromContainer:container withSession:self.mainSession];
        }
        else if ([actionIdentifier isEqualToString:kRoomMembershipExpandedBubbleCellTapOnCollapseButton])
        {
            // Reset the selection before collapsing
            customizedRoomDataSource.selectedEventId = nil;
            
            [self.roomDataSource collapseRoomBubble:((MXKRoomBubbleTableViewCell*)cell).bubbleData collapsed:YES];
        }
        else if ([actionIdentifier isEqualToString:kMXKRoomBubbleCellLongPressOnEvent])
        {
            MXEvent *tappedEvent = userInfo[kMXKRoomBubbleCellEventKey];
            
            if (!bubbleData.collapsed)
            {
                [self handleLongPressFromCell:cell withTappedEvent:tappedEvent];
            }
        }
        else if ([actionIdentifier isEqualToString:kMXKRoomBubbleCellLongPressOnReactionView])
        {
            NSString *tappedEventId = userInfo[kMXKRoomBubbleCellEventIdKey];
            if (tappedEventId)
            {
                [self showReactionHistoryForEventId:tappedEventId animated:YES];
            }
        }
        else if ([actionIdentifier isEqualToString:RoomDirectCallStatusBubbleCell.callBackAction])
        {
            MXEvent *callInviteEvent = userInfo[kMXKRoomBubbleCellEventKey];
            MXCallInviteEventContent *eventContent = [MXCallInviteEventContent modelFromJSON:callInviteEvent.content];
            
            [self placeCallWithVideo2:eventContent.isVideoCall];
        }
        else if ([actionIdentifier isEqualToString:RoomDirectCallStatusBubbleCell.declineAction])
        {
            MXEvent *callInviteEvent = userInfo[kMXKRoomBubbleCellEventKey];
            MXCallInviteEventContent *eventContent = [MXCallInviteEventContent modelFromJSON:callInviteEvent.content];
            
            MXCall *call = [self.mainSession.callManager callWithCallId:eventContent.callId];
            [call hangup];
        }
        else if ([actionIdentifier isEqualToString:RoomDirectCallStatusBubbleCell.answerAction])
        {
            MXEvent *callInviteEvent = userInfo[kMXKRoomBubbleCellEventKey];
            MXCallInviteEventContent *eventContent = [MXCallInviteEventContent modelFromJSON:callInviteEvent.content];
            
            MXCall *call = [self.mainSession.callManager callWithCallId:eventContent.callId];
            [call answer];
        }
        else if ([actionIdentifier isEqualToString:RoomDirectCallStatusBubbleCell.endCallAction])
        {
            MXEvent *callInviteEvent = userInfo[kMXKRoomBubbleCellEventKey];
            MXCallInviteEventContent *eventContent = [MXCallInviteEventContent modelFromJSON:callInviteEvent.content];
            
            MXCall *call = [self.mainSession.callManager callWithCallId:eventContent.callId];
            [call hangup];
        }
        else if ([actionIdentifier isEqualToString:RoomGroupCallStatusBubbleCell.joinAction] ||
                 [actionIdentifier isEqualToString:RoomGroupCallStatusBubbleCell.answerAction])
        {
            MXWeakify(self);

            // Check app permissions first
            [MXKTools checkAccessForCall:YES
             manualChangeMessageForAudio:[NSString stringWithFormat:[NSBundle mxk_localizedStringForKey:@"microphone_access_not_granted_for_call"], AppInfo.current.displayName]
             manualChangeMessageForVideo:[NSString stringWithFormat:[NSBundle mxk_localizedStringForKey:@"camera_access_not_granted_for_call"], AppInfo.current.displayName]
               showPopUpInViewController:self completionHandler:^(BOOL granted) {
                
                MXStrongifyAndReturnIfNil(self);
                if (granted)
                {
                    // Present the Jitsi view controller
                    Widget *jitsiWidget = [self->customizedRoomDataSource jitsiWidget];
                    if (jitsiWidget)
                    {
                        [self showJitsiCallWithWidget:jitsiWidget];
                    }
                }
                else
                {
                    MXLogDebug(@"[RoomVC] didRecognizeAction:inCell:userInfo Warning: The application does not have the permission to join/answer the group call");
                }
            }];
            
            MXEvent *widgetEvent = userInfo[kMXKRoomBubbleCellEventKey];
            Widget *widget = [[Widget alloc] initWithWidgetEvent:widgetEvent
                                                 inMatrixSession:customizedRoomDataSource.mxSession];
            [[JitsiService shared] resetDeclineForWidgetWithId:widget.widgetId];
        }
        else if ([actionIdentifier isEqualToString:RoomGroupCallStatusBubbleCell.leaveAction])
        {
            [self endActiveJitsiCall];
            [self reloadBubblesTable:YES];
        }
        else if ([actionIdentifier isEqualToString:RoomGroupCallStatusBubbleCell.declineAction])
        {
            MXEvent *widgetEvent = userInfo[kMXKRoomBubbleCellEventKey];
            Widget *widget = [[Widget alloc] initWithWidgetEvent:widgetEvent
                                                 inMatrixSession:customizedRoomDataSource.mxSession];
            [[JitsiService shared] declineWidgetWithId:widget.widgetId];
            [self reloadBubblesTable:YES];
        }
        else if ([actionIdentifier isEqualToString:RoomCreationIntroCell.tapOnAvatarView])
        {
            [self showRoomAvatarChange];
        }
        else if ([actionIdentifier isEqualToString:RoomCreationIntroCell.tapOnAddParticipants])
        {
            [self showAddParticipants];
        }
        else if ([actionIdentifier isEqualToString:RoomCreationIntroCell.tapOnAddTopic])
        {
            [self showRoomTopicChange];
        }
        else
        {
            // Keep default implementation for other actions
            [super dataSource:dataSource didRecognizeAction:actionIdentifier inCell:cell userInfo:userInfo];
        }
    }
    else
    {
        // Keep default implementation for other actions
        [super dataSource:dataSource didRecognizeAction:actionIdentifier inCell:cell userInfo:userInfo];
    }
}

// Display the additiontal event actions menu
- (void)showAdditionalActionsMenuForEvent:(MXEvent*)selectedEvent inCell:(id<MXKCellRendering>)cell animated:(BOOL)animated
{
    MXKRoomBubbleTableViewCell *roomBubbleTableViewCell = (MXKRoomBubbleTableViewCell *)cell;
    MXKAttachment *attachment = roomBubbleTableViewCell.bubbleData.attachment;
    
    BOOL isJitsiCallEvent = NO;
    switch (selectedEvent.eventType) {
        case MXEventTypeCustom:
            if ([selectedEvent.type isEqualToString:kWidgetMatrixEventTypeString]
                || [selectedEvent.type isEqualToString:kWidgetModularEventTypeString])
            {
                Widget *widget = [[Widget alloc] initWithWidgetEvent:selectedEvent inMatrixSession:self.roomDataSource.mxSession];
                if ([widget.type isEqualToString:kWidgetTypeJitsiV1] ||
                    [widget.type isEqualToString:kWidgetTypeJitsiV2])
                {
                    isJitsiCallEvent = YES;
                }
            }
        default:
            break;
    }
    
    if (currentAlert)
    {
        [currentAlert dismissViewControllerAnimated:NO completion:nil];
        currentAlert = nil;
    }
    
    __weak __typeof(self) weakSelf = self;
    currentAlert = [UIAlertController alertControllerWithTitle:nil message:nil preferredStyle:UIAlertControllerStyleActionSheet];
    
    // Add actions for a failed event
    if (selectedEvent.sentState == MXEventSentStateFailed)
    {
        [currentAlert addAction:[UIAlertAction actionWithTitle:NSLocalizedStringFromTable(@"retry", @"Vector", nil)
                                                         style:UIAlertActionStyleDefault
                                                       handler:^(UIAlertAction * action) {
            
            if (weakSelf)
            {
                typeof(self) self = weakSelf;
                
                [self cancelEventSelection];
                
                // Let the datasource resend. It will manage local echo, etc.
                [self.roomDataSource resendEventWithEventId:selectedEvent.eventId success:nil failure:nil];
            }
            
        }]];
        
        [currentAlert addAction:[UIAlertAction actionWithTitle:NSLocalizedStringFromTable(@"room_event_action_delete", @"Vector", nil)
                                                         style:UIAlertActionStyleDefault
                                                       handler:^(UIAlertAction * action) {
            
            if (weakSelf)
            {
                typeof(self) self = weakSelf;
                
                [self cancelEventSelection];
                
                [self.roomDataSource removeEventWithEventId:selectedEvent.eventId];
            }
            
        }]];
    }
    
    // Add actions for text message
    if (!attachment)
    {
        // Retrieved data related to the selected event
        NSArray *components = roomBubbleTableViewCell.bubbleData.bubbleComponents;
        MXKRoomBubbleComponent *selectedComponent;
        for (selectedComponent in components)
        {
            if ([selectedComponent.event.eventId isEqualToString:selectedEvent.eventId])
            {
                break;
            }
            selectedComponent = nil;
        }
        
        
        // Check status of the selected event
        if (selectedEvent.sentState == MXEventSentStatePreparing ||
            selectedEvent.sentState == MXEventSentStateEncrypting ||
            selectedEvent.sentState == MXEventSentStateSending)
        {
            [currentAlert addAction:[UIAlertAction actionWithTitle:NSLocalizedStringFromTable(@"room_event_action_cancel_send", @"Vector", nil)
                                                             style:UIAlertActionStyleDefault
                                                           handler:^(UIAlertAction * action)
                                     {
                if (weakSelf)
                {
                    typeof(self) self = weakSelf;
                    
                    self->currentAlert = nil;
                    
                    // Cancel and remove the outgoing message
                    [self.roomDataSource.room cancelSendingOperation:selectedEvent.eventId];
                    [self.roomDataSource removeEventWithEventId:selectedEvent.eventId];
                    
                    [self cancelEventSelection];
                }
                
            }]];
        }
        
        if (!isJitsiCallEvent)
        {
            [currentAlert addAction:[UIAlertAction actionWithTitle:NSLocalizedStringFromTable(@"room_event_action_quote", @"Vector", nil)
                                                             style:UIAlertActionStyleDefault
                                                           handler:^(UIAlertAction * action) {
                
                if (weakSelf)
                {
                    typeof(self) self = weakSelf;
                    
                    [self cancelEventSelection];
                    
                    // Quote the message a la Markdown into the input toolbar composer
                    self.inputToolbarView.textMessage = [NSString stringWithFormat:@"%@\n>%@\n\n", self.inputToolbarView.textMessage, selectedComponent.textMessage];
                    
                    // And display the keyboard
                    [self.inputToolbarView becomeFirstResponder];
                }
                
            }]];
        }
        
        if (!isJitsiCallEvent && BuildSettings.messageDetailsAllowShare)
        {
            [currentAlert addAction:[UIAlertAction actionWithTitle:NSLocalizedStringFromTable(@"room_event_action_share", @"Vector", nil)
                                                             style:UIAlertActionStyleDefault
                                                           handler:^(UIAlertAction * action) {
                
                if (weakSelf)
                {
                    typeof(self) self = weakSelf;
                    
                    [self cancelEventSelection];
                    
                    NSArray *activityItems = @[selectedComponent.textMessage];
                    
                    UIActivityViewController *activityViewController = [[UIActivityViewController alloc] initWithActivityItems:activityItems applicationActivities:nil];
                    
                    if (activityViewController)
                    {
                        activityViewController.modalTransitionStyle = UIModalTransitionStyleCoverVertical;
                        activityViewController.popoverPresentationController.sourceView = roomBubbleTableViewCell;
                        activityViewController.popoverPresentationController.sourceRect = roomBubbleTableViewCell.bounds;
                        
                        [self presentViewController:activityViewController animated:YES completion:nil];
                    }
                }
                
            }]];
        }
    }
    else // Add action for attachment
    {
        if (BuildSettings.messageDetailsAllowSave)
        {
            if (attachment.type == MXKAttachmentTypeImage || attachment.type == MXKAttachmentTypeVideo)
            {
                [currentAlert addAction:[UIAlertAction actionWithTitle:NSLocalizedStringFromTable(@"room_event_action_save", @"Vector", nil)
                                                                 style:UIAlertActionStyleDefault
                                                               handler:^(UIAlertAction * action) {
                    
                    if (weakSelf)
                    {
                        typeof(self) self = weakSelf;
                        
                        [self cancelEventSelection];
                        
                        [self startActivityIndicator];
                        
                        [attachment save:^{
                            
                            __strong __typeof(weakSelf)self = weakSelf;
                            [self stopActivityIndicator];
                            
                        } failure:^(NSError *error) {
                            
                            __strong __typeof(weakSelf)self = weakSelf;
                            [self stopActivityIndicator];
                            
                            //Alert user
                            [self showError:error];
                            
                        }];
                        
                        // Start animation in case of download during attachment preparing
                        [roomBubbleTableViewCell startProgressUI];
                    }
                    
                }]];
            }
        }
        
        // Check status of the selected event
        if (selectedEvent.sentState == MXEventSentStatePreparing ||
            selectedEvent.sentState == MXEventSentStateEncrypting ||
            selectedEvent.sentState == MXEventSentStateUploading ||
            selectedEvent.sentState == MXEventSentStateSending)
        {
            // Upload id is stored in attachment url (nasty trick)
            NSString *uploadId = roomBubbleTableViewCell.bubbleData.attachment.contentURL;
            if ([MXMediaManager existingUploaderWithId:uploadId])
            {
                [currentAlert addAction:[UIAlertAction actionWithTitle:NSLocalizedStringFromTable(@"room_event_action_cancel_send", @"Vector", nil)
                                                                 style:UIAlertActionStyleDefault
                                                               handler:^(UIAlertAction * action) {
                    
                    // Get again the loader
                    MXMediaLoader *loader = [MXMediaManager existingUploaderWithId:uploadId];
                    if (loader)
                    {
                        [loader cancel];
                    }
                    // Hide the progress animation
                    roomBubbleTableViewCell.progressView.hidden = YES;
                    
                    if (weakSelf)
                    {
                        typeof(self) self = weakSelf;
                        
                        self->currentAlert = nil;
                        
                        // Remove the outgoing message and its related cached file.
                        [[NSFileManager defaultManager] removeItemAtPath:roomBubbleTableViewCell.bubbleData.attachment.cacheFilePath error:nil];
                        [[NSFileManager defaultManager] removeItemAtPath:roomBubbleTableViewCell.bubbleData.attachment.thumbnailCachePath error:nil];
                        
                        // Cancel and remove the outgoing message
                        [self.roomDataSource.room cancelSendingOperation:selectedEvent.eventId];
                        [self.roomDataSource removeEventWithEventId:selectedEvent.eventId];
                        
                        [self cancelEventSelection];
                    }
                    
                }]];
            }
        }
        
        if (attachment.type != MXKAttachmentTypeSticker)
        {
            if (BuildSettings.messageDetailsAllowShare)
            {
                [currentAlert addAction:[UIAlertAction actionWithTitle:NSLocalizedStringFromTable(@"room_event_action_share", @"Vector", nil)
                                                                 style:UIAlertActionStyleDefault
                                                               handler:^(UIAlertAction * action) {
                    
                    if (weakSelf)
                    {
                        typeof(self) self = weakSelf;
                        
                        [self cancelEventSelection];
                        
                        [attachment prepareShare:^(NSURL *fileURL) {
                            
                            __strong __typeof(weakSelf)self = weakSelf;
                            self->documentInteractionController = [UIDocumentInteractionController interactionControllerWithURL:fileURL];
                            [self->documentInteractionController setDelegate:self];
                            self->currentSharedAttachment = attachment;
                            
                            if (![self->documentInteractionController presentOptionsMenuFromRect:self.view.frame inView:self.view animated:YES])
                            {
                                self->documentInteractionController = nil;
                                [attachment onShareEnded];
                                self->currentSharedAttachment = nil;
                            }
                            
                        } failure:^(NSError *error) {
                            
                            //Alert user
                            [self showError:error];
                            
                        }];
                        
                        // Start animation in case of download during attachment preparing
                        [roomBubbleTableViewCell startProgressUI];
                    }
                    
                }]];
            }
        }
    }
    
    // Check status of the selected event
    if (selectedEvent.sentState == MXEventSentStateSent)
    {
        // Check whether download is in progress
        if (selectedEvent.isMediaAttachment)
        {
            NSString *downloadId = roomBubbleTableViewCell.bubbleData.attachment.downloadId;
            if ([MXMediaManager existingDownloaderWithIdentifier:downloadId])
            {
                [currentAlert addAction:[UIAlertAction actionWithTitle:NSLocalizedStringFromTable(@"room_event_action_cancel_download", @"Vector", nil)
                                                                 style:UIAlertActionStyleDefault
                                                               handler:^(UIAlertAction * action) {
                    
                    if (weakSelf)
                    {
                        typeof(self) self = weakSelf;
                        
                        [self cancelEventSelection];
                        
                        // Get again the loader
                        MXMediaLoader *loader = [MXMediaManager existingDownloaderWithIdentifier:downloadId];
                        if (loader)
                        {
                            [loader cancel];
                        }
                        // Hide the progress animation
                        roomBubbleTableViewCell.progressView.hidden = YES;
                    }
                    
                }]];
            }
        }
        
        // Do not allow to redact the event that enabled encryption (m.room.encryption)
        // because it breaks everything
        if (selectedEvent.eventType != MXEventTypeRoomEncryption)
        {
            [currentAlert addAction:[UIAlertAction actionWithTitle:NSLocalizedStringFromTable(@"room_event_action_redact", @"Vector", nil)
                                                             style:UIAlertActionStyleDefault
                                                           handler:^(UIAlertAction * action) {
                
                if (weakSelf)
                {
                    typeof(self) self = weakSelf;
                    
                    [self cancelEventSelection];
                    
                    [self startActivityIndicator];
                    
                    [self.roomDataSource.room redactEvent:selectedEvent.eventId reason:nil success:^{
                        
                        __strong __typeof(weakSelf)self = weakSelf;
                        [self stopActivityIndicator];
                        
                    } failure:^(NSError *error) {
                        
                        __strong __typeof(weakSelf)self = weakSelf;
                        [self stopActivityIndicator];
                        
                        MXLogDebug(@"[RoomVC] Redact event (%@) failed", selectedEvent.eventId);
                        //Alert user
                        [self showError:error];
                        
                    }];
                }
                
            }]];
        }
        
        if (BuildSettings.messageDetailsAllowPermalink)
        {
            [currentAlert addAction:[UIAlertAction actionWithTitle:NSLocalizedStringFromTable(@"room_event_action_permalink", @"Vector", nil)
                                                             style:UIAlertActionStyleDefault
                                                           handler:^(UIAlertAction * action) {
                
                if (weakSelf)
                {
                    typeof(self) self = weakSelf;
                    
                    [self cancelEventSelection];
                    
                    // Create a matrix.to permalink that is common to all matrix clients
                    NSString *permalink = [MXTools permalinkToEvent:selectedEvent.eventId inRoom:selectedEvent.roomId];
                    
                    if (permalink)
                    {
                        MXKPasteboardManager.shared.pasteboard.string = permalink;
                    }
                    else
                    {
                        MXLogDebug(@"[RoomViewController] Contextual menu permalink action failed. Permalink is nil room id/event id: %@/%@", selectedEvent.roomId, selectedEvent.eventId);
                    }
                }
                
            }]];
        }
        
        // Add reaction history if event contains reactions
        if (roomBubbleTableViewCell.bubbleData.reactions[selectedEvent.eventId].aggregatedReactionsWithNonZeroCount)
        {
            [currentAlert addAction:[UIAlertAction actionWithTitle:NSLocalizedStringFromTable(@"room_event_action_reaction_history", @"Vector", nil)
                                                             style:UIAlertActionStyleDefault
                                                           handler:^(UIAlertAction * action) {
                
                [self cancelEventSelection];
                
                // Show reaction history
                [self showReactionHistoryForEventId:selectedEvent.eventId animated:YES];
            }]];
        }
        
        if (BuildSettings.messageDetailsAllowViewSource)
        {
            [currentAlert addAction:[UIAlertAction actionWithTitle:NSLocalizedStringFromTable(@"room_event_action_view_source", @"Vector", nil)
                                                             style:UIAlertActionStyleDefault
                                                           handler:^(UIAlertAction * action) {
                
                if (weakSelf)
                {
                    typeof(self) self = weakSelf;
                    
                    [self cancelEventSelection];
                    
                    // Display event details
                    [self showEventDetails:selectedEvent];
                }
                
            }]];
            
            
            // Add "View Decrypted Source" for e2ee event we can decrypt
            if (selectedEvent.isEncrypted && selectedEvent.clearEvent)
            {
                [currentAlert addAction:[UIAlertAction actionWithTitle:NSLocalizedStringFromTable(@"room_event_action_view_decrypted_source", @"Vector", nil)
                                                                 style:UIAlertActionStyleDefault
                                                               handler:^(UIAlertAction * action) {
                    
                    if (weakSelf)
                    {
                        typeof(self) self = weakSelf;
                        
                        [self cancelEventSelection];
                        
                        // Display clear event details
                        [self showEventDetails:selectedEvent.clearEvent];
                    }
                    
                }]];
            }
        }
        
        if (![selectedEvent.sender isEqualToString:self.mainSession.myUser.userId] && RiotSettings.shared.roomContextualMenuShowReportContentOption)
        {
            [currentAlert addAction:[UIAlertAction actionWithTitle:NSLocalizedStringFromTable(@"room_event_action_report", @"Vector", nil)
                                                             style:UIAlertActionStyleDefault
                                                           handler:^(UIAlertAction * action) {
                
                if (weakSelf)
                {
                    typeof(self) self = weakSelf;
                    
                    [self cancelEventSelection];
                    
                    // Prompt user to enter a description of the problem content.
                    self->currentAlert = [UIAlertController alertControllerWithTitle:NSLocalizedStringFromTable(@"room_event_action_report_prompt_reason", @"Vector", nil)  message:nil preferredStyle:UIAlertControllerStyleAlert];
                    
                    [self->currentAlert addTextFieldWithConfigurationHandler:^(UITextField *textField) {
                        textField.secureTextEntry = NO;
                        textField.placeholder = nil;
                        textField.keyboardType = UIKeyboardTypeDefault;
                    }];
                    
                    [self->currentAlert addAction:[UIAlertAction actionWithTitle:[NSBundle mxk_localizedStringForKey:@"ok"] style:UIAlertActionStyleDefault handler:^(UIAlertAction * action) {
                        
                        if (weakSelf)
                        {
                            typeof(self) self = weakSelf;
                            NSString *text = [self->currentAlert textFields].firstObject.text;
                            self->currentAlert = nil;
                            
                            [self startActivityIndicator];
                            
                            [self.roomDataSource.room reportEvent:selectedEvent.eventId score:-100 reason:text success:^{
                                
                                __strong __typeof(weakSelf)self = weakSelf;
                                [self stopActivityIndicator];
                                
                                // Prompt user to ignore content from this user
                                self->currentAlert = [UIAlertController alertControllerWithTitle:NSLocalizedStringFromTable(@"room_event_action_report_prompt_ignore_user", @"Vector", nil)  message:nil preferredStyle:UIAlertControllerStyleAlert];
                                
                                [self->currentAlert addAction:[UIAlertAction actionWithTitle:[NSBundle mxk_localizedStringForKey:@"yes"] style:UIAlertActionStyleDefault handler:^(UIAlertAction * action) {
                                    
                                    if (weakSelf)
                                    {
                                        typeof(self) self = weakSelf;
                                        self->currentAlert = nil;
                                        
                                        [self startActivityIndicator];
                                        
                                        // Add the user to the blacklist: ignored users
                                        [self.mainSession ignoreUsers:@[selectedEvent.sender] success:^{
                                            
                                            __strong __typeof(weakSelf)self = weakSelf;
                                            [self stopActivityIndicator];
                                            
                                        } failure:^(NSError *error) {
                                            
                                            __strong __typeof(weakSelf)self = weakSelf;
                                            [self stopActivityIndicator];
                                            
                                            MXLogDebug(@"[RoomVC] Ignore user (%@) failed", selectedEvent.sender);
                                            //Alert user
                                            [self showError:error];
                                            
                                        }];
                                    }
                                    
                                }]];
                                
                                [self->currentAlert addAction:[UIAlertAction actionWithTitle:[NSBundle mxk_localizedStringForKey:@"no"] style:UIAlertActionStyleDefault handler:^(UIAlertAction * action) {
                                    
                                    if (weakSelf)
                                    {
                                        typeof(self) self = weakSelf;
                                        self->currentAlert = nil;
                                    }
                                    
                                }]];
                                
                                [self presentViewController:self->currentAlert animated:YES completion:nil];
                                
                            } failure:^(NSError *error) {
                                
                                __strong __typeof(weakSelf)self = weakSelf;
                                [self stopActivityIndicator];
                                
                                MXLogDebug(@"[RoomVC] Report event (%@) failed", selectedEvent.eventId);
                                //Alert user
                                [self showError:error];
                                
                            }];
                        }
                        
                    }]];
                    
                    [self->currentAlert addAction:[UIAlertAction actionWithTitle:[NSBundle mxk_localizedStringForKey:@"cancel"] style:UIAlertActionStyleCancel handler:^(UIAlertAction * action) {
                        
                        if (weakSelf)
                        {
                            typeof(self) self = weakSelf;
                            self->currentAlert = nil;
                        }
                        
                    }]];
                    
                    [self presentViewController:self->currentAlert animated:YES completion:nil];
                }
                
            }]];
        }
        
        if (!isJitsiCallEvent && self.roomDataSource.room.summary.isEncrypted)
        {
            [currentAlert addAction:[UIAlertAction actionWithTitle:NSLocalizedStringFromTable(@"room_event_action_view_encryption", @"Vector", nil)
                                                             style:UIAlertActionStyleDefault
                                                           handler:^(UIAlertAction * action) {
                
                if (weakSelf)
                {
                    typeof(self) self = weakSelf;
                    [self cancelEventSelection];
                    
                    // Display encryption details
                    [self showEncryptionInformation:selectedEvent];
                }
                
            }]];
        }
    }
    
    [currentAlert addAction:[UIAlertAction actionWithTitle:NSLocalizedStringFromTable(@"cancel", @"Vector", nil)
                                                     style:UIAlertActionStyleCancel
                                                   handler:^(UIAlertAction * action) {
        
        if (weakSelf)
        {
            typeof(self) self = weakSelf;
            [self hideContextualMenuAnimated:YES];
        }
        
    }]];
    
    // Do not display empty action sheet
    if (currentAlert.actions.count > 1)
    {
        NSInteger bubbleComponentIndex = [roomBubbleTableViewCell.bubbleData bubbleComponentIndexForEventId:selectedEvent.eventId];
        
        CGRect sourceRect = [roomBubbleTableViewCell componentFrameInContentViewForIndex:bubbleComponentIndex];
        
        [currentAlert mxk_setAccessibilityIdentifier:@"RoomVCEventMenuAlert"];
        [currentAlert popoverPresentationController].sourceView = roomBubbleTableViewCell;
        [currentAlert popoverPresentationController].sourceRect = sourceRect;
        [self presentViewController:currentAlert animated:animated completion:nil];
    }
    else
    {
        currentAlert = nil;
    }
}

- (BOOL)dataSource:(MXKDataSource *)dataSource shouldDoAction:(NSString *)actionIdentifier inCell:(id<MXKCellRendering>)cell userInfo:(NSDictionary *)userInfo defaultValue:(BOOL)defaultValue
{
    BOOL shouldDoAction = defaultValue;
    
    if ([actionIdentifier isEqualToString:kMXKRoomBubbleCellShouldInteractWithURL])
    {
        // Try to catch universal link supported by the app
        NSURL *url = userInfo[kMXKRoomBubbleCellUrl];
        // Retrieve the type of interaction expected with the URL (See UITextItemInteraction)
        NSNumber *urlItemInteractionValue = userInfo[kMXKRoomBubbleCellUrlItemInteraction];
        
        RoomMessageURLType roomMessageURLType = RoomMessageURLTypeUnknown;
        
        if (url)
        {
            roomMessageURLType = [self.roomMessageURLParser parseURL:url];
        }
        
        // When a link refers to a room alias/id, a user id or an event id, the non-ASCII characters (like '#' in room alias) has been escaped
        // to be able to convert it into a legal URL string.
        NSString *absoluteURLString = [url.absoluteString stringByRemovingPercentEncoding];
        
        // If the link can be open it by the app, let it do
        if ([Tools isUniversalLink:url])
        {
            shouldDoAction = NO;
            
            [self handleUniversalLinkURL:url];
        }
        // Open a detail screen about the clicked user
        else if ([MXTools isMatrixUserIdentifier:absoluteURLString])
        {
            shouldDoAction = NO;
            
            NSString *userId = absoluteURLString;
            
            MXRoomMember* member = [self.roomDataSource.roomState.members memberWithUserId:userId];
            if (member)
            {
                // Use the room member detail VC for room members
                [self showMemberDetails:member];
            }
            else
            {
                // Use the contact detail VC for other users
                MXUser *user = [self.roomDataSource.room.mxSession userWithUserId:userId];
                if (user)
                {
                    selectedContact = [[MXKContact alloc] initMatrixContactWithDisplayName:((user.displayname.length > 0) ? user.displayname : user.userId) andMatrixID:user.userId];
                }
                else
                {
                    selectedContact = [[MXKContact alloc] initMatrixContactWithDisplayName:userId andMatrixID:userId];
                }
                [self performSegueWithIdentifier:@"showContactDetails" sender:self];
            }
        }
        // Open the clicked room
        else if ([MXTools isMatrixRoomIdentifier:absoluteURLString] || [MXTools isMatrixRoomAlias:absoluteURLString])
        {
            shouldDoAction = NO;
            
            NSString *roomIdOrAlias = absoluteURLString;
            
            // Open the room or preview it
            NSString *fragment = [NSString stringWithFormat:@"/room/%@", [MXTools encodeURIComponent:roomIdOrAlias]];
            
            [self handleUniversalLinkFragment:fragment fromURL:url];
        }
        // Preview the clicked group
        else if ([MXTools isMatrixGroupIdentifier:absoluteURLString])
        {
            shouldDoAction = NO;
            
            // Open the group or preview it
            NSString *fragment = [NSString stringWithFormat:@"/group/%@", [MXTools encodeURIComponent:absoluteURLString]];
            
            [self handleUniversalLinkFragment:fragment fromURL:url];
        }
        else if ([absoluteURLString hasPrefix:EventFormatterOnReRequestKeysLinkAction])
        {
            NSArray<NSString*> *arguments = [absoluteURLString componentsSeparatedByString:EventFormatterLinkActionSeparator];
            if (arguments.count > 1)
            {
                NSString *eventId = arguments[1];
                MXEvent *event = [self.roomDataSource eventWithEventId:eventId];
                
                if (event)
                {
                    [self reRequestKeysAndShowExplanationAlert:event];
                }
            }
        }
        else if ([absoluteURLString hasPrefix:EventFormatterEditedEventLinkAction])
        {
            NSArray<NSString*> *arguments = [absoluteURLString componentsSeparatedByString:EventFormatterLinkActionSeparator];
            if (arguments.count > 1)
            {
                NSString *eventId = arguments[1];
                [self showEditHistoryForEventId:eventId animated:YES];
            }
            shouldDoAction = NO;
        }
        else if (url && urlItemInteractionValue)
        {
            // Fallback case for external links
            switch (urlItemInteractionValue.integerValue) {
                case UITextItemInteractionInvokeDefaultAction:
                {
                    switch (roomMessageURLType) {
                        case RoomMessageURLTypeAppleDataDetector:
                            // Keep the default OS behavior on single tap when UITextView data detector detect a known type.
                            shouldDoAction = YES;
                            break;
                        case RoomMessageURLTypeDummy:
                            // Do nothing for dummy links
                            shouldDoAction = NO;
                            break;
                        default:
                        {
                            MXEvent *tappedEvent = userInfo[kMXKRoomBubbleCellEventKey];
                            NSString *format = tappedEvent.content[@"format"];
                            NSString *formattedBody = tappedEvent.content[@"formatted_body"];
                            //  if an html formatted body exists
                            if ([format isEqualToString:kMXRoomMessageFormatHTML] && formattedBody)
                            {
                                NSURL *visibleURL = [formattedBodyParser getVisibleURLForURL:url inFormattedBody:formattedBody];
                                
                                if (visibleURL && ![url isEqual:visibleURL])
                                {
                                    //  urls are different, show confirmation alert
                                    NSString *formatStr = NSLocalizedStringFromTable(@"external_link_confirmation_message", @"Vector", nil);
                                    UIAlertController *alert = [UIAlertController alertControllerWithTitle:NSLocalizedStringFromTable(@"external_link_confirmation_title", @"Vector", nil) message:[NSString stringWithFormat:formatStr, visibleURL.absoluteString, url.absoluteString] preferredStyle:UIAlertControllerStyleAlert];
                                    
                                    UIAlertAction *continueAction = [UIAlertAction actionWithTitle:NSLocalizedStringFromTable(@"continue", @"Vector", nil) style:UIAlertActionStyleDefault handler:^(UIAlertAction * _Nonnull action) {
                                        // Try to open the link
                                        [[UIApplication sharedApplication] vc_open:url completionHandler:^(BOOL success) {
                                            if (!success)
                                            {
                                                [self showUnableToOpenLinkErrorAlert];
                                            }
                                        }];
                                    }];
                                    
                                    UIAlertAction *cancelAction = [UIAlertAction actionWithTitle:NSLocalizedStringFromTable(@"cancel", @"Vector", nil) style:UIAlertActionStyleCancel handler:nil];
                                    
                                    [alert addAction:continueAction];
                                    [alert addAction:cancelAction];
                                    
                                    [self presentViewController:alert animated:YES completion:nil];
                                    return NO;
                                }
                            }
                            // Try to open the link
                            [[UIApplication sharedApplication] vc_open:url completionHandler:^(BOOL success) {
                                if (!success)
                                {
                                    [self showUnableToOpenLinkErrorAlert];
                                }
                            }];
                            shouldDoAction = NO;
                            break;
                        }
                    }
                }
                    break;
                case UITextItemInteractionPresentActions:
                {
                    // Retrieve the tapped event
                    MXEvent *tappedEvent = userInfo[kMXKRoomBubbleCellEventKey];
                    
                    if (tappedEvent)
                    {
                        // Long press on link, present room contextual menu.
                        [self showContextualMenuForEvent:tappedEvent fromSingleTapGesture:NO cell:cell animated:YES];
                    }
                    
                    shouldDoAction = NO;
                }
                    break;
                case UITextItemInteractionPreview:
                    // Force touch on link, let MXKRoomBubbleTableViewCell UITextView use default peek and pop behavior.
                    break;
                default:
                    break;
            }
        }
        else
        {
            [self showUnableToOpenLinkErrorAlert];
        }
    }
    
    return shouldDoAction;
}

- (void)selectEventWithId:(NSString*)eventId
{
    [self selectEventWithId:eventId inputToolBarSendMode:RoomInputToolbarViewSendModeSend showTimestamp:YES];
}

- (void)selectEventWithId:(NSString*)eventId inputToolBarSendMode:(RoomInputToolbarViewSendMode)inputToolBarSendMode showTimestamp:(BOOL)showTimestamp
{
    [self setInputToolBarSendMode:inputToolBarSendMode forEventWithId:eventId];
    
    customizedRoomDataSource.showBubbleDateTimeOnSelection = showTimestamp;
    customizedRoomDataSource.selectedEventId = eventId;
    
    // Force table refresh
    [self dataSource:self.roomDataSource didCellChange:nil];
}

- (void)cancelEventSelection
{
    [self setInputToolBarSendMode:RoomInputToolbarViewSendModeSend forEventWithId:nil];
    
    if (currentAlert)
    {
        [currentAlert dismissViewControllerAnimated:NO completion:nil];
        currentAlert = nil;
    }
    
    customizedRoomDataSource.showBubbleDateTimeOnSelection = YES;
    customizedRoomDataSource.selectedEventId = nil;
    
    [self restoreTextMessageBeforeEditing];
    
    // Force table refresh
    [self dataSource:self.roomDataSource didCellChange:nil];
}

- (void)showUnableToOpenLinkErrorAlert
{
    [self showAlertWithTitle:[NSBundle mxk_localizedStringForKey:@"error"]
                     message:NSLocalizedStringFromTable(@"room_message_unable_open_link_error_message", @"Vector", nil)];
}

- (void)editEventContentWithId:(NSString*)eventId
{
    MXEvent *event = [self.roomDataSource eventWithEventId:eventId];
    
    RoomInputToolbarView *roomInputToolbarView = [self inputToolbarViewAsRoomInputToolbarView];
    
    if (roomInputToolbarView)
    {
        self.textMessageBeforeEditing = roomInputToolbarView.textMessage;
        roomInputToolbarView.textMessage = [self.roomDataSource editableTextMessageForEvent:event];
    }
    
    [self selectEventWithId:eventId inputToolBarSendMode:RoomInputToolbarViewSendModeEdit showTimestamp:YES];
}

- (void)restoreTextMessageBeforeEditing
{
    RoomInputToolbarView *roomInputToolbarView = [self inputToolbarViewAsRoomInputToolbarView];
    
    if (self.textMessageBeforeEditing)
    {
        roomInputToolbarView.textMessage = self.textMessageBeforeEditing;
    }
    
    self.textMessageBeforeEditing = nil;
}

- (RoomInputToolbarView*)inputToolbarViewAsRoomInputToolbarView
{
    RoomInputToolbarView *roomInputToolbarView;
    
    if (self.inputToolbarView && [self.inputToolbarView isKindOfClass:[RoomInputToolbarView class]])
    {
        roomInputToolbarView = (RoomInputToolbarView*)self.inputToolbarView;
    }
    
    return roomInputToolbarView;
}

#pragma mark - RoomDataSourceDelegate

- (void)roomDataSource:(RoomDataSource *)roomDataSource didUpdateEncryptionTrustLevel:(RoomEncryptionTrustLevel)roomEncryptionTrustLevel
{
    [self updateInputToolbarEncryptionDecoration];
    [self updateTitleViewEncryptionDecoration];
}

#pragma mark - Segues

- (void)prepareForSegue:(UIStoryboardSegue *)segue sender:(id)sender
{
    // Keep ref on destinationViewController
    [super prepareForSegue:segue sender:sender];
    
    id pushedViewController = [segue destinationViewController];
    
    if ([[segue identifier] isEqualToString:@"showRoomSearch"])
    {
        // Dismiss keyboard
        [self dismissKeyboard];
        
        RoomSearchViewController* roomSearchViewController = (RoomSearchViewController*)pushedViewController;
        // Add the current data source to be able to search messages.
        roomSearchViewController.roomDataSource = self.roomDataSource;
    }
    else if ([[segue identifier] isEqualToString:@"showContactDetails"])
    {
        if (selectedContact)
        {
            ContactDetailsViewController *contactDetailsViewController = segue.destinationViewController;
            contactDetailsViewController.enableVoipCall = NO;
            contactDetailsViewController.contact = selectedContact;
            
            selectedContact = nil;
        }
    }
    else if ([[segue identifier] isEqualToString:@"showUnknownDevices"])
    {
        if (unknownDevices)
        {
            UsersDevicesViewController *usersDevicesViewController = (UsersDevicesViewController *)segue.destinationViewController.childViewControllers.firstObject;
            [usersDevicesViewController displayUsersDevices:unknownDevices andMatrixSession:self.roomDataSource.mxSession onComplete:nil];
            
            unknownDevices = nil;
        }
    }
    
    // Hide back button title
    self.navigationItem.backBarButtonItem = [[UIBarButtonItem alloc] initWithTitle:@"" style:UIBarButtonItemStylePlain target:nil action:nil];
}

#pragma mark - VoIP

- (void)placeCallWithVideo:(BOOL)video
{
    __weak __typeof(self) weakSelf = self;
    
    // Check app permissions first
    [MXKTools checkAccessForCall:video
     manualChangeMessageForAudio:[NSString stringWithFormat:[NSBundle mxk_localizedStringForKey:@"microphone_access_not_granted_for_call"], AppInfo.current.displayName]
     manualChangeMessageForVideo:[NSString stringWithFormat:[NSBundle mxk_localizedStringForKey:@"camera_access_not_granted_for_call"], AppInfo.current.displayName]
       showPopUpInViewController:self completionHandler:^(BOOL granted) {
        
        if (weakSelf)
        {
            typeof(self) self = weakSelf;
            
            if (granted)
            {
                if (video)
                {
                    [self placeCallWithVideo2:video];
                }
                else if (self.mainSession.callManager.supportsPSTN)
                {
                    [self showVoiceCallActionSheet];
                }
                else
                {
                    [self placeCallWithVideo2:NO];
                }
            }
            else
            {
                MXLogDebug(@"RoomViewController: Warning: The application does not have the permission to place the call");
            }
        }
    }];
}

- (void)showVoiceCallActionSheet
{
    // Ask the user the kind of the call: voice or dialpad?
    currentAlert = [UIAlertController alertControllerWithTitle:nil
                                                       message:nil
                                                preferredStyle:UIAlertControllerStyleActionSheet];
    
    __weak typeof(self) weakSelf = self;
    [currentAlert addAction:[UIAlertAction actionWithTitle:NSLocalizedStringFromTable(@"room_place_voice_call", @"Vector", nil)
                                                     style:UIAlertActionStyleDefault
                                                   handler:^(UIAlertAction * action) {
        
        if (weakSelf)
        {
            typeof(self) self = weakSelf;
            self->currentAlert = nil;
            
            [self placeCallWithVideo2:NO];
        }
        
    }]];
    
    [currentAlert addAction:[UIAlertAction actionWithTitle:NSLocalizedStringFromTable(@"room_open_dialpad", @"Vector", nil)
                                                     style:UIAlertActionStyleDefault
                                                   handler:^(UIAlertAction * action) {
        
        if (weakSelf)
        {
            typeof(self) self = weakSelf;
            self->currentAlert = nil;
            
            [self openDialpad];
        }
        
    }]];
    
    [currentAlert addAction:[UIAlertAction actionWithTitle:[NSBundle mxk_localizedStringForKey:@"cancel"]
                                                     style:UIAlertActionStyleCancel
                                                   handler:^(UIAlertAction * action) {
        
        if (weakSelf)
        {
            typeof(self) self = weakSelf;
            self->currentAlert = nil;
        }
        
    }]];
    
    [currentAlert popoverPresentationController].barButtonItem = self.navigationItem.rightBarButtonItems.firstObject;
    [currentAlert popoverPresentationController].permittedArrowDirections = UIPopoverArrowDirectionUp;
    [self presentViewController:currentAlert animated:YES completion:nil];
}

- (void)placeCallWithVideo2:(BOOL)video
{
    Widget *jitsiWidget = [customizedRoomDataSource jitsiWidget];
    if (jitsiWidget)
    {
        //  If there is already a Jitsi call, join it
        [self showJitsiCallWithWidget:jitsiWidget];
    }
    else
    {
        if (self.roomDataSource.room.summary.membersCount.joined == 2 && self.roomDataSource.room.isDirect)
        {
            //  Matrix call
            [self.roomDataSource.room placeCallWithVideo:video success:nil failure:nil];
        }
        else
        {
            //  Jitsi call
            if (self.canEditJitsiWidget)
            {
                //  User has right to add a Jitsi widget
                //  Create the Jitsi widget and open it directly
                [self startActivityIndicator];
                
                MXWeakify(self);
                
                [[WidgetManager sharedManager] createJitsiWidgetInRoom:self.roomDataSource.room
                                                             withVideo:video
                                                               success:^(Widget *jitsiWidget)
                 {
                    MXStrongifyAndReturnIfNil(self);
                    [self stopActivityIndicator];
                    
                    [self showJitsiCallWithWidget:jitsiWidget];
                }
                                                               failure:^(NSError *error)
                 {
                    MXStrongifyAndReturnIfNil(self);
                    [self stopActivityIndicator];
                    
                    [self showJitsiErrorAsAlert:error];
                }];
            }
            else
            {
                //  Insufficient privileges to add a Jitsi widget
                MXWeakify(self);
                [currentAlert dismissViewControllerAnimated:NO completion:nil];
                
                currentAlert = [UIAlertController alertControllerWithTitle:[NSBundle mxk_localizedStringForKey:@"room_no_privileges_to_create_group_call"]
                                                                   message:nil
                                                            preferredStyle:UIAlertControllerStyleAlert];
                
                [currentAlert addAction:[UIAlertAction actionWithTitle:[NSBundle mxk_localizedStringForKey:@"ok"]
                                                                 style:UIAlertActionStyleDefault
                                                               handler:^(UIAlertAction * action)
                                         {
                    MXStrongifyAndReturnIfNil(self);
                    self->currentAlert = nil;
                }]];
                
                [currentAlert mxk_setAccessibilityIdentifier:@"RoomVCCallAlert"];
                [self presentViewController:currentAlert animated:YES completion:nil];
            }
        }
    }
}

- (void)hangupCall
{
    MXCall *callInRoom = [self.roomDataSource.mxSession.callManager callInRoom:self.roomDataSource.roomId];
    if (callInRoom)
    {
        [callInRoom hangup];
    }
    else if (self.isRoomHavingAJitsiCall)
    {
        [self endActiveJitsiCall];
        [self reloadBubblesTable:YES];
    }
    
    [self refreshActivitiesViewDisplay];
    [self refreshRoomInputToolbar];
}

#pragma mark - MXKRoomInputToolbarViewDelegate

- (void)roomInputToolbarView:(MXKRoomInputToolbarView*)toolbarView isTyping:(BOOL)typing
{
    [super roomInputToolbarView:toolbarView isTyping:typing];
    
    // Cancel potential selected event (to leave edition mode)
    NSString *selectedEventId = customizedRoomDataSource.selectedEventId;
    if (typing && selectedEventId && ![self.roomDataSource canReplyToEventWithId:selectedEventId])
    {
        [self cancelEventSelection];
    }
}

- (void)roomInputToolbarView:(MXKRoomInputToolbarView*)toolbarView heightDidChanged:(CGFloat)height completion:(void (^)(BOOL finished))completion
{
    if (self.roomInputToolbarContainerHeightConstraint.constant != height)
    {
        // Hide temporarily the placeholder to prevent its distorsion during height animation
        if (!savedInputToolbarPlaceholder)
        {
            savedInputToolbarPlaceholder = toolbarView.placeholder.length ? toolbarView.placeholder : @"";
        }
        toolbarView.placeholder = nil;
        
        [super roomInputToolbarView:toolbarView heightDidChanged:height completion:^(BOOL finished) {
            
            if (completion)
            {
                completion (finished);
            }
            
            // Consider here the saved placeholder only if no new placeholder has been defined during the height animation.
            if (!toolbarView.placeholder)
            {
                // Restore the placeholder if any
                toolbarView.placeholder = self->savedInputToolbarPlaceholder.length ? self->savedInputToolbarPlaceholder : nil;
            }
            self->savedInputToolbarPlaceholder = nil;
        }];
    }
}

- (void)roomInputToolbarViewDidTapCancel:(MXKRoomInputToolbarView*)toolbarView
{
    [self cancelEventSelection];
}

#pragma mark - MXKRoomMemberDetailsViewControllerDelegate

- (void)roomMemberDetailsViewController:(MXKRoomMemberDetailsViewController *)roomMemberDetailsViewController startChatWithMemberId:(NSString *)matrixId completion:(void (^)(void))completion
{
    [self startChatWithUserId:matrixId completion:completion];
}

- (void)roomMemberDetailsViewController:(MXKRoomMemberDetailsViewController *)roomMemberDetailsViewController mention:(MXRoomMember*)member
{
    [self mention:member];
}

#pragma mark - Action

- (IBAction)onVoiceCallPressed:(id)sender
{
    if (self.isCallActive)
    {
        [self hangupCall];
    }
    else
    {
        [self placeCallWithVideo:NO];
    }
}

- (IBAction)onVideoCallPressed:(id)sender
{
    [self placeCallWithVideo:YES];
}

- (IBAction)onIntegrationsPressed:(id)sender
{
    WidgetPickerViewController *widgetPicker = [[WidgetPickerViewController alloc] initForMXSession:self.roomDataSource.mxSession
                                                                                             inRoom:self.roomDataSource.roomId];
    
    [widgetPicker showInViewController:self];
}

- (void)scrollToBottomAction:(id)sender
{
    [self goBackToLive];
}

- (IBAction)onButtonPressed:(id)sender
{
    if (sender == self.jumpToLastUnreadButton)
    {
        // Dismiss potential keyboard.
        [self dismissKeyboard];
        
        // Jump to the last unread event by using a temporary room data source initialized with the last unread event id.
        MXWeakify(self);
        [RoomDataSource loadRoomDataSourceWithRoomId:self.roomDataSource.roomId initialEventId:self.roomDataSource.room.accountData.readMarkerEventId andMatrixSession:self.mainSession onComplete:^(id roomDataSource) {
            MXStrongifyAndReturnIfNil(self);
            
            [roomDataSource finalizeInitialization];
            
            // Center the bubbles table content on the bottom of the read marker event in order to display correctly the read marker view.
            self.centerBubblesTableViewContentOnTheInitialEventBottom = YES;
            [self displayRoom:roomDataSource];
            
            // Give the data source ownership to the room view controller.
            self.hasRoomDataSourceOwnership = YES;
        }];
    }
    else if (sender == self.resetReadMarkerButton)
    {
        // Move the read marker to the current read receipt position.
        [self.roomDataSource.room forgetReadMarker];
        
        // Hide the banner
        self.jumpToLastUnreadBannerContainer.hidden = YES;
    }
}

#pragma mark - UITableViewDelegate

- (void)tableView:(UITableView *)tableView willDisplayCell:(UITableViewCell *)cell forRowAtIndexPath:(NSIndexPath *)indexPath
{
    cell.backgroundColor = ThemeService.shared.theme.backgroundColor;
    
    // Update the selected background view
    if (ThemeService.shared.theme.selectedBackgroundColor)
    {
        cell.selectedBackgroundView = [[UIView alloc] init];
        cell.selectedBackgroundView.backgroundColor = ThemeService.shared.theme.selectedBackgroundColor;
    }
    else
    {
        if (tableView.style == UITableViewStylePlain)
        {
            cell.selectedBackgroundView = nil;
        }
        else
        {
            cell.selectedBackgroundView.backgroundColor = nil;
        }
    }
    
    if ([cell isKindOfClass:MXKRoomBubbleTableViewCell.class])
    {
        MXKRoomBubbleTableViewCell *roomBubbleTableViewCell = (MXKRoomBubbleTableViewCell*)cell;
        if (roomBubbleTableViewCell.readMarkerView)
        {
            readMarkerTableViewCell = roomBubbleTableViewCell;
            
            [self checkReadMarkerVisibility];
        }
    }
}

- (void)tableView:(UITableView *)tableView didEndDisplayingCell:(UITableViewCell *)cell forRowAtIndexPath:(NSIndexPath*)indexPath
{
    if (cell == readMarkerTableViewCell)
    {
        readMarkerTableViewCell = nil;
    }
    
    [super tableView:tableView didEndDisplayingCell:cell forRowAtIndexPath:indexPath];
}

- (void)tableView:(UITableView *)tableView didSelectRowAtIndexPath:(NSIndexPath *)indexPath
{
    [super tableView:tableView didSelectRowAtIndexPath:indexPath];
}

#pragma mark -

- (void)scrollViewDidScroll:(UIScrollView *)scrollView
{
    [super scrollViewDidScroll:scrollView];
    
    [self checkReadMarkerVisibility];
    
    // Switch back to the live mode when the user scrolls to the bottom of the non live timeline.
    if (!self.roomDataSource.isLive && ![self isRoomPreview])
    {
        CGFloat contentBottomPosY = self.bubblesTableView.contentOffset.y + self.bubblesTableView.frame.size.height - self.bubblesTableView.mxk_adjustedContentInset.bottom;
        if (contentBottomPosY >= self.bubblesTableView.contentSize.height && ![self.roomDataSource.timeline canPaginate:MXTimelineDirectionForwards])
        {
            [self goBackToLive];
        }
    }
}

- (void)scrollViewWillBeginDragging:(UIScrollView *)scrollView
{
    if ([MXKRoomViewController instancesRespondToSelector:@selector(scrollViewWillBeginDragging:)])
    {
        [super scrollViewWillBeginDragging:scrollView];
    }
}

- (void)scrollViewDidEndDragging:(UIScrollView *)scrollView willDecelerate:(BOOL)decelerate
{
    if ([MXKRoomViewController instancesRespondToSelector:@selector(scrollViewDidEndDragging:willDecelerate:)])
    {
        [super scrollViewDidEndDragging:scrollView willDecelerate:decelerate];
    }
    
    if (decelerate == NO)
    {
        // Handle swipe on expanded header
        [self onScrollViewDidEndScrolling:scrollView];
        
        [self refreshActivitiesViewDisplay];
        [self refreshJumpToLastUnreadBannerDisplay];
    }
    else
    {
        // Dispatch async the expanded header handling in order to let the deceleration go first.
        dispatch_async(dispatch_get_main_queue(), ^{
            
            // Handle swipe on expanded header
            [self onScrollViewDidEndScrolling:scrollView];
            
        });
    }
}

- (void)scrollViewDidEndDecelerating:(UIScrollView *)scrollView
{
    if ([MXKRoomViewController instancesRespondToSelector:@selector(scrollViewDidEndDecelerating:)])
    {
        [super scrollViewDidEndDecelerating:scrollView];
    }
    
    [self refreshActivitiesViewDisplay];
    [self refreshJumpToLastUnreadBannerDisplay];
}

- (void)scrollViewDidEndScrollingAnimation:(UIScrollView *)scrollView
{
    if ([MXKRoomViewController instancesRespondToSelector:@selector(scrollViewDidEndScrollingAnimation:)])
    {
        [super scrollViewDidEndScrollingAnimation:scrollView];
    }
    
    [self refreshActivitiesViewDisplay];
    [self refreshJumpToLastUnreadBannerDisplay];
}

- (void)onScrollViewDidEndScrolling:(UIScrollView *)scrollView
{
    
}

#pragma mark - MXKRoomTitleViewDelegate

- (BOOL)roomTitleViewShouldBeginEditing:(MXKRoomTitleView*)titleView
{
    // Disable room name edition
    return NO;
}

#pragma mark - RoomTitleViewTapGestureDelegate

- (void)roomTitleView:(RoomTitleView*)titleView recognizeTapGesture:(UITapGestureRecognizer*)tapGestureRecognizer
{
    UIView *tappedView = tapGestureRecognizer.view;
    
    if (tappedView == titleView.titleMask)
    {
        [self showRoomInfo];
    }
    else if (tappedView == previewHeader.rightButton)
    {
        // 'Join' button has been pressed
        if (roomPreviewData)
        {
            // Attempt to join the room (keep reference on the potential eventId, the preview data will be removed automatically in case of success).
            NSString *eventId = roomPreviewData.eventId;
            
            // We promote here join by room alias instead of room id when an alias is available.
            NSString *roomIdOrAlias = roomPreviewData.roomId;
            
            if (roomPreviewData.roomCanonicalAlias.length)
            {
                roomIdOrAlias = roomPreviewData.roomCanonicalAlias;
            }
            else if (roomPreviewData.roomAliases.count)
            {
                roomIdOrAlias = roomPreviewData.roomAliases.firstObject;
            }
            
            // Note in case of simple link to a room the signUrl param is nil
            [self joinRoomWithRoomIdOrAlias:roomIdOrAlias viaServers:roomPreviewData.viaServers  andSignUrl:roomPreviewData.emailInvitation.signUrl completion:^(BOOL succeed) {
                
                if (succeed)
                {
                    // If an event was specified, replace the datasource by a non live datasource showing the event
                    if (eventId)
                    {
                        MXWeakify(self);
                        [RoomDataSource loadRoomDataSourceWithRoomId:self.roomDataSource.roomId initialEventId:eventId andMatrixSession:self.mainSession onComplete:^(id roomDataSource) {
                            MXStrongifyAndReturnIfNil(self);
                            
                            [roomDataSource finalizeInitialization];
                            ((RoomDataSource*)roomDataSource).markTimelineInitialEvent = YES;
                            
                            [self displayRoom:roomDataSource];
                            
                            self.hasRoomDataSourceOwnership = YES;
                        }];
                    }
                    else
                    {
                        // Enable back the text input
                        [self setRoomInputToolbarViewClass:RoomInputToolbarView.class];
                        [self updateInputToolBarViewHeight];
                        
                        // And the extra area
                        [self setRoomActivitiesViewClass:RoomActivitiesView.class];
                        
                        [self refreshRoomTitle];
                        [self refreshRoomInputToolbar];
                    }
                }
                
            }];
        }
        else
        {
            [self joinRoom:^(BOOL succeed) {
                
                if (succeed)
                {
                    [self refreshRoomTitle];
                }
                
            }];
        }
    }
    else if (tappedView == previewHeader.leftButton)
    {
        // 'Decline' button has been pressed
        if (roomPreviewData)
        {
            [self roomPreviewDidTapCancelAction];
        }
        else
        {
            [self leaveRoom];
        }
    }
}

#pragma mark - Typing management

- (void)removeTypingNotificationsListener
{
    if (self.roomDataSource)
    {
        // Remove the previous live listener
        if (typingNotifListener)
        {
            MXWeakify(self);
            [self.roomDataSource.room liveTimeline:^(MXEventTimeline *liveTimeline) {
                MXStrongifyAndReturnIfNil(self);
                
                [liveTimeline removeListener:self->typingNotifListener];
                self->typingNotifListener = nil;
            }];
        }
    }
    
    currentTypingUsers = nil;
}

- (void)listenTypingNotifications
{
    if (self.roomDataSource)
    {
        // Add typing notification listener
        MXWeakify(self);
        self->typingNotifListener = [self.roomDataSource.room listenToEventsOfTypes:@[kMXEventTypeStringTypingNotification] onEvent:^(MXEvent *event, MXTimelineDirection direction, MXRoomState *roomState) {
            MXStrongifyAndReturnIfNil(self);
            
            // Handle only live events
            if (direction == MXTimelineDirectionForwards)
            {
                // Retrieve typing users list
                NSMutableArray *typingUsers = [NSMutableArray arrayWithArray:self.roomDataSource.room.typingUsers];
                // Remove typing info for the current user
                NSUInteger index = [typingUsers indexOfObject:self.mainSession.myUser.userId];
                if (index != NSNotFound)
                {
                    [typingUsers removeObjectAtIndex:index];
                }
                
                // Ignore this notification if both arrays are empty
                if (self->currentTypingUsers.count || typingUsers.count)
                {
                    self->currentTypingUsers = typingUsers;
                    [self refreshActivitiesViewDisplay];
                }
            }
        }];
        
        // Retrieve the current typing users list
        NSMutableArray *typingUsers = [NSMutableArray arrayWithArray:self.roomDataSource.room.typingUsers];
        // Remove typing info for the current user
        NSUInteger index = [typingUsers indexOfObject:self.mainSession.myUser.userId];
        if (index != NSNotFound)
        {
            [typingUsers removeObjectAtIndex:index];
        }
        currentTypingUsers = typingUsers;
        [self refreshActivitiesViewDisplay];
    }
}

- (void)refreshTypingNotification
{
    RoomDataSource *roomDataSource = (RoomDataSource *) self.roomDataSource;
    BOOL needsUpdate = currentTypingUsers.count != roomDataSource.currentTypingUsers.count;

    NSMutableArray *typingUsers = [NSMutableArray new];
    for (NSUInteger i = 0 ; i < currentTypingUsers.count ; i++) {
        NSString *userId = currentTypingUsers[i];
        MXRoomMember* member = [self.roomDataSource.roomState.members memberWithUserId:userId];
        TypingUserInfo *userInfo;
        if (member)
        {
            userInfo = [[TypingUserInfo alloc] initWithMember: member];
        }
        else
        {
            userInfo = [[TypingUserInfo alloc] initWithUserId: userId];
        }
        [typingUsers addObject:userInfo];
        needsUpdate = needsUpdate || userInfo.userId != ((MXRoomMember *) roomDataSource.currentTypingUsers[i]).userId;
    }

    if (needsUpdate)
    {
//        BOOL needsReload = roomDataSource.currentTypingUsers == nil;
        // Quick fix for https://github.com/vector-im/element-ios/issues/4230
        BOOL needsReload = YES;
        roomDataSource.currentTypingUsers = typingUsers;
        if (needsReload)
        {
            [self.bubblesTableView reloadData];
        }
        else
        {
            NSInteger count = [self.bubblesTableView numberOfRowsInSection:0];
            NSIndexPath *lastIndexPath = [NSIndexPath indexPathForRow:count - 1 inSection:0];
            [self.bubblesTableView reloadRowsAtIndexPaths:@[lastIndexPath] withRowAnimation:UITableViewRowAnimationFade];
        }
        
        if (self.isScrollToBottomHidden
            && !self.bubblesTableView.isDragging
            && !self.bubblesTableView.isDecelerating)
        {
            NSInteger count = [self.bubblesTableView numberOfRowsInSection:0];
            if (count)
            {
                [self scrollBubblesTableViewToBottomAnimated:YES];
            }
        }
    }
}

#pragma mark - Call notifications management

- (void)removeCallNotificationsListeners
{
    if (kMXCallStateDidChangeObserver)
    {
        [[NSNotificationCenter defaultCenter] removeObserver:kMXCallStateDidChangeObserver];
        kMXCallStateDidChangeObserver = nil;
    }
    if (kMXCallManagerConferenceStartedObserver)
    {
        [[NSNotificationCenter defaultCenter] removeObserver:kMXCallManagerConferenceStartedObserver];
        kMXCallManagerConferenceStartedObserver = nil;
    }
    if (kMXCallManagerConferenceFinishedObserver)
    {
        [[NSNotificationCenter defaultCenter] removeObserver:kMXCallManagerConferenceFinishedObserver];
        kMXCallManagerConferenceFinishedObserver = nil;
    }
}

- (void)listenCallNotifications
{
    kMXCallStateDidChangeObserver = [[NSNotificationCenter defaultCenter] addObserverForName:kMXCallStateDidChange object:nil queue:[NSOperationQueue mainQueue] usingBlock:^(NSNotification *notif) {
        
        MXCall *call = notif.object;
        if ([call.room.roomId isEqualToString:customizedRoomDataSource.roomId])
        {
            [self refreshActivitiesViewDisplay];
            [self refreshRoomInputToolbar];
        }
    }];
    kMXCallManagerConferenceStartedObserver = [[NSNotificationCenter defaultCenter] addObserverForName:kMXCallManagerConferenceStarted object:nil queue:[NSOperationQueue mainQueue] usingBlock:^(NSNotification *notif) {
        
        NSString *roomId = notif.object;
        if ([roomId isEqualToString:customizedRoomDataSource.roomId])
        {
            [self refreshActivitiesViewDisplay];
        }
    }];
    kMXCallManagerConferenceFinishedObserver = [[NSNotificationCenter defaultCenter] addObserverForName:kMXCallManagerConferenceFinished object:nil queue:[NSOperationQueue mainQueue] usingBlock:^(NSNotification *notif) {
        
        NSString *roomId = notif.object;
        if ([roomId isEqualToString:customizedRoomDataSource.roomId])
        {
            [self refreshActivitiesViewDisplay];
            [self refreshRoomInputToolbar];
        }
    }];
}


#pragma mark - Server notices management

- (void)removeServerNoticesListener
{
    if (serverNotices)
    {
        [serverNotices close];
        serverNotices = nil;
    }
}

- (void)listenToServerNotices
{
    if (!serverNotices)
    {
        serverNotices = [[MXServerNotices alloc] initWithMatrixSession:self.roomDataSource.mxSession];
        serverNotices.delegate = self;
    }
}

- (void)serverNoticesDidChangeState:(MXServerNotices *)serverNotices
{
    [self refreshActivitiesViewDisplay];
}

#pragma mark - Widget notifications management

- (void)removeWidgetNotificationsListeners
{
    if (kMXKWidgetManagerDidUpdateWidgetObserver)
    {
        [[NSNotificationCenter defaultCenter] removeObserver:kMXKWidgetManagerDidUpdateWidgetObserver];
        kMXKWidgetManagerDidUpdateWidgetObserver = nil;
    }
}

- (void)listenWidgetNotifications
{
    MXWeakify(self);
    
    kMXKWidgetManagerDidUpdateWidgetObserver = [[NSNotificationCenter defaultCenter] addObserverForName:kWidgetManagerDidUpdateWidgetNotification object:nil queue:[NSOperationQueue mainQueue] usingBlock:^(NSNotification *notif) {
        
        MXStrongifyAndReturnIfNil(self);
        
        Widget *widget = notif.object;
        if (widget.mxSession == self.roomDataSource.mxSession
            && [widget.roomId isEqualToString:self->customizedRoomDataSource.roomId])
        {
            //  Call button update
            [self refreshRoomTitle];
            //  Remove Jitsi widget view update
            [self refreshRemoveJitsiWidgetView];
        }
    }];
}

- (void)showJitsiErrorAsAlert:(NSError*)error
{
    // Customise the error for permission issues
    if ([error.domain isEqualToString:WidgetManagerErrorDomain] && error.code == WidgetManagerErrorCodeNotEnoughPower)
    {
        error = [NSError errorWithDomain:error.domain
                                    code:error.code
                                userInfo:@{
                                    NSLocalizedDescriptionKey: NSLocalizedStringFromTable(@"room_conference_call_no_power", @"Vector", nil)
                                }];
    }
    
    // Alert user
    [self showError:error];
}

- (NSUInteger)widgetsCount:(BOOL)includeUserWidgets
{
    NSUInteger widgetsCount = [[WidgetManager sharedManager] widgetsNotOfTypes:@[kWidgetTypeJitsiV1, kWidgetTypeJitsiV2]
                                                                        inRoom:self.roomDataSource.room
                                                                 withRoomState:self.roomDataSource.roomState].count;
    if (includeUserWidgets)
    {
        widgetsCount += [[WidgetManager sharedManager] userWidgets:self.roomDataSource.room.mxSession].count;
    }
    
    return widgetsCount;
}

#pragma mark - Unreachable Network Handling

- (void)refreshActivitiesViewDisplay
{
    if ([self.activitiesView isKindOfClass:RoomActivitiesView.class])
    {
        RoomActivitiesView *roomActivitiesView = (RoomActivitiesView*)self.activitiesView;
        
        // Reset gesture recognizers
        while (roomActivitiesView.gestureRecognizers.count)
        {
            [roomActivitiesView removeGestureRecognizer:roomActivitiesView.gestureRecognizers[0]];
        }
        
        if ([self.roomDataSource.mxSession.syncError.errcode isEqualToString:kMXErrCodeStringResourceLimitExceeded])
        {
            self.activitiesViewExpanded = YES;
            [roomActivitiesView showResourceLimitExceededError:self.roomDataSource.mxSession.syncError.userInfo onAdminContactTapped:^(NSURL *adminContactURL) {
                [[UIApplication sharedApplication] vc_open:adminContactURL completionHandler:^(BOOL success) {
                    if (!success)
                    {
                        MXLogDebug(@"[RoomVC] refreshActivitiesViewDisplay: adminContact(%@) cannot be opened", adminContactURL);
                    }
                }];
            }];
        }
        else if ([AppDelegate theDelegate].isOffline)
        {
            self.activitiesViewExpanded = YES;
            [roomActivitiesView displayNetworkErrorNotification:NSLocalizedStringFromTable(@"room_offline_notification", @"Vector", nil)];
        }
        else if (customizedRoomDataSource.roomState.isObsolete)
        {
            self.activitiesViewExpanded = YES;
            MXWeakify(self);
            [roomActivitiesView displayRoomReplacementWithRoomLinkTappedHandler:^{
                MXStrongifyAndReturnIfNil(self);
                
                MXEvent *stoneTombEvent = [self->customizedRoomDataSource.roomState stateEventsWithType:kMXEventTypeStringRoomTombStone].lastObject;
                
                NSString *replacementRoomId = self->customizedRoomDataSource.roomState.tombStoneContent.replacementRoomId;
                if ([self.roomDataSource.mxSession roomWithRoomId:replacementRoomId])
                {
                    // Open the room if it is already joined
                    [self showRoomWithId:replacementRoomId];
                }
                else
                {
                    // Else auto join it via the server that sent the event
                    MXLogDebug(@"[RoomVC] Auto join an upgraded room: %@ -> %@. Sender: %@",                              self->customizedRoomDataSource.roomState.roomId,
                          replacementRoomId, stoneTombEvent.sender);
                    
                    NSString *viaSenderServer = [MXTools serverNameInMatrixIdentifier:stoneTombEvent.sender];
                    
                    if (viaSenderServer)
                    {
                        [self startActivityIndicator];
                        [self.roomDataSource.mxSession joinRoom:replacementRoomId viaServers:@[viaSenderServer] success:^(MXRoom *room) {
                            [self stopActivityIndicator];

                            [self showRoomWithId:replacementRoomId];
                            
                        } failure:^(NSError *error) {
                            [self stopActivityIndicator];
                            
                            MXLogDebug(@"[RoomVC] Failed to join an upgraded room. Error: %@",
                                  error);
                            [self showError:error];
                        }];
                    }
                }
            }];
        }
        else if ([self checkUnsentMessages] == NO)
        {
            // Show "scroll to bottom" icon when the most recent message is not visible,
            // or when the timelime is not live (this icon is used to go back to live).
            // Note: we check if `currentEventIdAtTableBottom` is set to know whether the table has been rendered at least once.
            if (!self.roomDataSource.isLive || (currentEventIdAtTableBottom && [self isBubblesTableScrollViewAtTheBottom] == NO))
            {
                if (self.roomDataSource.room)
                {
                    // Retrieve the unread messages count
                    NSUInteger unreadCount = self.roomDataSource.room.summary.localUnreadEventCount;
                    
                    self.scrollToBottomBadgeLabel.text = unreadCount ? [NSString stringWithFormat:@"%lu", unreadCount] : nil;
                    self.scrollToBottomHidden = NO;
                }
                else
                {
                    //  will be here for left rooms
                    self.scrollToBottomBadgeLabel.text = nil;
                    self.scrollToBottomHidden = YES;
                }
            }
            else if (serverNotices.usageLimit && serverNotices.usageLimit.isServerNoticeUsageLimit)
            {
                self.scrollToBottomHidden = YES;
                self.activitiesViewExpanded = YES;
                [roomActivitiesView showResourceUsageLimitNotice:serverNotices.usageLimit onAdminContactTapped:^(NSURL *adminContactURL) {
                    [[UIApplication sharedApplication] vc_open:adminContactURL completionHandler:^(BOOL success) {
                        if (!success)
                        {
                            MXLogDebug(@"[RoomVC] refreshActivitiesViewDisplay: adminContact(%@) cannot be opened", adminContactURL);
                        }
                    }];
                }];
            }
            else
            {
                self.scrollToBottomHidden = YES;
                self.activitiesViewExpanded = NO;
                [self refreshTypingNotification];
            }
        }
        
        // Recognize swipe downward to dismiss keyboard if any
        UISwipeGestureRecognizer *swipe = [[UISwipeGestureRecognizer alloc] initWithTarget:self action:@selector(onSwipeGesture:)];
        [swipe setNumberOfTouchesRequired:1];
        [swipe setDirection:UISwipeGestureRecognizerDirectionDown];
        [roomActivitiesView addGestureRecognizer:swipe];
    }
}

- (void)goBackToLive
{
    if (self.roomDataSource.isLive)
    {
        // Enable the read marker display, and disable its update (in order to not mark as read all the new messages by default).
        self.roomDataSource.showReadMarker = YES;
        self.updateRoomReadMarker = NO;
        
        [self scrollBubblesTableViewToBottomAnimated:YES];
    }
    else
    {
        // Switch back to the room live timeline managed by MXKRoomDataSourceManager
        MXKRoomDataSourceManager *roomDataSourceManager = [MXKRoomDataSourceManager sharedManagerForMatrixSession:self.mainSession];
        
        MXWeakify(self);
        [roomDataSourceManager roomDataSourceForRoom:self.roomDataSource.roomId create:YES onComplete:^(MXKRoomDataSource *roomDataSource) {
            MXStrongifyAndReturnIfNil(self);
            
            // Scroll to bottom the bubble history on the display refresh.
            self->shouldScrollToBottomOnTableRefresh = YES;
            
            [self displayRoom:roomDataSource];
            
            // The room view controller do not have here the data source ownership.
            self.hasRoomDataSourceOwnership = NO;
            
            [self refreshActivitiesViewDisplay];
            [self refreshJumpToLastUnreadBannerDisplay];
            
            if (self.saveProgressTextInput)
            {
                // Restore the potential message partially typed before jump to last unread messages.
                self.inputToolbarView.textMessage = roomDataSource.partialTextMessage;
            }
        }];
    }
}

#pragma mark - Missed discussions handling

- (void)refreshMissedDiscussionsCount:(BOOL)force
{
    // Ignore this action when no room is displayed
    if (!self.roomDataSource || !missedDiscussionsBadgeLabel
        || [UIDevice currentDevice].userInterfaceIdiom != UIUserInterfaceIdiomPhone
        || ([[UIScreen mainScreen] nativeBounds].size.height > 2532 && UIInterfaceOrientationIsLandscape([UIApplication sharedApplication].statusBarOrientation)))
    {
        self.showMissedDiscussionsBadge = NO;
        return;
    }
    
    self.showMissedDiscussionsBadge = YES;
    
    NSUInteger highlightCount = 0;
    NSUInteger missedCount = [[AppDelegate theDelegate].masterTabBarController missedDiscussionsCount];
    
    // Compute the missed notifications count of the current room by considering its notification mode in Riot.
    NSUInteger roomNotificationCount = self.roomDataSource.room.summary.notificationCount;
    if (self.roomDataSource.room.isMentionsOnly)
    {
        // Only the highlighted missed messages must be considered here.
        roomNotificationCount = self.roomDataSource.room.summary.highlightCount;
    }
    
    // Remove the current room from the missed discussion counter.
    if (missedCount && roomNotificationCount)
    {
        missedCount--;
    }
    
    if (missedCount)
    {
        // Compute the missed highlight count
        highlightCount = [[AppDelegate theDelegate].masterTabBarController missedHighlightDiscussionsCount];
        if (highlightCount && self.roomDataSource.room.summary.highlightCount)
        {
            // Remove the current room from the missed highlight counter
            highlightCount--;
        }
    }
    
    if (force || missedDiscussionsCount != missedCount || missedHighlightCount != highlightCount)
    {
        missedDiscussionsCount = missedCount;
        missedHighlightCount = highlightCount;
        
        if (missedCount)
        {
            // Refresh missed discussions count label
            if (missedCount > 99)
            {
                missedDiscussionsBadgeLabel.text = @"99+";
            }
            else
            {
                missedDiscussionsBadgeLabel.text = [NSString stringWithFormat:@"%tu", missedCount];
            }
            
            missedDiscussionsDotView.alpha = highlightCount == 0 ? 0 : 1;
        }
        else
        {
            missedDiscussionsBadgeLabel.text = nil;
        }
    }
}

#pragma mark - Unsent Messages Handling

-(BOOL)checkUnsentMessages
{
    RoomSentStatus sentStatus = RoomSentStatusOk;
    if ([self.activitiesView isKindOfClass:RoomActivitiesView.class])
    {
        sentStatus = self.roomDataSource.room.sentStatus;
        
        if (sentStatus != RoomSentStatusOk)
        {
            NSString *notification = sentStatus == RoomSentStatusSentFailedDueToUnknownDevices ?
            NSLocalizedStringFromTable(@"room_unsent_messages_unknown_devices_notification", @"Vector", nil) :
            NSLocalizedStringFromTable(@"room_unsent_messages_notification", @"Vector", nil);
            
            RoomActivitiesView *roomActivitiesView = (RoomActivitiesView*) self.activitiesView;
            self.activitiesViewExpanded = YES;
            [roomActivitiesView displayUnsentMessagesNotification:notification withResendLink:^{
                
                [self resendAllUnsentMessages];
                
            } andCancelLink:^{
                
                [self cancelAllUnsentMessages];
                
            } andIconTapGesture:^{
                
                if (currentAlert)
                {
                    [currentAlert dismissViewControllerAnimated:NO completion:nil];
                }
                
                __weak __typeof(self) weakSelf = self;
                currentAlert = [UIAlertController alertControllerWithTitle:nil message:nil preferredStyle:UIAlertControllerStyleActionSheet];
                
                [currentAlert addAction:[UIAlertAction actionWithTitle:NSLocalizedStringFromTable(@"room_resend_unsent_messages", @"Vector", nil)
                                                                 style:UIAlertActionStyleDefault
                                                               handler:^(UIAlertAction * action) {
                    
                    if (weakSelf)
                    {
                        typeof(self) self = weakSelf;
                        [self resendAllUnsentMessages];
                        self->currentAlert = nil;
                    }
                    
                }]];
                
                [currentAlert addAction:[UIAlertAction actionWithTitle:NSLocalizedStringFromTable(@"room_delete_unsent_messages", @"Vector", nil)
                                                                 style:UIAlertActionStyleDefault
                                                               handler:^(UIAlertAction * action) {
                    
                    if (weakSelf)
                    {
                        typeof(self) self = weakSelf;
                        [self cancelAllUnsentMessages];
                        self->currentAlert = nil;
                    }
                    
                }]];
                
                [currentAlert addAction:[UIAlertAction actionWithTitle:NSLocalizedStringFromTable(@"cancel", @"Vector", nil)
                                                                 style:UIAlertActionStyleCancel
                                                               handler:^(UIAlertAction * action) {
                    
                    if (weakSelf)
                    {
                        typeof(self) self = weakSelf;
                        self->currentAlert = nil;
                    }
                    
                }]];
                
                [currentAlert mxk_setAccessibilityIdentifier:@"RoomVCUnsentMessagesMenuAlert"];
                [currentAlert popoverPresentationController].sourceView = roomActivitiesView;
                [currentAlert popoverPresentationController].sourceRect = roomActivitiesView.bounds;
                [self presentViewController:currentAlert animated:YES completion:nil];
                
            }];
        }
    }
    
    return sentStatus != RoomSentStatusOk;
}

- (void)eventDidChangeSentState:(NSNotification *)notif
{
    // We are only interested by event that has just failed in their encryption
    // because of unknown devices in the room
    MXEvent *event = notif.object;
    if (event.sentState == MXEventSentStateFailed &&
        [event.roomId isEqualToString:self.roomDataSource.roomId]
        && [event.sentError.domain isEqualToString:MXEncryptingErrorDomain]
        && event.sentError.code == MXEncryptingErrorUnknownDeviceCode
        && !unknownDevices)   // Show the alert once in case of resending several events
    {
        __weak __typeof(self) weakSelf = self;
        
        [self dismissTemporarySubViews];
        
        // List all unknown devices
        unknownDevices  = [[MXUsersDevicesMap alloc] init];
        
        NSArray<MXEvent*> *outgoingMsgs = self.roomDataSource.room.outgoingMessages;
        for (MXEvent *event in outgoingMsgs)
        {
            if (event.sentState == MXEventSentStateFailed
                && [event.sentError.domain isEqualToString:MXEncryptingErrorDomain]
                && event.sentError.code == MXEncryptingErrorUnknownDeviceCode)
            {
                MXUsersDevicesMap<MXDeviceInfo*> *eventUnknownDevices = event.sentError.userInfo[MXEncryptingErrorUnknownDeviceDevicesKey];
                
                [unknownDevices addEntriesFromMap:eventUnknownDevices];
            }
        }
        
        currentAlert = [UIAlertController alertControllerWithTitle:[NSBundle mxk_localizedStringForKey:@"unknown_devices_alert_title"]
                                                           message:[NSBundle mxk_localizedStringForKey:@"unknown_devices_alert"]
                                                    preferredStyle:UIAlertControllerStyleAlert];
        
        [currentAlert addAction:[UIAlertAction actionWithTitle:[NSBundle mxk_localizedStringForKey:@"unknown_devices_verify"]
                                                         style:UIAlertActionStyleDefault
                                                       handler:^(UIAlertAction * action) {
            
            if (weakSelf)
            {
                typeof(self) self = weakSelf;
                self->currentAlert = nil;
                
                [self performSegueWithIdentifier:@"showUnknownDevices" sender:self];
            }
            
        }]];
        
        [currentAlert addAction:[UIAlertAction actionWithTitle:[NSBundle mxk_localizedStringForKey:@"unknown_devices_send_anyway"]
                                                         style:UIAlertActionStyleDefault
                                                       handler:^(UIAlertAction * action) {
            
            if (weakSelf)
            {
                typeof(self) self = weakSelf;
                self->currentAlert = nil;
                
                // Acknowledge the existence of all devices
                [self startActivityIndicator];
                [self.mainSession.crypto setDevicesKnown:self->unknownDevices complete:^{
                    
                    self->unknownDevices = nil;
                    [self stopActivityIndicator];
                    
                    // And resend pending messages
                    [self resendAllUnsentMessages];
                }];
            }
            
        }]];
        
        [currentAlert mxk_setAccessibilityIdentifier:@"RoomVCUnknownDevicesAlert"];
        [self presentViewController:currentAlert animated:YES completion:nil];
    }
}

- (void)eventDidChangeIdentifier:(NSNotification *)notif
{
    MXEvent *event = notif.object;
    NSString *previousId = notif.userInfo[kMXEventIdentifierKey];
    
    if ([customizedRoomDataSource.selectedEventId isEqualToString:previousId])
    {
        MXLogDebug(@"[RoomVC] eventDidChangeIdentifier: Update selectedEventId");
        customizedRoomDataSource.selectedEventId = event.eventId;
    }
}


- (void)resendAllUnsentMessages
{
    // List unsent event ids
    NSArray *outgoingMsgs = self.roomDataSource.room.outgoingMessages;
    NSMutableArray *failedEventIds = [NSMutableArray arrayWithCapacity:outgoingMsgs.count];
    
    for (MXEvent *event in outgoingMsgs)
    {
        if (event.sentState == MXEventSentStateFailed)
        {
            [failedEventIds addObject:event.eventId];
        }
    }
    
    // Launch iterative operation
    [self resendFailedEvent:0 inArray:failedEventIds];
}

- (void)resendFailedEvent:(NSUInteger)index inArray:(NSArray*)failedEventIds
{
    if (index < failedEventIds.count)
    {
        NSString *failedEventId = failedEventIds[index];
        NSUInteger nextIndex = index + 1;
        
        // Let the datasource resend. It will manage local echo, etc.
        [self.roomDataSource resendEventWithEventId:failedEventId success:^(NSString *eventId) {
            
            [self resendFailedEvent:nextIndex inArray:failedEventIds];
            
        } failure:^(NSError *error) {
            
            [self resendFailedEvent:nextIndex inArray:failedEventIds];
            
        }];
        
        return;
    }
    
    // Refresh activities view
    [self refreshActivitiesViewDisplay];
}

- (void)cancelAllUnsentMessages
{
    currentAlert = [UIAlertController alertControllerWithTitle:NSLocalizedStringFromTable(@"room_unsent_messages_cancel_title", @"Vector", nil) message:NSLocalizedStringFromTable(@"room_unsent_messages_cancel_message", @"Vector", nil) preferredStyle:UIAlertControllerStyleAlert];
    
    MXWeakify(self);
    [currentAlert addAction:[UIAlertAction actionWithTitle:[NSBundle mxk_localizedStringForKey:@"cancel"] style:UIAlertActionStyleCancel handler:^(UIAlertAction * action) {
        MXStrongifyAndReturnIfNil(self);
        self->currentAlert = nil;
    }]];
    
    [currentAlert addAction:[UIAlertAction actionWithTitle:[NSBundle mxk_localizedStringForKey:@"delete"] style:UIAlertActionStyleDestructive handler:^(UIAlertAction * action) {
        MXStrongifyAndReturnIfNil(self);
        // Remove unsent event ids
        for (NSUInteger index = 0; index < self.roomDataSource.room.outgoingMessages.count;)
        {
            MXEvent *event = self.roomDataSource.room.outgoingMessages[index];
            if (event.sentState == MXEventSentStateFailed)
            {
                [self.roomDataSource removeEventWithEventId:event.eventId];
            }
            else
            {
                index ++;
            }
        }
        
        [self refreshActivitiesViewDisplay];
    }]];
    
    [self presentViewController:currentAlert animated:YES completion:nil];
}

# pragma mark - Encryption Information view

- (void)showEncryptionInformation:(MXEvent *)event
{
    [self dismissKeyboard];
    
    // Remove potential existing subviews
    [self dismissTemporarySubViews];
    
    encryptionInfoView = [[EncryptionInfoView alloc] initWithEvent:event andMatrixSession:self.roomDataSource.mxSession];
    
    // Add shadow on added view
    encryptionInfoView.layer.cornerRadius = 5;
    encryptionInfoView.layer.shadowOffset = CGSizeMake(0, 1);
    encryptionInfoView.layer.shadowOpacity = 0.5f;
    
    // Add the view and define edge constraints
    [self.view addSubview:encryptionInfoView];
    
    [self.view addConstraint:[NSLayoutConstraint constraintWithItem:encryptionInfoView
                                                          attribute:NSLayoutAttributeTop
                                                          relatedBy:NSLayoutRelationEqual
                                                             toItem:self.topLayoutGuide
                                                          attribute:NSLayoutAttributeBottom
                                                         multiplier:1.0f
                                                           constant:10.0f]];
    
    [self.view addConstraint:[NSLayoutConstraint constraintWithItem:encryptionInfoView
                                                          attribute:NSLayoutAttributeBottom
                                                          relatedBy:NSLayoutRelationEqual
                                                             toItem:self.bottomLayoutGuide
                                                          attribute:NSLayoutAttributeTop
                                                         multiplier:1.0f
                                                           constant:-10.0f]];
    
    [self.view addConstraint:[NSLayoutConstraint constraintWithItem:self.view
                                                          attribute:NSLayoutAttributeLeading
                                                          relatedBy:NSLayoutRelationEqual
                                                             toItem:encryptionInfoView
                                                          attribute:NSLayoutAttributeLeading
                                                         multiplier:1.0f
                                                           constant:-10.0f]];
    
    [self.view addConstraint:[NSLayoutConstraint constraintWithItem:self.view
                                                          attribute:NSLayoutAttributeTrailing
                                                          relatedBy:NSLayoutRelationEqual
                                                             toItem:encryptionInfoView
                                                          attribute:NSLayoutAttributeTrailing
                                                         multiplier:1.0f
                                                           constant:10.0f]];
    [self.view setNeedsUpdateConstraints];
}



#pragma mark - Read marker handling

- (void)checkReadMarkerVisibility
{
    if (readMarkerTableViewCell && isAppeared && !self.isBubbleTableViewDisplayInTransition)
    {
        // Check whether the read marker is visible
        CGFloat contentTopPosY = self.bubblesTableView.contentOffset.y + self.bubblesTableView.mxk_adjustedContentInset.top;
        CGFloat readMarkerViewPosY = readMarkerTableViewCell.frame.origin.y + readMarkerTableViewCell.readMarkerView.frame.origin.y;
        if (contentTopPosY <= readMarkerViewPosY)
        {
            // Compute the max vertical position visible according to contentOffset
            CGFloat contentBottomPosY = self.bubblesTableView.contentOffset.y + self.bubblesTableView.frame.size.height - self.bubblesTableView.mxk_adjustedContentInset.bottom;
            if (readMarkerViewPosY <= contentBottomPosY)
            {
                // Launch animation
                [self animateReadMarkerView];
                
                // Disable the read marker display when it has been rendered once.
                self.roomDataSource.showReadMarker = NO;
                [self refreshJumpToLastUnreadBannerDisplay];
                
                // Update the read marker position according the events acknowledgement in this view controller.
                self.updateRoomReadMarker = YES;
                
                if (self.roomDataSource.isLive)
                {
                    // Move the read marker to the current read receipt position.
                    [self.roomDataSource.room forgetReadMarker];
                }
            }
        }
    }
}

- (void)animateReadMarkerView
{
    // Check whether the cell with the read marker is known and if the marker is not animated yet.
    if (readMarkerTableViewCell && readMarkerTableViewCell.readMarkerView.isHidden)
    {
        RoomBubbleCellData *cellData = (RoomBubbleCellData*)readMarkerTableViewCell.bubbleData;
        
        // Do not display the marker if this is the last message.
        if (cellData.containsLastMessage && readMarkerTableViewCell.readMarkerView.tag == cellData.mostRecentComponentIndex)
        {
            readMarkerTableViewCell.readMarkerView.hidden = YES;
            readMarkerTableViewCell = nil;
        }
        else
        {
            readMarkerTableViewCell.readMarkerView.hidden = NO;
            
            // Animate the layout to hide the read marker
            dispatch_after(dispatch_time(DISPATCH_TIME_NOW, (int64_t)(0.5 * NSEC_PER_SEC)), dispatch_get_main_queue(), ^{
                
                [UIView animateWithDuration:1.5 delay:0 options:UIViewAnimationOptionBeginFromCurrentState | UIViewAnimationOptionCurveEaseIn
                                 animations:^{
                    
                    readMarkerTableViewCell.readMarkerViewLeadingConstraint.constant = readMarkerTableViewCell.readMarkerViewTrailingConstraint.constant = readMarkerTableViewCell.bubbleOverlayContainer.frame.size.width / 2;
                    readMarkerTableViewCell.readMarkerView.alpha = 0;
                    
                    // Force to render the view
                    [readMarkerTableViewCell.bubbleOverlayContainer layoutIfNeeded];
                    
                }
                                 completion:^(BOOL finished){
                    
                    readMarkerTableViewCell.readMarkerView.hidden = YES;
                    readMarkerTableViewCell.readMarkerView.alpha = 1;
                    
                    readMarkerTableViewCell = nil;
                }];
                
            });
        }
    }
}

- (void)refreshRemoveJitsiWidgetView
{
    if (self.roomDataSource.isLive && !self.roomDataSource.isPeeking)
    {
        Widget *jitsiWidget = [customizedRoomDataSource jitsiWidget];
        
        if (jitsiWidget && self.canEditJitsiWidget)
        {
            [self.removeJitsiWidgetView reset];
            self.removeJitsiWidgetContainer.hidden = NO;
            self.removeJitsiWidgetView.delegate = self;
        }
        else
        {
            self.removeJitsiWidgetContainer.hidden = YES;
            self.removeJitsiWidgetView.delegate = nil;
        }
    }
    else
    {
        [self.removeJitsiWidgetView reset];
        self.removeJitsiWidgetContainer.hidden = YES;
        self.removeJitsiWidgetView.delegate = self;
    }
}

- (void)refreshJumpToLastUnreadBannerDisplay
{
    // This banner is only displayed when the room timeline is in live (and no peeking).
    // Check whether the read marker exists and has not been rendered yet.
    if (self.roomDataSource.isLive && !self.roomDataSource.isPeeking && self.roomDataSource.showReadMarker && self.roomDataSource.room.accountData.readMarkerEventId)
    {
        UITableViewCell *cell = [self.bubblesTableView visibleCells].firstObject;
        if ([cell isKindOfClass:MXKRoomBubbleTableViewCell.class])
        {
            MXKRoomBubbleTableViewCell *roomBubbleTableViewCell = (MXKRoomBubbleTableViewCell*)cell;
            // Check whether the read marker is inside the first displayed cell.
            if (roomBubbleTableViewCell.readMarkerView)
            {
                // The read marker display is still enabled (see roomDataSource.showReadMarker flag),
                // this means the read marker was not been visible yet.
                // We show the banner if the marker is located in the top hidden part of the cell.
                CGFloat contentTopPosY = self.bubblesTableView.contentOffset.y + self.bubblesTableView.mxk_adjustedContentInset.top;
                CGFloat readMarkerViewPosY = roomBubbleTableViewCell.frame.origin.y + roomBubbleTableViewCell.readMarkerView.frame.origin.y;
                self.jumpToLastUnreadBannerContainer.hidden = (contentTopPosY < readMarkerViewPosY);
            }
            else
            {
                // Check whether the read marker event is anterior to the first event displayed in the first rendered cell.
                MXKRoomBubbleComponent *component = roomBubbleTableViewCell.bubbleData.bubbleComponents.firstObject;
                MXEvent *firstDisplayedEvent = component.event;
                MXEvent *currentReadMarkerEvent = [self.roomDataSource.mxSession.store eventWithEventId:self.roomDataSource.room.accountData.readMarkerEventId inRoom:self.roomDataSource.roomId];
                
                if (!currentReadMarkerEvent || (currentReadMarkerEvent.originServerTs < firstDisplayedEvent.originServerTs))
                {
                    self.jumpToLastUnreadBannerContainer.hidden = NO;
                }
                else
                {
                    self.jumpToLastUnreadBannerContainer.hidden = YES;
                }
            }
        }
    }
    else
    {
        self.jumpToLastUnreadBannerContainer.hidden = YES;
        
        // Initialize the read marker if it does not exist yet, only in case of live timeline.
        if (!self.roomDataSource.room.accountData.readMarkerEventId && self.roomDataSource.isLive && !self.roomDataSource.isPeeking)
        {
            // Move the read marker to the current read receipt position by default.
            [self.roomDataSource.room forgetReadMarker];
        }
    }
}

#pragma mark - ContactsTableViewControllerDelegate

- (void)contactsTableViewController:(ContactsTableViewController *)contactsTableViewController didSelectContact:(MXKContact*)contact
{
    __weak typeof(self) weakSelf = self;
    
    if (currentAlert)
    {
        [currentAlert dismissViewControllerAnimated:NO completion:nil];
        currentAlert = nil;
    }
    
    // Invite ?
    NSString *promptMsg = [NSString stringWithFormat:NSLocalizedStringFromTable(@"room_participants_invite_prompt_msg", @"Vector", nil), contact.displayName];
    currentAlert = [UIAlertController alertControllerWithTitle:NSLocalizedStringFromTable(@"room_participants_invite_prompt_title", @"Vector", nil)
                                                       message:promptMsg
                                                preferredStyle:UIAlertControllerStyleAlert];
    
    [currentAlert addAction:[UIAlertAction actionWithTitle:[NSBundle mxk_localizedStringForKey:@"cancel"]
                                                     style:UIAlertActionStyleCancel
                                                   handler:^(UIAlertAction * action) {
        
        if (weakSelf)
        {
            typeof(self) self = weakSelf;
            self->currentAlert = nil;
        }
        
    }]];
    
    [currentAlert addAction:[UIAlertAction actionWithTitle:NSLocalizedStringFromTable(@"invite", @"Vector", nil)
                                                     style:UIAlertActionStyleDefault
                                                   handler:^(UIAlertAction * action) {
        
        // Sanity check
        if (!weakSelf)
        {
            return;
        }
        
        typeof(self) self = weakSelf;
        self->currentAlert = nil;
        
        MXSession* session = self.roomDataSource.mxSession;
        NSString* roomId = self.roomDataSource.roomId;
        MXRoom *room = [session roomWithRoomId:roomId];
        
        NSArray *identifiers = contact.matrixIdentifiers;
        NSString *participantId;
        
        if (identifiers.count)
        {
            participantId = identifiers.firstObject;
            
            // Invite this user if a room is defined
            [room inviteUser:participantId success:^{
                
                // Refresh display by removing the contacts picker
                [contactsTableViewController withdrawViewControllerAnimated:YES completion:nil];
                
            } failure:^(NSError *error) {
                
                MXLogDebug(@"[RoomVC] Invite %@ failed", participantId);
                // Alert user
                [self showError:error];
                
            }];
        }
        else
        {
            if (contact.emailAddresses.count)
            {
                // This is a local contact, consider the first email by default.
                // TODO: Prompt the user to select the right email.
                MXKEmail *email = contact.emailAddresses.firstObject;
                participantId = email.emailAddress;
            }
            else
            {
                // This is the text filled by the user.
                participantId = contact.displayName;
            }
            
            // Is it an email or a Matrix user ID?
            if ([MXTools isEmailAddress:participantId])
            {
                [room inviteUserByEmail:participantId success:^{
                    
                    // Refresh display by removing the contacts picker
                    [contactsTableViewController withdrawViewControllerAnimated:YES completion:nil];
                    
                } failure:^(NSError *error) {
                    
                    MXLogDebug(@"[RoomVC] Invite be email %@ failed", participantId);
                    // Alert user
                    if ([error.domain isEqualToString:kMXRestClientErrorDomain]
                        && error.code == MXRestClientErrorMissingIdentityServer)
                    {
                        NSString *message = [NSBundle mxk_localizedStringForKey:@"error_invite_3pid_with_no_identity_server"];
                        [self showAlertWithTitle:message message:nil];
                    }
                    else
                    {
                        [self showError:error];
                    }
                }];
            }
            else //if ([MXTools isMatrixUserIdentifier:participantId])
            {
                [room inviteUser:participantId success:^{
                    
                    // Refresh display by removing the contacts picker
                    [contactsTableViewController withdrawViewControllerAnimated:YES completion:nil];
                    
                } failure:^(NSError *error) {
                    
                    MXLogDebug(@"[RoomVC] Invite %@ failed", participantId);
                    // Alert user
                    [self showError:error];
                    
                }];
            }
        }
        
    }]];
    
    [currentAlert mxk_setAccessibilityIdentifier:@"RoomVCInviteAlert"];
    [self presentViewController:currentAlert animated:YES completion:nil];
}

#pragma mark - Re-request encryption keys

- (void)reRequestKeysAndShowExplanationAlert:(MXEvent*)event
{
    MXWeakify(self);
    __block UIAlertController *alert;
    
    // Force device verification if session has cross-signing activated and device is not yet verified
    if (self.mainSession.crypto.crossSigning && self.mainSession.crypto.crossSigning.state == MXCrossSigningStateCrossSigningExists)
    {
        [self presentReviewUnverifiedSessionsAlert];
        return;
    }
    
    // Make the re-request
    [self.mainSession.crypto reRequestRoomKeyForEvent:event];
    
    // Observe kMXEventDidDecryptNotification to remove automatically the dialog
    // if the user has shared the keys from another device
    mxEventDidDecryptNotificationObserver = [[NSNotificationCenter defaultCenter] addObserverForName:kMXEventDidDecryptNotification object:nil queue:[NSOperationQueue mainQueue] usingBlock:^(NSNotification *notif) {
        MXStrongifyAndReturnIfNil(self);
        
        MXEvent *decryptedEvent = notif.object;
        
        if ([decryptedEvent.eventId isEqualToString:event.eventId])
        {
            [[NSNotificationCenter defaultCenter] removeObserver:self->mxEventDidDecryptNotificationObserver];
            self->mxEventDidDecryptNotificationObserver = nil;
            
            if (self->currentAlert == alert)
            {
                [self->currentAlert dismissViewControllerAnimated:YES completion:nil];
                self->currentAlert = nil;
            }
        }
    }];
    
    // Show the explanation dialog
    alert = [UIAlertController alertControllerWithTitle:NSLocalizedStringFromTable(@"rerequest_keys_alert_title", @"Vector", nil)
                                                message:NSLocalizedStringFromTable(@"rerequest_keys_alert_message", @"Vector", nil)
                                         preferredStyle:UIAlertControllerStyleAlert];
    currentAlert = alert;
    
    
    [alert addAction:[UIAlertAction actionWithTitle:[NSBundle mxk_localizedStringForKey:@"ok"]
                                              style:UIAlertActionStyleDefault
                                            handler:^(UIAlertAction * action)
                      {
        MXStrongifyAndReturnIfNil(self);
        
        [[NSNotificationCenter defaultCenter] removeObserver:self->mxEventDidDecryptNotificationObserver];
        self->mxEventDidDecryptNotificationObserver = nil;
        
        self->currentAlert = nil;
    }]];
    
    [self presentViewController:currentAlert animated:YES completion:nil];
}

- (void)presentReviewUnverifiedSessionsAlert
{
    MXLogDebug(@"[MasterTabBarController] presentReviewUnverifiedSessionsAlertWithSession");
    
    [currentAlert dismissViewControllerAnimated:NO completion:nil];
    
    UIAlertController *alert = [UIAlertController alertControllerWithTitle:NSLocalizedStringFromTable(@"key_verification_self_verify_unverified_sessions_alert_title", @"Vector", nil)
                                                                   message:NSLocalizedStringFromTable(@"key_verification_self_verify_unverified_sessions_alert_message", @"Vector", nil)
                                                            preferredStyle:UIAlertControllerStyleAlert];
    
    [alert addAction:[UIAlertAction actionWithTitle:NSLocalizedStringFromTable(@"key_verification_self_verify_unverified_sessions_alert_validate_action", @"Vector", nil)
                                              style:UIAlertActionStyleDefault
                                            handler:^(UIAlertAction * action) {
        [self showSettingsSecurityScreen];
    }]];
    
    [alert addAction:[UIAlertAction actionWithTitle:NSLocalizedStringFromTable(@"later", @"Vector", nil)
                                              style:UIAlertActionStyleCancel
                                            handler:nil]];
    
    [self presentViewController:alert animated:YES completion:nil];
    
    currentAlert = alert;
}

- (void)showSettingsSecurityScreen
{
    if (self.delegate)
    {
        [self.delegate roomViewController:self showCompleteSecurityForSession:self.mainSession];
    }
    else
    {
        [[AppDelegate theDelegate] presentCompleteSecurityForSession: self.mainSession];
    }
}

#pragma mark Tombstone event

- (void)listenTombstoneEventNotifications
{
    // Room is already obsolete do not listen to tombstone event
    if (self.roomDataSource.roomState.isObsolete)
    {
        return;
    }
    
    MXWeakify(self);
    
    tombstoneEventNotificationsListener = [self.roomDataSource.room listenToEventsOfTypes:@[kMXEventTypeStringRoomTombStone] onEvent:^(MXEvent *event, MXTimelineDirection direction, MXRoomState *roomState) {
        
        MXStrongifyAndReturnIfNil(self);
        
        // Update activitiesView with room replacement information
        [self refreshActivitiesViewDisplay];
        // Hide inputToolbarView
        [self updateRoomInputToolbarViewClassIfNeeded];
    }];
}

- (void)removeTombstoneEventNotificationsListener
{
    if (self.roomDataSource)
    {
        // Remove the previous live listener
        if (tombstoneEventNotificationsListener)
        {
            [self.roomDataSource.room removeListener:tombstoneEventNotificationsListener];
            tombstoneEventNotificationsListener = nil;
        }
    }
}

#pragma mark MXSession state change

- (void)listenMXSessionStateChangeNotifications
{
    kMXSessionStateDidChangeObserver = [[NSNotificationCenter defaultCenter] addObserverForName:kMXSessionStateDidChangeNotification object:self.roomDataSource.mxSession queue:[NSOperationQueue mainQueue] usingBlock:^(NSNotification *notif) {
        
        if (self.roomDataSource.mxSession.state == MXSessionStateSyncError
            || self.roomDataSource.mxSession.state == MXSessionStateRunning)
        {
            [self refreshActivitiesViewDisplay];
            
            // update inputToolbarView
            [self updateRoomInputToolbarViewClassIfNeeded];
        }
    }];
}

- (void)removeMXSessionStateChangeNotificationsListener
{
    if (kMXSessionStateDidChangeObserver)
    {
        [[NSNotificationCenter defaultCenter] removeObserver:kMXSessionStateDidChangeObserver];
        kMXSessionStateDidChangeObserver = nil;
    }
}

#pragma mark - Contextual Menu

- (NSArray<RoomContextualMenuItem*>*)contextualMenuItemsForEvent:(MXEvent*)event andCell:(id<MXKCellRendering>)cell
{
    if (event.sentState == MXEventSentStateFailed)
    {
        return @[
            [self resendMenuItemWithEvent:event],
            [self deleteMenuItemWithEvent:event],
            [self editMenuItemWithEvent:event],
            [self copyMenuItemWithEvent:event andCell:cell]
        ];
    }
    
    BOOL showMoreOption = (event.isState && RiotSettings.shared.roomContextualMenuShowMoreOptionForStates) || (!event.isState && RiotSettings.shared.roomContextualMenuShowMoreOptionForMessages);
    
    if (showMoreOption)
    {
        return @[
            [self copyMenuItemWithEvent:event andCell:cell],
            [self replyMenuItemWithEvent:event],
            [self editMenuItemWithEvent:event],
            [self moreMenuItemWithEvent:event andCell:cell]
        ];
    }
    else
    {
        return @[
            [self copyMenuItemWithEvent:event andCell:cell],
            [self replyMenuItemWithEvent:event],
            [self editMenuItemWithEvent:event]
        ];
    }
}

- (void)showContextualMenuForEvent:(MXEvent*)event fromSingleTapGesture:(BOOL)usedSingleTapGesture cell:(id<MXKCellRendering>)cell animated:(BOOL)animated
{
    if (self.roomContextualMenuPresenter.isPresenting)
    {
        return;
    }
    
    NSString *selectedEventId = event.eventId;
    
    NSArray<RoomContextualMenuItem*>* contextualMenuItems = [self contextualMenuItemsForEvent:event andCell:cell];
    ReactionsMenuViewModel *reactionsMenuViewModel;
    CGRect bubbleComponentFrameInOverlayView = CGRectNull;
    
    if ([cell isKindOfClass:MXKRoomBubbleTableViewCell.class] && [self.roomDataSource canReactToEventWithId:event.eventId])
    {
        MXKRoomBubbleTableViewCell *roomBubbleTableViewCell = (MXKRoomBubbleTableViewCell*)cell;
        MXKRoomBubbleCellData *bubbleCellData = roomBubbleTableViewCell.bubbleData;
        NSArray *bubbleComponents = bubbleCellData.bubbleComponents;
        
        NSInteger foundComponentIndex = [bubbleCellData bubbleComponentIndexForEventId:event.eventId];
        CGRect bubbleComponentFrame;
        
        if (bubbleComponents.count > 0)
        {
            NSInteger selectedComponentIndex = foundComponentIndex != NSNotFound ? foundComponentIndex : 0;
            bubbleComponentFrame = [roomBubbleTableViewCell surroundingFrameInTableViewForComponentIndex:selectedComponentIndex];
        }
        else
        {
            bubbleComponentFrame = roomBubbleTableViewCell.frame;
        }
        
        bubbleComponentFrameInOverlayView = [self.bubblesTableView convertRect:bubbleComponentFrame toView:self.overlayContainerView];
        
        NSString *roomId = self.roomDataSource.roomId;
        MXAggregations *aggregations = self.mainSession.aggregations;
        MXAggregatedReactions *aggregatedReactions = [aggregations aggregatedReactionsOnEvent:selectedEventId inRoom:roomId];
        
        reactionsMenuViewModel = [[ReactionsMenuViewModel alloc] initWithAggregatedReactions:aggregatedReactions eventId:selectedEventId];
        reactionsMenuViewModel.coordinatorDelegate = self;
    }
    
    if (!self.roomContextualMenuViewController)
    {
        self.roomContextualMenuViewController = [RoomContextualMenuViewController instantiate];
        self.roomContextualMenuViewController.delegate = self;
    }
    
    [self.roomContextualMenuViewController updateWithContextualMenuItems:contextualMenuItems reactionsMenuViewModel:reactionsMenuViewModel];
    
    [self enableOverlayContainerUserInteractions:YES];
    
    [self.roomContextualMenuPresenter presentWithRoomContextualMenuViewController:self.roomContextualMenuViewController
                                                                             from:self
                                                                               on:self.overlayContainerView
                                                              contentToReactFrame:bubbleComponentFrameInOverlayView
                                                             fromSingleTapGesture:usedSingleTapGesture
                                                                         animated:animated
                                                                       completion:^{
    }];
    
    preventBubblesTableViewScroll = YES;
    [self selectEventWithId:selectedEventId];
}

- (void)hideContextualMenuAnimated:(BOOL)animated
{
    [self hideContextualMenuAnimated:animated completion:nil];
}

- (void)hideContextualMenuAnimated:(BOOL)animated completion:(void(^)(void))completion
{
    [self hideContextualMenuAnimated:animated cancelEventSelection:YES completion:completion];
}

- (void)hideContextualMenuAnimated:(BOOL)animated cancelEventSelection:(BOOL)cancelEventSelection completion:(void(^)(void))completion
{
    if (!self.roomContextualMenuPresenter.isPresenting)
    {
        return;
    }
    
    if (cancelEventSelection)
    {
        [self cancelEventSelection];
    }
    
    preventBubblesTableViewScroll = NO;
    
    [self.roomContextualMenuPresenter hideContextualMenuWithAnimated:animated completion:^{
        [self enableOverlayContainerUserInteractions:NO];
        
        if (completion)
        {
            completion();
        }
    }];
}

- (void)enableOverlayContainerUserInteractions:(BOOL)enableOverlayContainerUserInteractions
{
    self.inputToolbarView.editable = !enableOverlayContainerUserInteractions;
    self.bubblesTableView.scrollsToTop = !enableOverlayContainerUserInteractions;
    self.overlayContainerView.userInteractionEnabled = enableOverlayContainerUserInteractions;
}

- (RoomContextualMenuItem *)resendMenuItemWithEvent:(MXEvent*)event
{
    MXWeakify(self);
    
    RoomContextualMenuItem *resendMenuItem = [[RoomContextualMenuItem alloc] initWithMenuAction:RoomContextualMenuActionResend];
    resendMenuItem.action = ^{
        MXStrongifyAndReturnIfNil(self);
        [self hideContextualMenuAnimated:YES cancelEventSelection:NO completion:nil];
        [self cancelEventSelection];
        [self.roomDataSource resendEventWithEventId:event.eventId success:nil failure:nil];
    };
    
    return resendMenuItem;
}

- (RoomContextualMenuItem *)deleteMenuItemWithEvent:(MXEvent*)event
{
    MXWeakify(self);
    
    RoomContextualMenuItem *deleteMenuItem = [[RoomContextualMenuItem alloc] initWithMenuAction:RoomContextualMenuActionDelete];
    deleteMenuItem.action = ^{
        MXStrongifyAndReturnIfNil(self);
        
        MXWeakify(self);
        [self hideContextualMenuAnimated:YES cancelEventSelection:YES completion:^{
            MXStrongifyAndReturnIfNil(self);
            
            self->currentAlert = [UIAlertController alertControllerWithTitle:NSLocalizedStringFromTable(@"room_event_action_delete_confirmation_title", @"Vector", nil)  message:NSLocalizedStringFromTable(@"room_event_action_delete_confirmation_message", @"Vector", nil) preferredStyle:UIAlertControllerStyleAlert];
            
            [self->currentAlert addAction:[UIAlertAction actionWithTitle:[NSBundle mxk_localizedStringForKey:@"cancel"] style:UIAlertActionStyleDefault handler:^(UIAlertAction * action) {
            }]];
            
            [self->currentAlert addAction:[UIAlertAction actionWithTitle:[NSBundle mxk_localizedStringForKey:@"delete"] style:UIAlertActionStyleDestructive handler:^(UIAlertAction * action) {
                [self.roomDataSource removeEventWithEventId:event.eventId];
            }]];
            
            [self presentViewController:self->currentAlert animated:YES completion:nil];
        }];
    };
    
    return deleteMenuItem;
}

- (RoomContextualMenuItem *)editMenuItemWithEvent:(MXEvent*)event
{
    MXWeakify(self);
    
    RoomContextualMenuItem *editMenuItem = [[RoomContextualMenuItem alloc] initWithMenuAction:RoomContextualMenuActionEdit];
    editMenuItem.action = ^{
        MXStrongifyAndReturnIfNil(self);
        [self hideContextualMenuAnimated:YES cancelEventSelection:NO completion:nil];
        [self editEventContentWithId:event.eventId];
        
        // And display the keyboard
        [self.inputToolbarView becomeFirstResponder];
    };
    
    editMenuItem.isEnabled = [self.roomDataSource canEditEventWithId:event.eventId];
    
    return editMenuItem;
}

- (RoomContextualMenuItem *)copyMenuItemWithEvent:(MXEvent*)event andCell:(id<MXKCellRendering>)cell
{
    MXKRoomBubbleTableViewCell *roomBubbleTableViewCell = (MXKRoomBubbleTableViewCell *)cell;
    MXKAttachment *attachment = roomBubbleTableViewCell.bubbleData.attachment;
    
    MXWeakify(self);
    
    BOOL isCopyActionEnabled = !attachment || attachment.type != MXKAttachmentTypeSticker;
    
    if (attachment && !BuildSettings.messageDetailsAllowCopyMedia)
    {
        isCopyActionEnabled = NO;
    }
    
    if (isCopyActionEnabled)
    {
        switch (event.eventType) {
            case MXEventTypeRoomMessage:
            {
                NSString *messageType = event.content[@"msgtype"];
                
                if ([messageType isEqualToString:kMXMessageTypeKeyVerificationRequest])
                {
                    isCopyActionEnabled = NO;
                }
                break;
            }
            case MXEventTypeKeyVerificationStart:
            case MXEventTypeKeyVerificationAccept:
            case MXEventTypeKeyVerificationKey:
            case MXEventTypeKeyVerificationMac:
            case MXEventTypeKeyVerificationDone:
            case MXEventTypeKeyVerificationCancel:
                isCopyActionEnabled = NO;
                break;
            case MXEventTypeCustom:
                if ([event.type isEqualToString:kWidgetMatrixEventTypeString]
                    || [event.type isEqualToString:kWidgetModularEventTypeString])
                {
                    Widget *widget = [[Widget alloc] initWithWidgetEvent:event inMatrixSession:self.roomDataSource.mxSession];
                    if ([widget.type isEqualToString:kWidgetTypeJitsiV1] ||
                        [widget.type isEqualToString:kWidgetTypeJitsiV2])
                    {
                        isCopyActionEnabled = NO;
                    }
                }
            default:
                break;
        }
    }
    
    RoomContextualMenuItem *copyMenuItem = [[RoomContextualMenuItem alloc] initWithMenuAction:RoomContextualMenuActionCopy];
    copyMenuItem.isEnabled = isCopyActionEnabled;
    copyMenuItem.action = ^{
        MXStrongifyAndReturnIfNil(self);
        
        if (!attachment)
        {
            NSArray *components = roomBubbleTableViewCell.bubbleData.bubbleComponents;
            MXKRoomBubbleComponent *selectedComponent;
            for (selectedComponent in components)
            {
                if ([selectedComponent.event.eventId isEqualToString:event.eventId])
                {
                    break;
                }
                selectedComponent = nil;
            }
            NSString *textMessage = selectedComponent.textMessage;
            
            if (textMessage)
            {
                MXKPasteboardManager.shared.pasteboard.string = textMessage;
            }
            else
            {
                MXLogDebug(@"[RoomViewController] Contextual menu copy failed. Text is nil for room id/event id: %@/%@", selectedComponent.event.roomId, selectedComponent.event.eventId);
            }
            
            [self hideContextualMenuAnimated:YES];
        }
        else if (attachment.type != MXKAttachmentTypeSticker)
        {
            [self hideContextualMenuAnimated:YES completion:^{
                [self startActivityIndicator];
                
                [attachment copy:^{
                    
                    [self stopActivityIndicator];
                    
                } failure:^(NSError *error) {
                    
                    [self stopActivityIndicator];
                    
                    //Alert user
                    [self showError:error];
                }];
                
                // Start animation in case of download during attachment preparing
                [roomBubbleTableViewCell startProgressUI];
            }];
        }
    };
    
    return copyMenuItem;
}

- (RoomContextualMenuItem *)replyMenuItemWithEvent:(MXEvent*)event
{
    MXWeakify(self);
    
    RoomContextualMenuItem *replyMenuItem = [[RoomContextualMenuItem alloc] initWithMenuAction:RoomContextualMenuActionReply];
    replyMenuItem.isEnabled = [self.roomDataSource canReplyToEventWithId:event.eventId] && !self.voiceMessageController.isRecordingAudio;
    replyMenuItem.action = ^{
        MXStrongifyAndReturnIfNil(self);
        
        [self hideContextualMenuAnimated:YES cancelEventSelection:NO completion:nil];
        [self selectEventWithId:event.eventId inputToolBarSendMode:RoomInputToolbarViewSendModeReply showTimestamp:NO];
        
        // And display the keyboard
        [self.inputToolbarView becomeFirstResponder];
    };
    
    return replyMenuItem;
}

- (RoomContextualMenuItem *)moreMenuItemWithEvent:(MXEvent*)event andCell:(id<MXKCellRendering>)cell
{
    MXWeakify(self);
    
    RoomContextualMenuItem *moreMenuItem = [[RoomContextualMenuItem alloc] initWithMenuAction:RoomContextualMenuActionMore];
    moreMenuItem.action = ^{
        MXStrongifyAndReturnIfNil(self);
        [self hideContextualMenuAnimated:YES completion:nil];
        [self showAdditionalActionsMenuForEvent:event inCell:cell animated:YES];
    };
    
    return moreMenuItem;
}

#pragma mark - RoomContextualMenuViewControllerDelegate

- (void)roomContextualMenuViewControllerDidTapBackgroundOverlay:(RoomContextualMenuViewController *)viewController
{
    [self hideContextualMenuAnimated:YES];
}

#pragma mark - ReactionsMenuViewModelCoordinatorDelegate

- (void)reactionsMenuViewModel:(ReactionsMenuViewModel *)viewModel didAddReaction:(NSString *)reaction forEventId:(NSString *)eventId
{
    MXWeakify(self);
    
    [self hideContextualMenuAnimated:YES completion:^{
        
        [self.roomDataSource addReaction:reaction forEventId:eventId success:^{
            
        } failure:^(NSError *error) {
            MXStrongifyAndReturnIfNil(self);
            
            [self.errorPresenter presentErrorFromViewController:self forError:error animated:YES handler:nil];
        }];
    }];
}

- (void)reactionsMenuViewModel:(ReactionsMenuViewModel *)viewModel didRemoveReaction:(NSString *)reaction forEventId:(NSString *)eventId
{
    MXWeakify(self);
    
    [self hideContextualMenuAnimated:YES completion:^{
        
        [self.roomDataSource removeReaction:reaction forEventId:eventId success:^{
            
        } failure:^(NSError *error) {
            MXStrongifyAndReturnIfNil(self);
            
            [self.errorPresenter presentErrorFromViewController:self forError:error animated:YES handler:nil];
        }];
        
    }];
}

- (void)reactionsMenuViewModelDidTapMoreReactions:(ReactionsMenuViewModel *)viewModel forEventId:(NSString *)eventId
{
    [self hideContextualMenuAnimated:YES];
    
    EmojiPickerCoordinatorBridgePresenter *emojiPickerCoordinatorBridgePresenter = [[EmojiPickerCoordinatorBridgePresenter alloc] initWithSession:self.mainSession roomId:self.roomDataSource.roomId eventId:eventId];
    emojiPickerCoordinatorBridgePresenter.delegate = self;
    
    NSInteger cellRow = [self.roomDataSource indexOfCellDataWithEventId:eventId];
    
    UIView *sourceView;
    CGRect sourceRect = CGRectNull;
    
    if (cellRow >= 0)
    {
        NSIndexPath *cellIndexPath = [NSIndexPath indexPathForRow:cellRow inSection:0];
        UITableViewCell *cell = [self.bubblesTableView cellForRowAtIndexPath:cellIndexPath];
        sourceView = cell;
        
        if ([cell isKindOfClass:[MXKRoomBubbleTableViewCell class]])
        {
            MXKRoomBubbleTableViewCell *roomBubbleTableViewCell = (MXKRoomBubbleTableViewCell*)cell;
            NSInteger bubbleComponentIndex = [roomBubbleTableViewCell.bubbleData bubbleComponentIndexForEventId:eventId];
            sourceRect = [roomBubbleTableViewCell componentFrameInContentViewForIndex:bubbleComponentIndex];
        }
        
    }
    
    [emojiPickerCoordinatorBridgePresenter presentFrom:self sourceView:sourceView sourceRect:sourceRect animated:YES];
    self.emojiPickerCoordinatorBridgePresenter = emojiPickerCoordinatorBridgePresenter;
}

#pragma mark -

- (void)showEditHistoryForEventId:(NSString*)eventId animated:(BOOL)animated
{
    MXEvent *event = [self.roomDataSource eventWithEventId:eventId];
    EditHistoryCoordinatorBridgePresenter *presenter = [[EditHistoryCoordinatorBridgePresenter alloc] initWithSession:self.roomDataSource.mxSession event:event];
    
    presenter.delegate = self;
    [presenter presentFrom:self animated:animated];
    
    self.editHistoryPresenter = presenter;
}

#pragma mark - EditHistoryCoordinatorBridgePresenterDelegate

- (void)editHistoryCoordinatorBridgePresenterDelegateDidComplete:(EditHistoryCoordinatorBridgePresenter *)coordinatorBridgePresenter
{
    [coordinatorBridgePresenter dismissWithAnimated:YES completion:nil];
    self.editHistoryPresenter = nil;
}

#pragma mark - DocumentPickerPresenterDelegate

- (void)documentPickerPresenterWasCancelled:(MXKDocumentPickerPresenter *)presenter
{
    self.documentPickerPresenter = nil;
}

- (void)documentPickerPresenter:(MXKDocumentPickerPresenter *)presenter didPickDocumentsAt:(NSURL *)url
{
    self.documentPickerPresenter = nil;
    
    MXKUTI *fileUTI = [[MXKUTI alloc] initWithLocalFileURL:url];
    NSString *mimeType = fileUTI.mimeType;
    
    if (fileUTI.isImage)
    {
        NSData *imageData = [[NSData alloc] initWithContentsOfURL:url];
        
        [self.roomDataSource sendImage:imageData mimeType:mimeType success:nil failure:^(NSError *error) {
            // Nothing to do. The image is marked as unsent in the room history by the datasource
            MXLogDebug(@"[MXKRoomViewController] sendImage failed.");
        }];
    }
    else if (fileUTI.isVideo)
    {
        [(RoomDataSource*)self.roomDataSource sendVideo:url success:nil failure:^(NSError *error) {
            // Nothing to do. The video is marked as unsent in the room history by the datasource
            MXLogDebug(@"[MXKRoomViewController] sendVideo failed.");
        }];
    }
    else if (fileUTI.isFile)
    {
        [self.roomDataSource sendFile:url mimeType:mimeType success:nil failure:^(NSError *error) {
            // Nothing to do. The file is marked as unsent in the room history by the datasource
            MXLogDebug(@"[MXKRoomViewController] sendFile failed.");
        }];
    }
    else
    {
        MXLogDebug(@"[MXKRoomViewController] File upload using MIME type %@ is not supported.", mimeType);
        
        [self showAlertWithTitle:NSLocalizedStringFromTable(@"file_upload_error_title", @"Vector", nil)
                         message:NSLocalizedStringFromTable(@"file_upload_error_unsupported_file_type_message", @"Vector", nil)];
    }
}

#pragma mark - EmojiPickerCoordinatorBridgePresenterDelegate

- (void)emojiPickerCoordinatorBridgePresenter:(EmojiPickerCoordinatorBridgePresenter *)coordinatorBridgePresenter didAddEmoji:(NSString *)emoji forEventId:(NSString *)eventId
{
    MXWeakify(self);
    
    [coordinatorBridgePresenter dismissWithAnimated:YES completion:^{
        [self.roomDataSource addReaction:emoji forEventId:eventId success:^{
            
        } failure:^(NSError *error) {
            MXStrongifyAndReturnIfNil(self);
            
            [self.errorPresenter presentErrorFromViewController:self forError:error animated:YES handler:nil];
        }];
    }];
    self.emojiPickerCoordinatorBridgePresenter = nil;
}

- (void)emojiPickerCoordinatorBridgePresenter:(EmojiPickerCoordinatorBridgePresenter *)coordinatorBridgePresenter didRemoveEmoji:(NSString *)emoji forEventId:(NSString *)eventId
{
    MXWeakify(self);
    
    [coordinatorBridgePresenter dismissWithAnimated:YES completion:^{
        
        [self.roomDataSource removeReaction:emoji forEventId:eventId success:^{
            
        } failure:^(NSError *error) {
            MXStrongifyAndReturnIfNil(self);
            
            [self.errorPresenter presentErrorFromViewController:self forError:error animated:YES handler:nil];
        }];
    }];
    self.emojiPickerCoordinatorBridgePresenter = nil;
}

- (void)emojiPickerCoordinatorBridgePresenterDidCancel:(EmojiPickerCoordinatorBridgePresenter *)coordinatorBridgePresenter
{
    [coordinatorBridgePresenter dismissWithAnimated:YES completion:nil];
    self.emojiPickerCoordinatorBridgePresenter = nil;
}

#pragma mark - ReactionHistoryCoordinatorBridgePresenterDelegate

- (void)reactionHistoryCoordinatorBridgePresenterDelegateDidClose:(ReactionHistoryCoordinatorBridgePresenter *)coordinatorBridgePresenter
{
    [coordinatorBridgePresenter dismissWithAnimated:YES completion:^{
        self.reactionHistoryCoordinatorBridgePresenter = nil;
    }];
}

#pragma mark - CameraPresenterDelegate

- (void)cameraPresenterDidCancel:(CameraPresenter *)cameraPresenter
{
    [cameraPresenter dismissWithAnimated:YES completion:nil];
    self.cameraPresenter = nil;
}

- (void)cameraPresenter:(CameraPresenter *)cameraPresenter didSelectImageData:(NSData *)imageData withUTI:(MXKUTI *)uti
{
    [cameraPresenter dismissWithAnimated:YES completion:nil];
    self.cameraPresenter = nil;
    
    RoomInputToolbarView *roomInputToolbarView = [self inputToolbarViewAsRoomInputToolbarView];
    if (roomInputToolbarView)
    {
        [roomInputToolbarView sendSelectedImage:imageData
                                   withMimeType:uti.mimeType
                             andCompressionMode:MediaCompressionHelper.defaultCompressionMode
                            isPhotoLibraryAsset:NO];
    }
}

- (void)cameraPresenter:(CameraPresenter *)cameraPresenter didSelectVideoAt:(NSURL *)url
{
    [cameraPresenter dismissWithAnimated:YES completion:nil];
    self.cameraPresenter = nil;
    
    AVURLAsset *selectedVideo = [AVURLAsset assetWithURL:url];
    [self sendVideoAsset:selectedVideo isPhotoLibraryAsset:NO];
}

#pragma mark - MediaPickerCoordinatorBridgePresenterDelegate

- (void)mediaPickerCoordinatorBridgePresenterDidCancel:(MediaPickerCoordinatorBridgePresenter *)coordinatorBridgePresenter
{
    [coordinatorBridgePresenter dismissWithAnimated:YES completion:nil];
    self.mediaPickerPresenter = nil;
}

- (void)mediaPickerCoordinatorBridgePresenter:(MediaPickerCoordinatorBridgePresenter *)coordinatorBridgePresenter didSelectImageData:(NSData *)imageData withUTI:(MXKUTI *)uti
{
    [coordinatorBridgePresenter dismissWithAnimated:YES completion:nil];
    self.mediaPickerPresenter = nil;
    
    RoomInputToolbarView *roomInputToolbarView = [self inputToolbarViewAsRoomInputToolbarView];
    if (roomInputToolbarView)
    {
        [roomInputToolbarView sendSelectedImage:imageData
                                   withMimeType:uti.mimeType
                             andCompressionMode:MediaCompressionHelper.defaultCompressionMode
                            isPhotoLibraryAsset:YES];
    }
}

- (void)mediaPickerCoordinatorBridgePresenter:(MediaPickerCoordinatorBridgePresenter *)coordinatorBridgePresenter didSelectVideo:(AVAsset *)videoAsset
{
    [coordinatorBridgePresenter dismissWithAnimated:YES completion:nil];
    self.mediaPickerPresenter = nil;
    
    [self sendVideoAsset:videoAsset isPhotoLibraryAsset:YES];
}

- (void)mediaPickerCoordinatorBridgePresenter:(MediaPickerCoordinatorBridgePresenter *)coordinatorBridgePresenter didSelectAssets:(NSArray<PHAsset *> *)assets
{
    [coordinatorBridgePresenter dismissWithAnimated:YES completion:nil];
    self.mediaPickerPresenter = nil;
    
    RoomInputToolbarView *roomInputToolbarView = [self inputToolbarViewAsRoomInputToolbarView];
    if (roomInputToolbarView)
    {
        // Set a 1080p video conversion preset as compression mode only has an effect on the images.
        [MXSDKOptions sharedInstance].videoConversionPresetName = AVAssetExportPreset1920x1080;
        
        [roomInputToolbarView sendSelectedAssets:assets withCompressionMode:MediaCompressionHelper.defaultCompressionMode];
    }
}

#pragma mark - RoomCreationModalCoordinatorBridgePresenter

- (void)roomCreationModalCoordinatorBridgePresenterDelegateDidComplete:(RoomCreationModalCoordinatorBridgePresenter *)coordinatorBridgePresenter
{
    [coordinatorBridgePresenter dismissWithAnimated:YES completion:nil];
    self.roomCreationModalCoordinatorBridgePresenter = nil;
}

#pragma mark - RoomInfoCoordinatorBridgePresenterDelegate

- (void)roomInfoCoordinatorBridgePresenterDelegateDidComplete:(RoomInfoCoordinatorBridgePresenter *)coordinatorBridgePresenter
{
    [coordinatorBridgePresenter dismissWithAnimated:YES completion:nil];
    self.roomInfoCoordinatorBridgePresenter = nil;
}

- (void)roomInfoCoordinatorBridgePresenter:(RoomInfoCoordinatorBridgePresenter *)coordinatorBridgePresenter didRequestMentionForMember:(MXRoomMember *)member
{
    [self mention:member];
}

- (void)roomInfoCoordinatorBridgePresenterDelegateDidLeaveRoom:(RoomInfoCoordinatorBridgePresenter *)coordinatorBridgePresenter
{
    if (self.delegate)
    {
        [self.delegate roomViewControllerDidLeaveRoom:self];
    }
    else
    {
        [[AppDelegate theDelegate] restoreInitialDisplay:nil];
    }
}

#pragma mark - RemoveJitsiWidgetViewDelegate

- (void)removeJitsiWidgetViewDidCompleteSliding:(RemoveJitsiWidgetView *)view
{
    view.delegate = nil;
    Widget *jitsiWidget = [customizedRoomDataSource jitsiWidget];
    
    [self startActivityIndicator];
    
    //  close the widget
    MXWeakify(self);
    
    [[WidgetManager sharedManager] closeWidget:jitsiWidget.widgetId
                                        inRoom:self.roomDataSource.room
                                       success:^{
        MXStrongifyAndReturnIfNil(self);
        [self stopActivityIndicator];
        //  we can wait for kWidgetManagerDidUpdateWidgetNotification, but we want to be faster
        self.removeJitsiWidgetContainer.hidden = YES;
        self.removeJitsiWidgetView.delegate = nil;
        
        //  end active call if exists
        if ([self isRoomHavingAJitsiCallForWidgetId:jitsiWidget.widgetId])
        {
            [self endActiveJitsiCall];
        }
    } failure:^(NSError *error) {
        MXStrongifyAndReturnIfNil(self);
        [self showJitsiErrorAsAlert:error];
        [self stopActivityIndicator];
    }];
}

#pragma mark - VoiceMessageControllerDelegate

- (void)voiceMessageControllerDidRequestMicrophonePermission:(VoiceMessageController *)voiceMessageController
{
    NSString *message = [NSString stringWithFormat:[NSBundle mxk_localizedStringForKey:@"microphone_access_not_granted_for_voice_message"], AppInfo.current.displayName];
    
    [MXKTools checkAccessForMediaType:AVMediaTypeAudio
                  manualChangeMessage: message
            showPopUpInViewController:self completionHandler:^(BOOL granted) {
        
    }];
}

- (void)voiceMessageController:(VoiceMessageController *)voiceMessageController
    didRequestSendForFileAtURL:(NSURL *)url
                      duration:(NSUInteger)duration
                       samples:(NSArray<NSNumber *> *)samples
                    completion:(void (^)(BOOL))completion
{
    [self.roomDataSource sendVoiceMessage:url mimeType:nil duration:duration samples:samples success:^(NSString *eventId) {
        MXLogDebug(@"Success with event id %@", eventId);
        completion(YES);
    } failure:^(NSError *error) {
        MXLogError(@"Failed sending voice message");
        completion(NO);
    }];
}

@end<|MERGE_RESOLUTION|>--- conflicted
+++ resolved
@@ -2068,127 +2068,6 @@
     self.documentPickerPresenter = documentPickerPresenter;
 }
 
-<<<<<<< HEAD
-- (void)showRoomWithId:(NSString*)roomId
-{
-    if (self.delegate)
-    {
-        [self.delegate roomViewController:self showRoomWithId:roomId];
-    }
-    else
-    {
-        [[AppDelegate theDelegate] showRoom:roomId andEventId:nil withMatrixSession:self.roomDataSource.mxSession];
-    }
-}
-
-- (void)leaveRoom
-{
-    [self startActivityIndicator];
-    
-    [self.roomDataSource.room leave:^{
-        
-        [self stopActivityIndicator];
-        
-        // We remove the current view controller.
-        if (self.delegate)
-        {
-            [self.delegate roomViewControllerDidLeaveRoom:self];
-        }
-        else
-        {
-            [[AppDelegate theDelegate] restoreInitialDisplay:^{}];
-        }
-        
-    } failure:^(NSError *error) {
-        
-        [self stopActivityIndicator];
-        MXLogDebug(@"[RoomVC] Failed to reject an invited room (%@) failed", self.roomDataSource.room.roomId);
-        
-    }];
-}
-
-- (void)roomPreviewDidTapCancelAction
-{
-    // Decline this invitation = leave this page
-    if (self.delegate)
-    {
-        [self.delegate roomViewControllerPreviewDidTapCancel:self];
-    }
-    else
-    {
-        [[AppDelegate theDelegate] restoreInitialDisplay:^{}];
-    }
-}
-
-- (void)startChatWithUserId:(NSString *)userId completion:(void (^)(void))completion
-{
-    if (self.delegate)
-    {
-        [self.delegate roomViewController:self startChatWithUserId:userId completion:completion];
-    }
-    else
-    {
-        [[AppDelegate theDelegate] createDirectChatWithUserId:userId completion:completion];
-    }
-}
-
-- (void)showError:(NSError*)error
-{
-    [[AppDelegate theDelegate] showErrorAsAlert:error];
-}
-
-- (UIAlertController*)showAlertWithTitle:(NSString*)title message:(NSString*)message
-{
-    return [[AppDelegate theDelegate] showAlertWithTitle:title message:message];
-}
-
-- (BOOL)handleUniversalLinkURL:(NSURL*)universalLinkURL
-{
-    if (self.delegate)
-    {
-        return [self.delegate roomViewController:self handleUniversalLinkURL:universalLinkURL];
-    }
-    else
-    {
-        return [[AppDelegate theDelegate] handleUniversalLinkURL:universalLinkURL];
-    }
-}
-    
-- (BOOL)handleUniversalLinkFragment:(NSString*)fragment fromURL:(NSURL*)universalLinkURL
-{
-    if (self.delegate)
-    {
-        return [self.delegate roomViewController:self handleUniversalLinkFragment:fragment fromURL:universalLinkURL];
-    }
-    else
-    {
-        return [[AppDelegate theDelegate] handleUniversalLinkFragment:fragment fromURL:universalLinkURL];
-    }
-}
-
-#pragma mark - Jitsi
-
-- (void)showJitsiCallWithWidget:(Widget*)widget
-{
-    [[AppDelegate theDelegate].callPresenter displayJitsiCallWithWidget:widget];
-}
-
-- (void)endActiveJitsiCall
-{
-    [[AppDelegate theDelegate].callPresenter endActiveJitsiCall];
-}
-
-- (BOOL)isRoomHavingAJitsiCall
-{
-    return [self isRoomHavingAJitsiCallForWidgetId:self.roomDataSource.roomId];
-}
-
-- (BOOL)isRoomHavingAJitsiCallForWidgetId:(NSString*)widgetId
-{
-    return [[AppDelegate theDelegate].callPresenter.jitsiVC.widget.roomId isEqualToString:widgetId];
-}
-
-=======
 /**
  Send a video asset via the room input toolbar prompting the user for the conversion preset to use
  if the `showMediaCompressionPrompt` setting has been enabled.
@@ -2229,7 +2108,125 @@
     }
 }
 
->>>>>>> 453b8d41
+- (void)showRoomWithId:(NSString*)roomId
+{
+    if (self.delegate)
+    {
+        [self.delegate roomViewController:self showRoomWithId:roomId];
+    }
+    else
+    {
+        [[AppDelegate theDelegate] showRoom:roomId andEventId:nil withMatrixSession:self.roomDataSource.mxSession];
+    }
+}
+
+- (void)leaveRoom
+{
+    [self startActivityIndicator];
+    
+    [self.roomDataSource.room leave:^{
+        
+        [self stopActivityIndicator];
+        
+        // We remove the current view controller.
+        if (self.delegate)
+        {
+            [self.delegate roomViewControllerDidLeaveRoom:self];
+        }
+        else
+        {
+            [[AppDelegate theDelegate] restoreInitialDisplay:^{}];
+        }
+        
+    } failure:^(NSError *error) {
+        
+        [self stopActivityIndicator];
+        MXLogDebug(@"[RoomVC] Failed to reject an invited room (%@) failed", self.roomDataSource.room.roomId);
+        
+    }];
+}
+
+- (void)roomPreviewDidTapCancelAction
+{
+    // Decline this invitation = leave this page
+    if (self.delegate)
+    {
+        [self.delegate roomViewControllerPreviewDidTapCancel:self];
+    }
+    else
+    {
+        [[AppDelegate theDelegate] restoreInitialDisplay:^{}];
+    }
+}
+
+- (void)startChatWithUserId:(NSString *)userId completion:(void (^)(void))completion
+{
+    if (self.delegate)
+    {
+        [self.delegate roomViewController:self startChatWithUserId:userId completion:completion];
+    }
+    else
+    {
+        [[AppDelegate theDelegate] createDirectChatWithUserId:userId completion:completion];
+    }
+}
+
+- (void)showError:(NSError*)error
+{
+    [[AppDelegate theDelegate] showErrorAsAlert:error];
+}
+
+- (UIAlertController*)showAlertWithTitle:(NSString*)title message:(NSString*)message
+{
+    return [[AppDelegate theDelegate] showAlertWithTitle:title message:message];
+}
+
+- (BOOL)handleUniversalLinkURL:(NSURL*)universalLinkURL
+{
+    if (self.delegate)
+    {
+        return [self.delegate roomViewController:self handleUniversalLinkURL:universalLinkURL];
+    }
+    else
+    {
+        return [[AppDelegate theDelegate] handleUniversalLinkURL:universalLinkURL];
+    }
+}
+    
+- (BOOL)handleUniversalLinkFragment:(NSString*)fragment fromURL:(NSURL*)universalLinkURL
+{
+    if (self.delegate)
+    {
+        return [self.delegate roomViewController:self handleUniversalLinkFragment:fragment fromURL:universalLinkURL];
+    }
+    else
+    {
+        return [[AppDelegate theDelegate] handleUniversalLinkFragment:fragment fromURL:universalLinkURL];
+    }
+}
+
+#pragma mark - Jitsi
+
+- (void)showJitsiCallWithWidget:(Widget*)widget
+{
+    [[AppDelegate theDelegate].callPresenter displayJitsiCallWithWidget:widget];
+}
+
+- (void)endActiveJitsiCall
+{
+    [[AppDelegate theDelegate].callPresenter endActiveJitsiCall];
+}
+
+- (BOOL)isRoomHavingAJitsiCall
+{
+    return [self isRoomHavingAJitsiCallForWidgetId:self.roomDataSource.roomId];
+}
+
+- (BOOL)isRoomHavingAJitsiCallForWidgetId:(NSString*)widgetId
+{
+    return [[AppDelegate theDelegate].callPresenter.jitsiVC.widget.roomId isEqualToString:widgetId];
+}
+
 #pragma mark - Dialpad
 
 - (void)openDialpad
