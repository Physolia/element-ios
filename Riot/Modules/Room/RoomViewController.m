--- conflicted
+++ resolved
@@ -6197,13 +6197,7 @@
     MXKRoomBubbleTableViewCell *roomBubbleTableViewCell = (MXKRoomBubbleTableViewCell *)cell;
     MXKAttachment *attachment = roomBubbleTableViewCell.bubbleData.attachment;
     
-<<<<<<< HEAD
-    BOOL result = !attachment || attachment.type != MXKAttachmentTypeSticker;
-=======
-    MXWeakify(self);
-    
-    BOOL isCopyActionEnabled = (event.eventType != MXEventTypePollStart && (!attachment || attachment.type != MXKAttachmentTypeSticker));
->>>>>>> c6c086ac
+    BOOL result = (event.eventType != MXEventTypePollStart && (!attachment || attachment.type != MXKAttachmentTypeSticker));
     
     if (attachment && !BuildSettings.messageDetailsAllowCopyMedia)
     {
