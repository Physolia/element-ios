/*
 Copyright 2014 OpenMarket Ltd
 Copyright 2017 Vector Creations Ltd
 Copyright 2018 New Vector Ltd
 
 Licensed under the Apache License, Version 2.0 (the "License");
 you may not use this file except in compliance with the License.
 You may obtain a copy of the License at
 
 http://www.apache.org/licenses/LICENSE-2.0
 
 Unless required by applicable law or agreed to in writing, software
 distributed under the License is distributed on an "AS IS" BASIS,
 WITHOUT WARRANTIES OR CONDITIONS OF ANY KIND, either express or implied.
 See the License for the specific language governing permissions and
 limitations under the License.
 */

#import "RoomViewController.h"

#import "RoomDataSource.h"
#import "RoomBubbleCellData.h"

#import "RoomInputToolbarView.h"
#import "DisabledRoomInputToolbarView.h"

#import "RoomActivitiesView.h"

#import "AttachmentsViewController.h"

#import "EventDetailsView.h"

#import "RoomAvatarTitleView.h"
#import "ExpandedRoomTitleView.h"
#import "SimpleRoomTitleView.h"
#import "PreviewRoomTitleView.h"

#import "RoomMemberDetailsViewController.h"
#import "ContactDetailsViewController.h"

#import "SegmentedViewController.h"
#import "RoomSettingsViewController.h"

#import "RoomFilesViewController.h"

#import "RoomSearchViewController.h"

#import "UsersDevicesViewController.h"

#import "ReadReceiptsViewController.h"

#import "JitsiViewController.h"

#import "RoomEmptyBubbleCell.h"

#import "RoomIncomingTextMsgBubbleCell.h"
#import "RoomIncomingTextMsgWithoutSenderInfoBubbleCell.h"
#import "RoomIncomingTextMsgWithPaginationTitleBubbleCell.h"
#import "RoomIncomingTextMsgWithoutSenderNameBubbleCell.h"
#import "RoomIncomingTextMsgWithPaginationTitleWithoutSenderNameBubbleCell.h"
#import "RoomIncomingAttachmentBubbleCell.h"
#import "RoomIncomingAttachmentWithoutSenderInfoBubbleCell.h"
#import "RoomIncomingAttachmentWithPaginationTitleBubbleCell.h"

#import "RoomIncomingEncryptedTextMsgBubbleCell.h"
#import "RoomIncomingEncryptedTextMsgWithoutSenderInfoBubbleCell.h"
#import "RoomIncomingEncryptedTextMsgWithPaginationTitleBubbleCell.h"
#import "RoomIncomingEncryptedTextMsgWithoutSenderNameBubbleCell.h"
#import "RoomIncomingEncryptedTextMsgWithPaginationTitleWithoutSenderNameBubbleCell.h"
#import "RoomIncomingEncryptedAttachmentBubbleCell.h"
#import "RoomIncomingEncryptedAttachmentWithoutSenderInfoBubbleCell.h"
#import "RoomIncomingEncryptedAttachmentWithPaginationTitleBubbleCell.h"

#import "RoomOutgoingTextMsgBubbleCell.h"
#import "RoomOutgoingTextMsgWithoutSenderInfoBubbleCell.h"
#import "RoomOutgoingTextMsgWithPaginationTitleBubbleCell.h"
#import "RoomOutgoingTextMsgWithoutSenderNameBubbleCell.h"
#import "RoomOutgoingTextMsgWithPaginationTitleWithoutSenderNameBubbleCell.h"
#import "RoomOutgoingAttachmentBubbleCell.h"
#import "RoomOutgoingAttachmentWithoutSenderInfoBubbleCell.h"
#import "RoomOutgoingAttachmentWithPaginationTitleBubbleCell.h"

#import "RoomOutgoingEncryptedTextMsgBubbleCell.h"
#import "RoomOutgoingEncryptedTextMsgWithoutSenderInfoBubbleCell.h"
#import "RoomOutgoingEncryptedTextMsgWithPaginationTitleBubbleCell.h"
#import "RoomOutgoingEncryptedTextMsgWithoutSenderNameBubbleCell.h"
#import "RoomOutgoingEncryptedTextMsgWithPaginationTitleWithoutSenderNameBubbleCell.h"
#import "RoomOutgoingEncryptedAttachmentBubbleCell.h"
#import "RoomOutgoingEncryptedAttachmentWithoutSenderInfoBubbleCell.h"
#import "RoomOutgoingEncryptedAttachmentWithPaginationTitleBubbleCell.h"

#import "RoomMembershipBubbleCell.h"
#import "RoomMembershipWithPaginationTitleBubbleCell.h"
#import "RoomMembershipCollapsedBubbleCell.h"
#import "RoomMembershipCollapsedWithPaginationTitleBubbleCell.h"
#import "RoomMembershipExpandedBubbleCell.h"
#import "RoomMembershipExpandedWithPaginationTitleBubbleCell.h"
#import "RoomCreationWithPaginationCollapsedBubbleCell.h"
#import "RoomCreationCollapsedBubbleCell.h"

#import "RoomSelectedStickerBubbleCell.h"
#import "RoomPredecessorBubbleCell.h"

#import "MXKRoomBubbleTableViewCell+Riot.h"

#import "AvatarGenerator.h"
#import "Tools.h"
#import "WidgetManager.h"

#import "GBDeviceInfo_iOS.h"

#import "RoomEncryptedDataBubbleCell.h"
#import "EncryptionInfoView.h"

#import "MXRoom+Riot.h"

#import "IntegrationManagerViewController.h"
#import "WidgetPickerViewController.h"
#import "StickerPickerViewController.h"

#import "EventFormatter.h"
#import <MatrixKit/MXKSlashCommands.h>

#import "SettingsViewController.h"
#import "SecurityViewController.h"

#import "Riot-Swift.h"

NSNotificationName const RoomCallTileTappedNotification = @"RoomCallTileTappedNotification";
NSNotificationName const RoomGroupCallTileTappedNotification = @"RoomGroupCallTileTappedNotification";
NSNotificationName const RoomViewControllerViewDidAppearNotification = @"RoomViewControllerViewDidAppearNotification";
NSNotificationName const RoomViewControllerViewDidDisappearNotification = @"RoomViewControllerViewDidDisappearNotification";

@interface RoomViewController () <UISearchBarDelegate, UIGestureRecognizerDelegate, UIScrollViewAccessibilityDelegate, RoomTitleViewTapGestureDelegate, RoomParticipantsViewControllerDelegate, MXKRoomMemberDetailsViewControllerDelegate, ContactsTableViewControllerDelegate, MXServerNoticesDelegate, RoomContextualMenuViewControllerDelegate,
    ReactionsMenuViewModelCoordinatorDelegate, EditHistoryCoordinatorBridgePresenterDelegate, MXKDocumentPickerPresenterDelegate, EmojiPickerCoordinatorBridgePresenterDelegate,
    ReactionHistoryCoordinatorBridgePresenterDelegate, CameraPresenterDelegate, MediaPickerCoordinatorBridgePresenterDelegate,
    RoomDataSourceDelegate, RoomCreationModalCoordinatorBridgePresenterDelegate, RoomInfoCoordinatorBridgePresenterDelegate, DialpadViewControllerDelegate>
{
    
    // The preview header
    PreviewRoomTitleView *previewHeader;
    
    // The customized room data source for Vector
    RoomDataSource *customizedRoomDataSource;
    
    // The user taps on a user id contained in a message
    MXKContact *selectedContact;
    
    // List of members who are typing in the room.
    NSArray *currentTypingUsers;
    
    // Typing notifications listener.
    id typingNotifListener;
    
    // The position of the first touch down event stored in case of scrolling when the expanded header is visible.
    CGPoint startScrollingPoint;
    
    // Missed discussions badge
    NSUInteger missedDiscussionsCount;
    NSUInteger missedHighlightCount;
    UILabel *missedDiscussionsBadgeLabel;
    UIView *missedDiscussionsDotView;
    
    // Potential encryption details view.
    EncryptionInfoView *encryptionInfoView;
    
    // The list of unknown devices that prevent outgoing messages from being sent
    MXUsersDevicesMap<MXDeviceInfo*> *unknownDevices;
    
    // Observe kAppDelegateDidTapStatusBarNotification to handle tap on clock status bar.
    id kAppDelegateDidTapStatusBarNotificationObserver;
    
    // Observe kAppDelegateNetworkStatusDidChangeNotification to handle network status change.
    id kAppDelegateNetworkStatusDidChangeNotificationObserver;

    // Observers to manage MXSession state (and sync errors)
    id kMXSessionStateDidChangeObserver;

    // Observers to manage ongoing conference call banner
    id kMXCallStateDidChangeObserver;
    id kMXCallManagerConferenceStartedObserver;
    id kMXCallManagerConferenceFinishedObserver;

    // Observers to manage widgets
    id kMXKWidgetManagerDidUpdateWidgetObserver;
    
    // Observer kMXRoomSummaryDidChangeNotification to keep updated the missed discussion count
    id mxRoomSummaryDidChangeObserver;

    // Observer for removing the re-request explanation/waiting dialog
    id mxEventDidDecryptNotificationObserver;
    
    // The table view cell in which the read marker is displayed (nil by default).
    MXKRoomBubbleTableViewCell *readMarkerTableViewCell;
    
    // Tell whether the view controller is appeared or not.
    BOOL isAppeared;
<<<<<<< HEAD
    
    // Tell whether the room has a Jitsi call or not.
    BOOL hasJitsiCall;
    
    // The right bar button items back up.
    NSArray<UIBarButtonItem *> *rightBarButtonItems;
=======
>>>>>>> 23647118

    // Observe kThemeServiceDidChangeThemeNotification to handle user interface theme change.
    id kThemeServiceDidChangeThemeNotificationObserver;
    
    // Listener for `m.room.tombstone` event type
    id tombstoneEventNotificationsListener;

    // Homeserver notices
    MXServerNotices *serverNotices;
    
    // Formatted body parser for events
    FormattedBodyParser *formattedBodyParser;
    
    // Time to display notification content in the timeline
    MXTaskProfile *notificationTaskProfile;
}

@property (nonatomic, weak) IBOutlet UIView *overlayContainerView;


@property (nonatomic, strong) RoomContextualMenuViewController *roomContextualMenuViewController;
@property (nonatomic, strong) RoomContextualMenuPresenter *roomContextualMenuPresenter;
@property (nonatomic, strong) MXKErrorAlertPresentation *errorPresenter;
@property (nonatomic, strong) NSString *textMessageBeforeEditing;
@property (nonatomic, strong) EditHistoryCoordinatorBridgePresenter *editHistoryPresenter;
@property (nonatomic, strong) MXKDocumentPickerPresenter *documentPickerPresenter;
@property (nonatomic, strong) EmojiPickerCoordinatorBridgePresenter *emojiPickerCoordinatorBridgePresenter;
@property (nonatomic, strong) ReactionHistoryCoordinatorBridgePresenter *reactionHistoryCoordinatorBridgePresenter;
@property (nonatomic, strong) CameraPresenter *cameraPresenter;
@property (nonatomic, strong) MediaPickerCoordinatorBridgePresenter *mediaPickerPresenter;
@property (nonatomic, strong) RoomMessageURLParser *roomMessageURLParser;
@property (nonatomic, strong) RoomCreationModalCoordinatorBridgePresenter *roomCreationModalCoordinatorBridgePresenter;
@property (nonatomic, strong) RoomInfoCoordinatorBridgePresenter *roomInfoCoordinatorBridgePresenter;
@property (nonatomic, strong) CustomSizedPresentationController *customSizedPresentationController;
@property (nonatomic, getter=isActivitiesViewExpanded) BOOL activitiesViewExpanded;
@property (nonatomic, getter=isScrollToBottomHidden) BOOL scrollToBottomHidden;

@end

@implementation RoomViewController
@synthesize roomPreviewData;

#pragma mark - Class methods

+ (UINib *)nib
{
    return [UINib nibWithNibName:NSStringFromClass(self.class)
                          bundle:[NSBundle bundleForClass:self.class]];
}

+ (instancetype)roomViewController
{
    return [[[self class] alloc] initWithNibName:NSStringFromClass(self.class)
                                          bundle:[NSBundle bundleForClass:self.class]];
}

#pragma mark -

- (instancetype)initWithNibName:(nullable NSString *)nibNameOrNil bundle:(nullable NSBundle *)nibBundleOrNil
{
    self = [super initWithNibName:nibNameOrNil bundle:nibBundleOrNil];
    if (self)
    {
        // Disable auto join
        self.autoJoinInvitedRoom = NO;
        
        // Disable auto scroll to bottom on keyboard presentation
        self.scrollHistoryToTheBottomOnKeyboardPresentation = NO;
    }
    
    return self;
}

- (nullable instancetype)initWithCoder:(NSCoder *)aDecoder
{
    self = [super initWithCoder:aDecoder];
    if (self)
    {
        // Disable auto join
        self.autoJoinInvitedRoom = NO;
        
        // Disable auto scroll to bottom on keyboard presentation
        self.scrollHistoryToTheBottomOnKeyboardPresentation = NO;
    }
    
    return self;
}

#pragma mark -

- (void)finalizeInit
{
    [super finalizeInit];
    
    // Setup `MXKViewControllerHandling` properties
    self.enableBarTintColorStatusChange = NO;
    self.rageShakeManager = [RageShakeManager sharedManager];
    formattedBodyParser = [FormattedBodyParser new];
    
    _showMissedDiscussionsBadge = YES;
    _scrollToBottomHidden = YES;
    
    // Listen to the event sent state changes
    [[NSNotificationCenter defaultCenter] addObserver:self selector:@selector(eventDidChangeSentState:) name:kMXEventDidChangeSentStateNotification object:nil];
    [[NSNotificationCenter defaultCenter] addObserver:self selector:@selector(eventDidChangeIdentifier:) name:kMXEventDidChangeIdentifierNotification object:nil];
    
    // Show / hide actions button in document preview according BuildSettings
    self.allowActionsInDocumentPreview = BuildSettings.messageDetailsAllowShare;
}

- (void)viewDidLoad
{
    [super viewDidLoad];
    
    // Register first customized cell view classes used to render bubbles
    [self.bubblesTableView registerClass:RoomIncomingTextMsgBubbleCell.class forCellReuseIdentifier:RoomIncomingTextMsgBubbleCell.defaultReuseIdentifier];
    [self.bubblesTableView registerClass:RoomIncomingTextMsgWithoutSenderInfoBubbleCell.class forCellReuseIdentifier:RoomIncomingTextMsgWithoutSenderInfoBubbleCell.defaultReuseIdentifier];
    [self.bubblesTableView registerClass:RoomIncomingTextMsgWithPaginationTitleBubbleCell.class forCellReuseIdentifier:RoomIncomingTextMsgWithPaginationTitleBubbleCell.defaultReuseIdentifier];
    [self.bubblesTableView registerClass:RoomIncomingAttachmentBubbleCell.class forCellReuseIdentifier:RoomIncomingAttachmentBubbleCell.defaultReuseIdentifier];
    [self.bubblesTableView registerClass:RoomIncomingAttachmentWithoutSenderInfoBubbleCell.class forCellReuseIdentifier:RoomIncomingAttachmentWithoutSenderInfoBubbleCell.defaultReuseIdentifier];
    [self.bubblesTableView registerClass:RoomIncomingAttachmentWithPaginationTitleBubbleCell.class forCellReuseIdentifier:RoomIncomingAttachmentWithPaginationTitleBubbleCell.defaultReuseIdentifier];
    [self.bubblesTableView registerClass:RoomIncomingTextMsgWithoutSenderNameBubbleCell.class forCellReuseIdentifier:RoomIncomingTextMsgWithoutSenderNameBubbleCell.defaultReuseIdentifier];
    [self.bubblesTableView registerClass:RoomIncomingTextMsgWithPaginationTitleWithoutSenderNameBubbleCell.class forCellReuseIdentifier:RoomIncomingTextMsgWithPaginationTitleWithoutSenderNameBubbleCell.defaultReuseIdentifier];
    
    [self.bubblesTableView registerClass:RoomIncomingEncryptedTextMsgBubbleCell.class forCellReuseIdentifier:RoomIncomingEncryptedTextMsgBubbleCell.defaultReuseIdentifier];
    [self.bubblesTableView registerClass:RoomIncomingEncryptedTextMsgWithoutSenderInfoBubbleCell.class forCellReuseIdentifier:RoomIncomingEncryptedTextMsgWithoutSenderInfoBubbleCell.defaultReuseIdentifier];
    [self.bubblesTableView registerClass:RoomIncomingEncryptedTextMsgWithPaginationTitleBubbleCell.class forCellReuseIdentifier:RoomIncomingEncryptedTextMsgWithPaginationTitleBubbleCell.defaultReuseIdentifier];
    [self.bubblesTableView registerClass:RoomIncomingEncryptedAttachmentBubbleCell.class forCellReuseIdentifier:RoomIncomingEncryptedAttachmentBubbleCell.defaultReuseIdentifier];
    [self.bubblesTableView registerClass:RoomIncomingEncryptedAttachmentWithoutSenderInfoBubbleCell.class forCellReuseIdentifier:RoomIncomingEncryptedAttachmentWithoutSenderInfoBubbleCell.defaultReuseIdentifier];
    [self.bubblesTableView registerClass:RoomIncomingEncryptedAttachmentWithPaginationTitleBubbleCell.class forCellReuseIdentifier:RoomIncomingEncryptedAttachmentWithPaginationTitleBubbleCell.defaultReuseIdentifier];
    [self.bubblesTableView registerClass:RoomIncomingEncryptedTextMsgWithoutSenderNameBubbleCell.class forCellReuseIdentifier:RoomIncomingEncryptedTextMsgWithoutSenderNameBubbleCell.defaultReuseIdentifier];
    [self.bubblesTableView registerClass:RoomIncomingEncryptedTextMsgWithPaginationTitleWithoutSenderNameBubbleCell.class forCellReuseIdentifier:RoomIncomingEncryptedTextMsgWithPaginationTitleWithoutSenderNameBubbleCell.defaultReuseIdentifier];
    
    [self.bubblesTableView registerClass:RoomOutgoingAttachmentBubbleCell.class forCellReuseIdentifier:RoomOutgoingAttachmentBubbleCell.defaultReuseIdentifier];
    [self.bubblesTableView registerClass:RoomOutgoingAttachmentWithoutSenderInfoBubbleCell.class forCellReuseIdentifier:RoomOutgoingAttachmentWithoutSenderInfoBubbleCell.defaultReuseIdentifier];
    [self.bubblesTableView registerClass:RoomOutgoingAttachmentWithPaginationTitleBubbleCell.class forCellReuseIdentifier:RoomOutgoingAttachmentWithPaginationTitleBubbleCell.defaultReuseIdentifier];
    [self.bubblesTableView registerClass:RoomOutgoingTextMsgBubbleCell.class forCellReuseIdentifier:RoomOutgoingTextMsgBubbleCell.defaultReuseIdentifier];
    [self.bubblesTableView registerClass:RoomOutgoingTextMsgWithoutSenderInfoBubbleCell.class forCellReuseIdentifier:RoomOutgoingTextMsgWithoutSenderInfoBubbleCell.defaultReuseIdentifier];
    [self.bubblesTableView registerClass:RoomOutgoingTextMsgWithPaginationTitleBubbleCell.class forCellReuseIdentifier:RoomOutgoingTextMsgWithPaginationTitleBubbleCell.defaultReuseIdentifier];
    [self.bubblesTableView registerClass:RoomOutgoingTextMsgWithoutSenderNameBubbleCell.class forCellReuseIdentifier:RoomOutgoingTextMsgWithoutSenderNameBubbleCell.defaultReuseIdentifier];
    [self.bubblesTableView registerClass:RoomOutgoingTextMsgWithPaginationTitleWithoutSenderNameBubbleCell.class forCellReuseIdentifier:RoomOutgoingTextMsgWithPaginationTitleWithoutSenderNameBubbleCell.defaultReuseIdentifier];
    
    [self.bubblesTableView registerClass:RoomOutgoingEncryptedAttachmentBubbleCell.class forCellReuseIdentifier:RoomOutgoingEncryptedAttachmentBubbleCell.defaultReuseIdentifier];
    [self.bubblesTableView registerClass:RoomOutgoingEncryptedAttachmentWithoutSenderInfoBubbleCell.class forCellReuseIdentifier:RoomOutgoingEncryptedAttachmentWithoutSenderInfoBubbleCell.defaultReuseIdentifier];
    [self.bubblesTableView registerClass:RoomOutgoingEncryptedAttachmentWithPaginationTitleBubbleCell.class forCellReuseIdentifier:RoomOutgoingEncryptedAttachmentWithPaginationTitleBubbleCell.defaultReuseIdentifier];
    [self.bubblesTableView registerClass:RoomOutgoingEncryptedTextMsgBubbleCell.class forCellReuseIdentifier:RoomOutgoingEncryptedTextMsgBubbleCell.defaultReuseIdentifier];
    [self.bubblesTableView registerClass:RoomOutgoingEncryptedTextMsgWithoutSenderInfoBubbleCell.class forCellReuseIdentifier:RoomOutgoingEncryptedTextMsgWithoutSenderInfoBubbleCell.defaultReuseIdentifier];
    [self.bubblesTableView registerClass:RoomOutgoingEncryptedTextMsgWithPaginationTitleBubbleCell.class forCellReuseIdentifier:RoomOutgoingEncryptedTextMsgWithPaginationTitleBubbleCell.defaultReuseIdentifier];
    [self.bubblesTableView registerClass:RoomOutgoingEncryptedTextMsgWithoutSenderNameBubbleCell.class forCellReuseIdentifier:RoomOutgoingEncryptedTextMsgWithoutSenderNameBubbleCell.defaultReuseIdentifier];
    [self.bubblesTableView registerClass:RoomOutgoingEncryptedTextMsgWithPaginationTitleWithoutSenderNameBubbleCell.class forCellReuseIdentifier:RoomOutgoingEncryptedTextMsgWithPaginationTitleWithoutSenderNameBubbleCell.defaultReuseIdentifier];
    
    [self.bubblesTableView registerClass:RoomEmptyBubbleCell.class forCellReuseIdentifier:RoomEmptyBubbleCell.defaultReuseIdentifier];
    
    [self.bubblesTableView registerClass:RoomMembershipBubbleCell.class forCellReuseIdentifier:RoomMembershipBubbleCell.defaultReuseIdentifier];
    [self.bubblesTableView registerClass:RoomMembershipWithPaginationTitleBubbleCell.class forCellReuseIdentifier:RoomMembershipWithPaginationTitleBubbleCell.defaultReuseIdentifier];
    [self.bubblesTableView registerClass:RoomMembershipCollapsedBubbleCell.class forCellReuseIdentifier:RoomMembershipCollapsedBubbleCell.defaultReuseIdentifier];
    [self.bubblesTableView registerClass:RoomMembershipCollapsedWithPaginationTitleBubbleCell.class forCellReuseIdentifier:RoomMembershipCollapsedWithPaginationTitleBubbleCell.defaultReuseIdentifier];
    [self.bubblesTableView registerClass:RoomMembershipExpandedBubbleCell.class forCellReuseIdentifier:RoomMembershipExpandedBubbleCell.defaultReuseIdentifier];
    [self.bubblesTableView registerClass:RoomMembershipExpandedWithPaginationTitleBubbleCell.class forCellReuseIdentifier:RoomMembershipExpandedWithPaginationTitleBubbleCell.defaultReuseIdentifier];
    
    [self.bubblesTableView registerClass:RoomSelectedStickerBubbleCell.class forCellReuseIdentifier:RoomSelectedStickerBubbleCell.defaultReuseIdentifier];
    [self.bubblesTableView registerClass:RoomPredecessorBubbleCell.class forCellReuseIdentifier:RoomPredecessorBubbleCell.defaultReuseIdentifier];
    
    [self.bubblesTableView registerClass:KeyVerificationIncomingRequestApprovalBubbleCell.class forCellReuseIdentifier:KeyVerificationIncomingRequestApprovalBubbleCell.defaultReuseIdentifier];
    [self.bubblesTableView registerClass:KeyVerificationIncomingRequestApprovalWithPaginationTitleBubbleCell.class forCellReuseIdentifier:KeyVerificationIncomingRequestApprovalWithPaginationTitleBubbleCell.defaultReuseIdentifier];
    [self.bubblesTableView registerClass:KeyVerificationRequestStatusBubbleCell.class forCellReuseIdentifier:KeyVerificationRequestStatusBubbleCell.defaultReuseIdentifier];
    [self.bubblesTableView registerClass:KeyVerificationRequestStatusWithPaginationTitleBubbleCell.class forCellReuseIdentifier:KeyVerificationRequestStatusWithPaginationTitleBubbleCell.defaultReuseIdentifier];
    [self.bubblesTableView registerClass:KeyVerificationConclusionBubbleCell.class forCellReuseIdentifier:KeyVerificationConclusionBubbleCell.defaultReuseIdentifier];
    [self.bubblesTableView registerClass:KeyVerificationConclusionWithPaginationTitleBubbleCell.class forCellReuseIdentifier:KeyVerificationConclusionWithPaginationTitleBubbleCell.defaultReuseIdentifier];
    
    [self.bubblesTableView registerClass:RoomCreationCollapsedBubbleCell.class forCellReuseIdentifier:RoomCreationCollapsedBubbleCell.defaultReuseIdentifier];
    [self.bubblesTableView registerClass:RoomCreationWithPaginationCollapsedBubbleCell.class forCellReuseIdentifier:RoomCreationWithPaginationCollapsedBubbleCell.defaultReuseIdentifier];
    
    //  call cells
    [self.bubblesTableView registerClass:RoomDirectCallStatusBubbleCell.class forCellReuseIdentifier:RoomDirectCallStatusBubbleCell.defaultReuseIdentifier];
    [self.bubblesTableView registerClass:RoomGroupCallStatusBubbleCell.class forCellReuseIdentifier:RoomGroupCallStatusBubbleCell.defaultReuseIdentifier];
    
    [self.bubblesTableView registerClass:RoomCreationIntroCell.class forCellReuseIdentifier:RoomCreationIntroCell.defaultReuseIdentifier];
    
    [self vc_removeBackTitle];
    
    // Replace the default input toolbar view.
    // Note: this operation will force the layout of subviews. That is why cell view classes must be registered before.
    [self updateRoomInputToolbarViewClassIfNeeded];
    
    // set extra area
    [self setRoomActivitiesViewClass:RoomActivitiesView.class];
    
    // Custom the attachmnet viewer
    [self setAttachmentsViewerClass:AttachmentsViewController.class];
    
    // Custom the event details view
    [self setEventDetailsViewClass:EventDetailsView.class];
    
    // Prepare missed dicussion badge (if any)
    self.showMissedDiscussionsBadge = _showMissedDiscussionsBadge;
    
    // Set up the room title view according to the data source (if any)
    [self refreshRoomTitle];
    
    // Refresh tool bar if the room data source is set.
    if (self.roomDataSource)
    {
        [self refreshRoomInputToolbar];
    }
    
    self.roomContextualMenuPresenter = [RoomContextualMenuPresenter new];
    self.errorPresenter = [MXKErrorAlertPresentation new];
    self.roomMessageURLParser = [RoomMessageURLParser new];
    
    self.jumpToLastUnreadLabel.text = NSLocalizedStringFromTable(@"room_jump_to_first_unread", @"Vector", nil);
    
    // Observe user interface theme change.
    kThemeServiceDidChangeThemeNotificationObserver = [[NSNotificationCenter defaultCenter] addObserverForName:kThemeServiceDidChangeThemeNotification object:nil queue:[NSOperationQueue mainQueue] usingBlock:^(NSNotification *notif) {
        
        [self userInterfaceThemeDidChange];
        
    }];
    [self userInterfaceThemeDidChange];
}

- (void)userInterfaceThemeDidChange
{
    // Consider the main navigation controller if the current view controller is embedded inside a split view controller.
    UINavigationController *mainNavigationController = self.navigationController;
    if (self.splitViewController.isCollapsed && self.splitViewController.viewControllers.count)
    {
        mainNavigationController = self.splitViewController.viewControllers.firstObject;
    }
    
    [ThemeService.shared.theme applyStyleOnNavigationBar:self.navigationController.navigationBar];
    if (mainNavigationController)
    {
        [ThemeService.shared.theme applyStyleOnNavigationBar:mainNavigationController.navigationBar];
    }
    
    // Keep navigation bar transparent in some cases
    if (!self.previewHeaderContainer.hidden)
    {
        self.navigationController.navigationBar.translucent = YES;
        mainNavigationController.navigationBar.translucent = YES;
    }
    
    [self.inputToolbarView customizeViewRendering];
    
    self.activityIndicator.backgroundColor = ThemeService.shared.theme.overlayBackgroundColor;
    
    // Prepare jump to last unread banner
    self.jumpToLastUnreadBannerContainer.backgroundColor = ThemeService.shared.theme.backgroundColor;
    self.jumpToLastUnreadImageView.tintColor = ThemeService.shared.theme.textPrimaryColor;
    self.jumpToLastUnreadLabel.textColor = ThemeService.shared.theme.textPrimaryColor;
    self.jumpToLastUnreadBannerSeparatorView.backgroundColor = ThemeService.shared.theme.lineBreakColor;
    
    self.previewHeaderContainer.backgroundColor = ThemeService.shared.theme.headerBackgroundColor;
    
    // Check the table view style to select its bg color.
    self.bubblesTableView.backgroundColor = ((self.bubblesTableView.style == UITableViewStylePlain) ? ThemeService.shared.theme.backgroundColor : ThemeService.shared.theme.headerBackgroundColor);
    self.bubblesTableView.separatorColor = ThemeService.shared.theme.lineBreakColor;
    self.view.backgroundColor = self.bubblesTableView.backgroundColor;
    
    if (self.bubblesTableView.dataSource)
    {
        [self.bubblesTableView reloadData];
    }
    
    self.scrollToBottomButton.layer.shadowColor = [UIColor blackColor].CGColor;
    self.scrollToBottomButton.layer.shadowOpacity = 0.2;
    self.scrollToBottomButton.layer.shadowRadius = 6;
    self.scrollToBottomButton.layer.shadowOffset = CGSizeMake(0, 4);

    self.inputBackgroundView.backgroundColor = [ThemeService.shared.theme.searchBackgroundColor colorWithAlphaComponent:0.98];
    
    if ([ThemeService.shared.themeId isEqualToString:@"light"])
    {
        [self.scrollToBottomButton setImage:[UIImage imageNamed:@"scrolldown"] forState:UIControlStateNormal];
    }
    else if ([ThemeService.shared.themeId isEqualToString:@"dark"] || [ThemeService.shared.themeId isEqualToString:@"black"])
    {
        [self.scrollToBottomButton setImage:[UIImage imageNamed:@"scrolldown_dark"] forState:UIControlStateNormal];
    }
    else if (@available(iOS 12.0, *) && ThemeService.shared.theme.userInterfaceStyle == UIUserInterfaceStyleDark) {
        [self.scrollToBottomButton setImage:[UIImage imageNamed:@"scrolldown_dark"] forState:UIControlStateNormal];
    }
    
    self.scrollToBottomBadgeLabel.badgeColor = ThemeService.shared.theme.tintColor;
    
    [self setNeedsStatusBarAppearanceUpdate];
}

- (UIStatusBarStyle)preferredStatusBarStyle
{
    return ThemeService.shared.theme.statusBarStyle;
}

- (void)didReceiveMemoryWarning
{
    [super didReceiveMemoryWarning];
    // Dispose of any resources that can be recreated.
}

- (void)viewWillAppear:(BOOL)animated
{
    [super viewWillAppear:animated];
    
    // Screen tracking
    [[Analytics sharedInstance] trackScreen:@"ChatRoom"];
    
    // Refresh the room title view
    [self refreshRoomTitle];
    
    // Refresh tool bar if the room data source is set.
    if (self.roomDataSource)
    {
        [self refreshRoomInputToolbar];
    }
    
    [self listenTypingNotifications];
    [self listenCallNotifications];
    [self listenWidgetNotifications];
    [self listenTombstoneEventNotifications];
    [self listenMXSessionStateChangeNotifications];
    
    // Observe kAppDelegateDidTapStatusBarNotification.
    kAppDelegateDidTapStatusBarNotificationObserver = [[NSNotificationCenter defaultCenter] addObserverForName:kAppDelegateDidTapStatusBarNotification object:nil queue:[NSOperationQueue mainQueue] usingBlock:^(NSNotification *notif) {
        
        [self setBubbleTableViewContentOffset:CGPointMake(-self.bubblesTableView.mxk_adjustedContentInset.left, -self.bubblesTableView.mxk_adjustedContentInset.top) animated:YES];
    }];
    
    if ([self.roomDataSource.roomId isEqualToString:[LegacyAppDelegate theDelegate].lastNavigatedRoomIdFromPush])
    {
        [self startActivityIndicator];
        [self.roomDataSource reload];
        [LegacyAppDelegate theDelegate].lastNavigatedRoomIdFromPush = nil;
        
        notificationTaskProfile = [MXSDKOptions.sharedInstance.profiler startMeasuringTaskWithName:AnalyticsNoficationsTimeToDisplayContent
                                                                                          category:AnalyticsNoficationsCategory];
    }
}

- (void)viewWillDisappear:(BOOL)animated
{
    [super viewWillDisappear:animated];
    
    // hide action
    if (currentAlert)
    {
        [currentAlert dismissViewControllerAnimated:NO completion:nil];
        currentAlert = nil;
    }
    
    [self removeTypingNotificationsListener];
    
    if (customizedRoomDataSource)
    {
        // Cancel potential selected event (to leave edition mode)
        if (customizedRoomDataSource.selectedEventId)
        {
            [self cancelEventSelection];
        }
    }
    
    // Hide preview header to restore navigation bar settings
    [self showPreviewHeader:NO];
    
    if (kAppDelegateDidTapStatusBarNotificationObserver)
    {
        [[NSNotificationCenter defaultCenter] removeObserver:kAppDelegateDidTapStatusBarNotificationObserver];
        kAppDelegateDidTapStatusBarNotificationObserver = nil;
    }
    
    [self removeCallNotificationsListeners];
    [self removeWidgetNotificationsListeners];
    [self removeTombstoneEventNotificationsListener];
    [self removeMXSessionStateChangeNotificationsListener];
    
    // Re-enable the read marker display, and disable its update.
    self.roomDataSource.showReadMarker = YES;
    self.updateRoomReadMarker = NO;
    isAppeared = NO;
}

- (void)viewDidAppear:(BOOL)animated
{
    [super viewDidAppear:animated];
    
    isAppeared = YES;
    [self checkReadMarkerVisibility];
    
    if (self.roomDataSource)
    {
        // Set visible room id
        [AppDelegate theDelegate].visibleRoomId = self.roomDataSource.roomId;
    }
    
    // Observe network reachability
    kAppDelegateNetworkStatusDidChangeNotificationObserver = [[NSNotificationCenter defaultCenter] addObserverForName:kAppDelegateNetworkStatusDidChangeNotification object:nil queue:[NSOperationQueue mainQueue] usingBlock:^(NSNotification *notif) {
        
        [self refreshActivitiesViewDisplay];
        
    }];
    [self refreshActivitiesViewDisplay];
    [self refreshJumpToLastUnreadBannerDisplay];
    
    // Observe missed notifications
    mxRoomSummaryDidChangeObserver = [[NSNotificationCenter defaultCenter] addObserverForName:kMXRoomSummaryDidChangeNotification object:nil queue:[NSOperationQueue mainQueue] usingBlock:^(NSNotification *notif) {
        
        MXRoomSummary *roomSummary = notif.object;
        
        if ([roomSummary.roomId isEqualToString:self.roomDataSource.roomId])
        {
            [self refreshMissedDiscussionsCount:NO];
        }
    }];
    [self refreshMissedDiscussionsCount:YES];
    self.keyboardHeight = MAX(self.keyboardHeight, 0);
    
    if (hasJitsiCall &&
        ![[AppDelegate theDelegate].callPresenter.jitsiVC.widget.roomId isEqualToString:self.roomDataSource.roomId])
    {
        //  the room had a Jitsi call before, but not now
        hasJitsiCall = NO;
        [self reloadBubblesTable:YES];
    }
    
    [[NSNotificationCenter defaultCenter] postNotificationName:RoomViewControllerViewDidAppearNotification
                                                        object:self];
}

- (void)viewDidDisappear:(BOOL)animated
{
    [super viewDidDisappear:animated];
    
    // Hide contextual menu if needed
    [self hideContextualMenuAnimated:NO];
    
    // Reset visible room id
    [AppDelegate theDelegate].visibleRoomId = nil;
    
    if (kAppDelegateNetworkStatusDidChangeNotificationObserver)
    {
        [[NSNotificationCenter defaultCenter] removeObserver:kAppDelegateNetworkStatusDidChangeNotificationObserver];
        kAppDelegateNetworkStatusDidChangeNotificationObserver = nil;
    }
    
    if (mxRoomSummaryDidChangeObserver)
    {
        [[NSNotificationCenter defaultCenter] removeObserver:mxRoomSummaryDidChangeObserver];
        mxRoomSummaryDidChangeObserver = nil;
    }
    
    if (mxEventDidDecryptNotificationObserver)
    {
        [[NSNotificationCenter defaultCenter] removeObserver:mxEventDidDecryptNotificationObserver];
        mxEventDidDecryptNotificationObserver = nil;
    }
    
    JitsiViewController *jitsiVC = [AppDelegate theDelegate].callPresenter.jitsiVC;
    if ([jitsiVC.widget.roomId isEqualToString:self.roomDataSource.roomId])
    {
        hasJitsiCall = YES;
        [self reloadBubblesTable:YES];
    }
    [[NSNotificationCenter defaultCenter] postNotificationName:RoomViewControllerViewDidDisappearNotification
                                                        object:self];
}

- (void)viewDidLayoutSubviews
{
    [super viewDidLayoutSubviews];
    
    UIEdgeInsets contentInset = self.bubblesTableView.contentInset;
    contentInset.bottom = self.view.safeAreaInsets.bottom;
    self.bubblesTableView.contentInset = contentInset;
    
    // Check here whether a subview has been added or removed
    if (encryptionInfoView)
    {
        if (!encryptionInfoView.superview)
        {
            // Reset
            encryptionInfoView = nil;
            
            // Reload the full table to take into account a potential change on a device status.
            [self.bubblesTableView reloadData];
        }
    }
    
    if (eventDetailsView)
    {
        if (!eventDetailsView.superview)
        {
            // Reset
            eventDetailsView = nil;
        }
    }
    
    // Check whether the preview header is visible
    if (previewHeader)
    {
        if (previewHeader.mainHeaderContainer.isHidden)
        {
            // Check here the main background height to display a correct navigation bar background.
            CGRect frame = self.navigationController.navigationBar.frame;
            
            CGFloat mainHeaderBackgroundHeight = frame.size.height + (frame.origin.y > 0 ? frame.origin.y : 0);
            
            if (previewHeader.mainHeaderBackgroundHeightConstraint.constant != mainHeaderBackgroundHeight)
            {
                previewHeader.mainHeaderBackgroundHeightConstraint.constant = mainHeaderBackgroundHeight;
                
                // Force the layout of previewHeader to update the position of 'bottomBorderView' which
                // is used to define the actual height of the preview container.
                [previewHeader layoutIfNeeded];
            }
        }
        
        self.edgesForExtendedLayout = UIRectEdgeAll;
        
        // Adjust the top constraint of the bubbles table
        CGRect frame = previewHeader.bottomBorderView.frame;
        self.previewHeaderContainerHeightConstraint.constant = frame.origin.y + frame.size.height;
        
        self.bubblesTableViewTopConstraint.constant = self.previewHeaderContainerHeightConstraint.constant - self.bubblesTableView.mxk_adjustedContentInset.top;
        self.jumpToLastUnreadBannerContainerTopConstraint.constant = self.previewHeaderContainerHeightConstraint.constant;
    }
    else
    {
        // In non expanded header mode, the navigation bar is opaque
        // The table view must not display behind it
        self.edgesForExtendedLayout = UIRectEdgeLeft | UIRectEdgeBottom | UIRectEdgeRight;
        
        self.jumpToLastUnreadBannerContainerTopConstraint.constant = self.bubblesTableView.mxk_adjustedContentInset.top; // no expanded
    }
    
    //  stay at the bottom if already was
    if (self.isBubblesTableScrollViewAtTheBottom)
    {
        [self scrollBubblesTableViewToBottomAnimated:NO];
    }
    
    [self refreshMissedDiscussionsCount:YES];
}

- (void)viewWillTransitionToSize:(CGSize)size withTransitionCoordinator:(id <UIViewControllerTransitionCoordinator>)coordinator
{
    if ([self.titleView isKindOfClass:RoomTitleView.class])
    {
        RoomTitleView *roomTitleView = (RoomTitleView*)self.titleView;
        if (UIInterfaceOrientationIsLandscape([UIApplication sharedApplication].statusBarOrientation))
        {
            [roomTitleView updateLayoutForOrientation:UIInterfaceOrientationPortrait];
        }
        else
        {
            [roomTitleView updateLayoutForOrientation:UIInterfaceOrientationLandscapeLeft];
        }
    }

    // Hide the expanded header or the preview in case of iPad and iPhone 6 plus.
    // On these devices, the display mode of the splitviewcontroller may change during screen rotation.
    // It may correspond to an overlay mode in portrait and a side-by-side mode in landscape.
    // This display mode change involves a change at the navigation bar level.
    // If we don't hide the header, the navigation bar is in a wrong state after rotation. FIXME: Find a way to keep visible the header on rotation.
    if ([GBDeviceInfo deviceInfo].family == GBDeviceFamilyiPad || [GBDeviceInfo deviceInfo].displayInfo.display >= GBDeviceDisplay5p5Inch)
    {
        // Hide the preview header (if any) before rotating (It will be restored by `refreshRoomTitle` call if this is still a room preview).
        [self showPreviewHeader:NO];
        
        dispatch_after(dispatch_time(DISPATCH_TIME_NOW, (int64_t)((coordinator.transitionDuration + 0.5) * NSEC_PER_SEC)), dispatch_get_main_queue(), ^{
            
            // Let [self refreshRoomTitle] refresh this title view correctly
            [self refreshRoomTitle];
            
        });
    }
    else if (previewHeader)
    {
        // Refresh here the preview header according to the coming screen orientation.
        
        // Retrieve the affine transform indicating the amount of rotation being applied to the interface.
        // This transform is the identity transform when no rotation is applied.
        // Otherwise, it is a transform that applies a 90 degree, -90 degree, or 180 degree rotation.
        CGAffineTransform transform = coordinator.targetTransform;
        
        // Consider here only the transform that applies a +/- 90 degree.
        if (transform.b * transform.c == -1)
        {
            UIInterfaceOrientation currentScreenOrientation = [[UIApplication sharedApplication] statusBarOrientation];
            BOOL isLandscapeOriented = YES;
            
            switch (currentScreenOrientation)
            {
                case UIInterfaceOrientationLandscapeRight:
                case UIInterfaceOrientationLandscapeLeft:
                {
                    // We leave here landscape orientation
                    isLandscapeOriented = NO;
                    break;
                }
                default:
                    break;
            }
            
            [self refreshPreviewHeader:isLandscapeOriented];
        }
    }
    else
    {
        dispatch_after(dispatch_time(DISPATCH_TIME_NOW, (int64_t)((coordinator.transitionDuration + 0.5) * NSEC_PER_SEC)), dispatch_get_main_queue(), ^{
            
            // Refresh the room title at the end of the transition to take into account the potential changes during the transition.
            // For example the display of a preview header is ignored during transition.
            [self refreshRoomTitle];
            
        });
    }
    
    [super viewWillTransitionToSize:size withTransitionCoordinator:coordinator];
}

#pragma mark - Accessibility

// Handle scrolling when VoiceOver is on because it does not work well if we let the system do:
// VoiceOver loses the focus on the tableview
- (BOOL)accessibilityScroll:(UIAccessibilityScrollDirection)direction
{
    BOOL canScroll = YES;
    
    // Scroll by one page
    CGFloat tableViewHeight = self.bubblesTableView.frame.size.height;
    
    CGPoint offset = self.bubblesTableView.contentOffset;
    switch (direction)
    {
        case UIAccessibilityScrollDirectionUp:
            offset.y -= tableViewHeight;
            break;
            
        case UIAccessibilityScrollDirectionDown:
            offset.y += tableViewHeight;
            break;
            
        default:
            break;
    }
    
    if (offset.y < 0 && ![self.roomDataSource.timeline canPaginate:MXTimelineDirectionBackwards])
    {
        // Can't paginate more. Let's stick on the first item
        UIView *focusedView = [self firstCellWithAccessibilityDataInCells:self.bubblesTableView.visibleCells.objectEnumerator];
        UIAccessibilityPostNotification(UIAccessibilityLayoutChangedNotification, focusedView);
        canScroll = NO;
    }
    else if (offset.y > self.bubblesTableView.contentSize.height - tableViewHeight
             && ![self.roomDataSource.timeline canPaginate:MXTimelineDirectionForwards])
    {
        // Can't paginate more. Let's stick on the last item with accessibility
        UIView *focusedView = [self firstCellWithAccessibilityDataInCells:self.bubblesTableView.visibleCells.reverseObjectEnumerator];
        UIAccessibilityPostNotification(UIAccessibilityLayoutChangedNotification, focusedView);
        canScroll = NO;
    }
    else
    {
        // Disable VoiceOver while scrolling
        self.bubblesTableView.accessibilityElementsHidden = YES;
        
        [self setBubbleTableViewContentOffset:offset animated:NO];
        
        NSEnumerator<UITableViewCell*> *cells;
        if (direction == UIAccessibilityScrollDirectionUp)
        {
            cells = self.bubblesTableView.visibleCells.objectEnumerator;
        }
        else
        {
            cells = self.bubblesTableView.visibleCells.reverseObjectEnumerator;
        }
        UIView *cell = [self firstCellWithAccessibilityDataInCells:cells];
        
        self.bubblesTableView.accessibilityElementsHidden = NO;
        
        // Force VoiceOver to focus on a visible item
        UIAccessibilityPostNotification(UIAccessibilityLayoutChangedNotification, cell);
    }
    
    // If we cannot scroll, let VoiceOver indicates the border
    return canScroll;
}

- (UIView*)firstCellWithAccessibilityDataInCells:(NSEnumerator<UITableViewCell*>*)cells
{
    UIView *view;
    
    for (UITableViewCell *cell in cells)
    {
        if (![cell isKindOfClass:[RoomEmptyBubbleCell class]])
        {
            view = cell;
            break;
        }
    }
    
    return view;
}


#pragma mark - Override MXKRoomViewController

- (void)onMatrixSessionChange
{
    [super onMatrixSessionChange];
    
    // Re-enable the read marker display, and disable its update.
    self.roomDataSource.showReadMarker = YES;
    self.updateRoomReadMarker = NO;
}

- (void)stopActivityIndicator
{
    if (notificationTaskProfile)
    {
        // Consider here we have displayed the message corresponding to the notification
        [MXSDKOptions.sharedInstance.profiler stopMeasuringTaskWithProfile:notificationTaskProfile];
        notificationTaskProfile = nil;
    }
    
    [super stopActivityIndicator];
}

- (void)displayRoom:(MXKRoomDataSource *)dataSource
{
    // Remove potential preview Data
    if (roomPreviewData)
    {
        roomPreviewData = nil;
        [self removeMatrixSession:self.mainSession];
    }
    
    // Enable the read marker display, and disable its update.
    dataSource.showReadMarker = YES;
    self.updateRoomReadMarker = NO;
    
    [super displayRoom:dataSource];
    
    customizedRoomDataSource = nil;
    
    if (self.roomDataSource)
    {
        [self listenToServerNotices];
        
        self.eventsAcknowledgementEnabled = YES;
        
        // Set room title view
        [self refreshRoomTitle];
        
        // Store ref on customized room data source
        if ([dataSource isKindOfClass:RoomDataSource.class])
        {
            customizedRoomDataSource = (RoomDataSource*)dataSource;
        }
    }
    else
    {
        self.navigationItem.rightBarButtonItem.enabled = NO;
    }
    
    [self refreshRoomInputToolbar];
}

- (void)onRoomDataSourceReady
{
    // Handle here invitation
    if (self.roomDataSource.room.summary.membership == MXMembershipInvite)
    {
        self.navigationItem.rightBarButtonItem.enabled = NO;
        
        // Show preview header
        [self showPreviewHeader:YES];
    }
    else
    {
        [super onRoomDataSourceReady];
    }
}

- (void)updateViewControllerAppearanceOnRoomDataSourceState
{
    [super updateViewControllerAppearanceOnRoomDataSourceState];
    
    if (self.isRoomPreview)
    {
        self.navigationItem.rightBarButtonItem.enabled = NO;
        
        // Remove input tool bar if any
        if (self.inputToolbarView)
        {
            [super setRoomInputToolbarViewClass:nil];
        }
        
        if (previewHeader)
        {
            previewHeader.mxRoom = self.roomDataSource.room;
            
            // Force the layout of subviews (some constraints may have been updated)
            [self forceLayoutRefresh];
        }
    }
    else
    {
        [self showPreviewHeader:NO];
        
        self.navigationItem.rightBarButtonItem.enabled = (self.roomDataSource != nil);
        
        self.titleView.editable = NO;
        
        if (self.roomDataSource)
        {
            // Restore tool bar view and room activities view if none
            if (!self.inputToolbarView)
            {
                [self updateRoomInputToolbarViewClassIfNeeded];
                
                [self refreshRoomInputToolbar];
                
                self.inputToolbarView.hidden = (self.roomDataSource.state != MXKDataSourceStateReady);
            }
            
            if (!self.activitiesView)
            {
                // And the extra area
                [self setRoomActivitiesViewClass:RoomActivitiesView.class];
            }
        }
    }
}

- (void)leaveRoomOnEvent:(MXEvent*)event
{
    // Force a simple title view initialised with the current room before leaving actually the room.
    [self setRoomTitleViewClass:SimpleRoomTitleView.class];
    self.titleView.editable = NO;
    self.titleView.mxRoom = self.roomDataSource.room;
    
    // Hide the potential read marker banner.
    self.jumpToLastUnreadBannerContainer.hidden = YES;
    
    [super leaveRoomOnEvent:event];
}

// Set the input toolbar according to the current display
- (void)updateRoomInputToolbarViewClassIfNeeded
{
    Class roomInputToolbarViewClass = RoomInputToolbarView.class;
    
    BOOL shouldDismissContextualMenu = NO;
    
    // Check the user has enough power to post message
    if (self.roomDataSource.roomState)
    {
        MXRoomPowerLevels *powerLevels = self.roomDataSource.roomState.powerLevels;
        NSInteger userPowerLevel = [powerLevels powerLevelOfUserWithUserID:self.mainSession.myUser.userId];
        
        BOOL canSend = (userPowerLevel >= [powerLevels minimumPowerLevelForSendingEventAsMessage:kMXEventTypeStringRoomMessage]);
        BOOL isRoomObsolete = self.roomDataSource.roomState.isObsolete;
        BOOL isResourceLimitExceeded = [self.roomDataSource.mxSession.syncError.errcode isEqualToString:kMXErrCodeStringResourceLimitExceeded];
        
        if (isRoomObsolete || isResourceLimitExceeded)
        {
            roomInputToolbarViewClass = nil;
            shouldDismissContextualMenu = YES;
        }
        else if (!canSend)
        {
            roomInputToolbarViewClass = DisabledRoomInputToolbarView.class;
            shouldDismissContextualMenu = YES;
        }
    }
    
    // Do not show toolbar in case of preview
    if (self.isRoomPreview)
    {
        roomInputToolbarViewClass = nil;
        shouldDismissContextualMenu = YES;
    }
    
    if (shouldDismissContextualMenu)
    {
        [self hideContextualMenuAnimated:NO];
    }
    
    // Change inputToolbarView class only if given class is different from current one
    if (!self.inputToolbarView || ![self.inputToolbarView isMemberOfClass:roomInputToolbarViewClass])
    {
        [super setRoomInputToolbarViewClass:roomInputToolbarViewClass];
        [self updateInputToolBarViewHeight];
    }
}

// Get the height of the current room input toolbar
- (CGFloat)inputToolbarHeight
{
    CGFloat height = 0;
    
    if ([self.inputToolbarView isKindOfClass:RoomInputToolbarView.class])
    {
        height = ((RoomInputToolbarView*)self.inputToolbarView).mainToolbarHeightConstraint.constant;
    }
    else if ([self.inputToolbarView isKindOfClass:DisabledRoomInputToolbarView.class])
    {
        height = ((DisabledRoomInputToolbarView*)self.inputToolbarView).mainToolbarMinHeightConstraint.constant;
    }
    
    return height;
}

- (void)setRoomActivitiesViewClass:(Class)roomActivitiesViewClass
{
    // Do not show room activities in case of preview (FIXME: show it when live events will be supported during peeking)
    if (self.isRoomPreview)
    {
        roomActivitiesViewClass = nil;
    }
    
    [super setRoomActivitiesViewClass:roomActivitiesViewClass];
    
    if (!self.isActivitiesViewExpanded)
    {
        self.roomActivitiesContainerHeightConstraint.constant = 0;
    }
}

- (BOOL)isIRCStyleCommand:(NSString*)string
{
    // Override the default behavior for `/join` command in order to open automatically the joined room
    
    if ([string hasPrefix:kMXKSlashCmdJoinRoom])
    {
        // Join a room
        NSString *roomAlias;
        
        // Sanity check
        if (string.length > kMXKSlashCmdJoinRoom.length)
        {
            roomAlias = [string substringFromIndex:kMXKSlashCmdJoinRoom.length + 1];
            
            // Remove white space from both ends
            roomAlias = [roomAlias stringByTrimmingCharactersInSet:[NSCharacterSet whitespaceCharacterSet]];
        }
        
        // Check
        if (roomAlias.length)
        {
            // TODO: /join command does not support via parameters yet
            [self.mainSession joinRoom:roomAlias viaServers:nil success:^(MXRoom *room) {
                
                // Show the room
                [[AppDelegate theDelegate] showRoom:room.roomId andEventId:nil withMatrixSession:self.mainSession];
                
            } failure:^(NSError *error) {
                
                NSLog(@"[RoomVC] Join roomAlias (%@) failed", roomAlias);
                //Alert user
                [[AppDelegate theDelegate] showErrorAsAlert:error];
                
            }];
        }
        else
        {
            // Display cmd usage in text input as placeholder
            self.inputToolbarView.placeholder = @"Usage: /join <room_alias>";
        }
        return YES;
    }
    return [super isIRCStyleCommand:string];
}

- (void)setKeyboardHeight:(CGFloat)keyboardHeight
{
    [super setKeyboardHeight:keyboardHeight];

    self.inputToolbarView.maxHeight = round(([UIScreen mainScreen].bounds.size.height - keyboardHeight) * 0.7);

    // Make the activity indicator follow the keyboard
    // At runtime, this creates a smooth animation
    CGPoint activityIndicatorCenter = self.activityIndicator.center;
    activityIndicatorCenter.y = self.view.center.y - keyboardHeight / 2;
    self.activityIndicator.center = activityIndicatorCenter;
}

- (void)dismissTemporarySubViews
{
    [super dismissTemporarySubViews];
    
    if (encryptionInfoView)
    {
        [encryptionInfoView removeFromSuperview];
        encryptionInfoView = nil;
    }
}

- (void)setBubbleTableViewDisplayInTransition:(BOOL)bubbleTableViewDisplayInTransition
{
    if (self.isBubbleTableViewDisplayInTransition != bubbleTableViewDisplayInTransition)
    {
        [super setBubbleTableViewDisplayInTransition:bubbleTableViewDisplayInTransition];
        
        // Refresh additional displays when the table is ready.
        if (!bubbleTableViewDisplayInTransition && !self.bubblesTableView.isHidden)
        {
            [self refreshActivitiesViewDisplay];
            
            [self checkReadMarkerVisibility];
            [self refreshJumpToLastUnreadBannerDisplay];
        }
    }
}

- (void)sendTextMessage:(NSString*)msgTxt
{
    if (self.inputToolBarSendMode == RoomInputToolbarViewSendModeReply && customizedRoomDataSource.selectedEventId)
    {
        [self.roomDataSource sendReplyToEventWithId:customizedRoomDataSource.selectedEventId withTextMessage:msgTxt success:nil failure:^(NSError *error) {
            // Just log the error. The message will be displayed in red in the room history
            NSLog(@"[MXKRoomViewController] sendTextMessage failed.");
        }];
    }
    else if (self.inputToolBarSendMode == RoomInputToolbarViewSendModeEdit && customizedRoomDataSource.selectedEventId)
    {
        [self.roomDataSource replaceTextMessageForEventWithId:customizedRoomDataSource.selectedEventId withTextMessage:msgTxt success:nil failure:^(NSError *error) {
            // Just log the error. The message will be displayed in red
            NSLog(@"[MXKRoomViewController] sendTextMessage failed.");
        }];
    }
    else
    {
        // Let the datasource send it and manage the local echo
        [self.roomDataSource sendTextMessage:msgTxt success:nil failure:^(NSError *error)
         {
            // Just log the error. The message will be displayed in red in the room history
            NSLog(@"[MXKRoomViewController] sendTextMessage failed.");
        }];
    }
    
    if (customizedRoomDataSource.selectedEventId)
    {
        [self cancelEventSelection];
    }
}

- (void)setRoomTitleViewClass:(Class)roomTitleViewClass
{
    // Sanity check: accept only MXKRoomTitleView classes or sub-classes
    NSParameterAssert([roomTitleViewClass isSubclassOfClass:MXKRoomTitleView.class]);
    
    MXKRoomTitleView *titleView = [roomTitleViewClass roomTitleView];
    [self setValue:titleView forKey:@"titleView"];
    titleView.delegate = self;
    titleView.mxRoom = self.roomDataSource.room;
    self.navigationItem.leftBarButtonItem = [[UIBarButtonItem alloc] initWithCustomView:titleView];
    
    if ([titleView isKindOfClass:RoomTitleView.class])
    {
        RoomTitleView *roomTitleView = (RoomTitleView*)self.titleView;
        missedDiscussionsBadgeLabel = roomTitleView.missedDiscussionsBadgeLabel;
        missedDiscussionsDotView = roomTitleView.dotView;
        [roomTitleView updateLayoutForOrientation:[UIApplication sharedApplication].statusBarOrientation];
    }

    [self updateViewControllerAppearanceOnRoomDataSourceState];
    
    [self updateTitleViewEncryptionDecoration];
}

- (void)destroy
{
    if (currentAlert)
    {
        [currentAlert dismissViewControllerAnimated:NO completion:nil];
        currentAlert = nil;
    }
    
    if (customizedRoomDataSource)
    {
        customizedRoomDataSource.selectedEventId = nil;
        customizedRoomDataSource = nil;
    }
    
    [self removeTypingNotificationsListener];
    
    if (kThemeServiceDidChangeThemeNotificationObserver)
    {
        [[NSNotificationCenter defaultCenter] removeObserver:kThemeServiceDidChangeThemeNotificationObserver];
        kThemeServiceDidChangeThemeNotificationObserver = nil;
    }
    if (kAppDelegateDidTapStatusBarNotificationObserver)
    {
        [[NSNotificationCenter defaultCenter] removeObserver:kAppDelegateDidTapStatusBarNotificationObserver];
        kAppDelegateDidTapStatusBarNotificationObserver = nil;
    }
    if (kAppDelegateNetworkStatusDidChangeNotificationObserver)
    {
        [[NSNotificationCenter defaultCenter] removeObserver:kAppDelegateNetworkStatusDidChangeNotificationObserver];
        kAppDelegateNetworkStatusDidChangeNotificationObserver = nil;
    }
    if (mxRoomSummaryDidChangeObserver)
    {
        [[NSNotificationCenter defaultCenter] removeObserver:mxRoomSummaryDidChangeObserver];
        mxRoomSummaryDidChangeObserver = nil;
    }
    if (mxEventDidDecryptNotificationObserver)
    {
        [[NSNotificationCenter defaultCenter] removeObserver:mxEventDidDecryptNotificationObserver];
        mxEventDidDecryptNotificationObserver = nil;
    }
    
    [self removeCallNotificationsListeners];
    [self removeWidgetNotificationsListeners];
    [self removeTombstoneEventNotificationsListener];
    [self removeMXSessionStateChangeNotificationsListener];
    [self removeServerNoticesListener];
    
    if (previewHeader)
    {
        // Here [destroy] is called before [viewWillDisappear:]
        NSLog(@"[RoomVC] destroyed whereas it is still visible");
        
        [previewHeader removeFromSuperview];
        previewHeader = nil;
        
        // Hide preview header container to ignore [self showPreviewHeader:NO] call (if any).
        self.previewHeaderContainer.hidden = YES;
    }
    
    roomPreviewData = nil;
    
    missedDiscussionsBadgeLabel = nil;
    
    [[NSNotificationCenter defaultCenter] removeObserver:self name:kMXEventDidChangeSentStateNotification object:nil];
    [[NSNotificationCenter defaultCenter] removeObserver:self name:kMXEventDidChangeIdentifierNotification object:nil];
    
    [super destroy];
}

#pragma mark - Properties

-(void)setActivitiesViewExpanded:(BOOL)activitiesViewExpanded
{
    if (_activitiesViewExpanded != activitiesViewExpanded)
    {
        _activitiesViewExpanded = activitiesViewExpanded;
        
        self.roomActivitiesContainerHeightConstraint.constant = activitiesViewExpanded ? 53 : 0;
        [super roomInputToolbarView:self.inputToolbarView heightDidChanged:[self inputToolbarHeight] completion:nil];
    }
}

- (void)setShowMissedDiscussionsBadge:(BOOL)showMissedDiscussionsBadge
{
    missedDiscussionsBadgeLabel.hidden = !showMissedDiscussionsBadge;
    missedDiscussionsDotView.hidden = !showMissedDiscussionsBadge;
}

- (void)setScrollToBottomHidden:(BOOL)scrollToBottomHidden
{
    if (_scrollToBottomHidden != scrollToBottomHidden)
    {
        _scrollToBottomHidden = scrollToBottomHidden;
    }
    
    [UIView animateWithDuration:.2 animations:^{
        self.scrollToBottomBadgeLabel.alpha = (scrollToBottomHidden || !self.scrollToBottomBadgeLabel.text) ? 0 : 1;
        self.scrollToBottomButton.alpha = scrollToBottomHidden ? 0 : 1;
    }];
}

#pragma mark - Internals

- (void)forceLayoutRefresh
{
    // Sanity check: check whether the table view data source is set.
    if (self.bubblesTableView.dataSource)
    {
        [self.view layoutIfNeeded];
    }
}

- (BOOL)isRoomPreview
{
    // Check first whether some preview data are defined.
    if (roomPreviewData)
    {
        return YES;
    }
    
    if (self.roomDataSource && self.roomDataSource.state == MXKDataSourceStateReady && self.roomDataSource.room.summary.membership == MXMembershipInvite)
    {
        return YES;
    }
    
    return NO;
}

- (BOOL)isEncryptionEnabled
{
    return self.roomDataSource.room.summary.isEncrypted && self.mainSession.crypto != nil;
}

- (BOOL)supportCallOption
{
    return BuildSettings.allowVoIPUsage && self.roomDataSource.mxSession.callManager && self.roomDataSource.room.summary.membersCount.joined >= 2;
}

- (BOOL)isCallActive
{
    MXCall *callInRoom = [self.roomDataSource.mxSession.callManager callInRoom:self.roomDataSource.roomId];
    
    return (callInRoom && callInRoom.state != MXCallStateEnded)
    || [[AppDelegate theDelegate].jitsiViewController.widget.roomId isEqualToString:self.roomDataSource.roomId];
}

- (void)refreshRoomTitle
{
    NSMutableArray *rightBarButtonItems = nil;
    
    // Set the right room title view
    if (self.isRoomPreview)
    {
        [self showPreviewHeader:YES];
    }
    else if (self.roomDataSource)
    {
        [self showPreviewHeader:NO];
        
        if (self.roomDataSource.isLive)
        {
            rightBarButtonItems = [NSMutableArray new];
            
            UIEdgeInsets itemInsets = UIEdgeInsetsMake(0, -5, 0, 5);
            if (self.supportCallOption)
            {
                UIBarButtonItem *item = [[UIBarButtonItem alloc] initWithImage:[UIImage imageNamed:@"voice_call_hangon_icon"] style:UIBarButtonItemStylePlain target:self action:@selector(onVoiceCallPressed:)];
                item.accessibilityLabel = NSLocalizedStringFromTable(@"room_accessibility_call", @"Vector", nil);
                item.imageInsets = UIEdgeInsetsMake(0, -5, 0, 5);
                [rightBarButtonItems addObject:item];
                
                item = [[UIBarButtonItem alloc] initWithImage:[UIImage imageNamed:@"video_call"] style:UIBarButtonItemStylePlain target:self action:@selector(onVideoCallPressed:)];
                item.imageInsets = UIEdgeInsetsMake(0, 10, 0, -10);
                item.accessibilityLabel = NSLocalizedStringFromTable(@"room_accessibility_video_call", @"Vector", nil);
                [rightBarButtonItems addObject:item];
                itemInsets = UIEdgeInsetsMake(0, 20, 0, -20);
            }
            
            if ([self widgetsCount:NO])
            {
                UIBarButtonItem *item = [[UIBarButtonItem alloc] initWithImage:[UIImage imageNamed:@"integrations_icon"] style:UIBarButtonItemStylePlain target:self action:@selector(onIntegrationsPressed:)];
                item.imageInsets = itemInsets;
                item.accessibilityLabel = NSLocalizedStringFromTable(@"room_accessibility_integrations", @"Vector", nil);
                [rightBarButtonItems addObject:item];
            }
            
            // Do not change title view class here if the expanded header is visible.
            [self setRoomTitleViewClass:RoomTitleView.class];
            ((RoomTitleView*)self.titleView).tapGestureDelegate = self;
        }
        
        MXKImageView *userPictureView = ((RoomTitleView*)self.titleView).pictureView;
        
        // Set user picture in input toolbar
        if (userPictureView)
        {
            [self.roomDataSource.room.summary setRoomAvatarImageIn:userPictureView];
        }
        
        [self refreshMissedDiscussionsCount:YES];
    }
    
    self.navigationItem.rightBarButtonItems = rightBarButtonItems;
}

- (void)refreshRoomInputToolbar
{
    MXKImageView *userPictureView;
    
    // Check whether the input toolbar is ready before updating it.
    if (self.inputToolbarView && [self.inputToolbarView isKindOfClass:RoomInputToolbarView.class])
    {
        RoomInputToolbarView *roomInputToolbarView = (RoomInputToolbarView*)self.inputToolbarView;
        
<<<<<<< HEAD
        // Check whether the call option is supported
        roomInputToolbarView.supportCallOption = BuildSettings.allowVoIPUsage && self.roomDataSource.mxSession.callManager && self.roomDataSource.room.summary.membersCount.joined >= 2;
        
        // Get user picture view in input toolbar
        userPictureView = roomInputToolbarView.pictureView;
        
        // Show the hangup button if there is an active call or an active jitsi
        // conference call in the current room
        MXCall *callInRoom = [self.roomDataSource.mxSession.callManager callInRoom:self.roomDataSource.roomId];
        if ((callInRoom && callInRoom.state != MXCallStateEnded)
            || [[AppDelegate theDelegate].callPresenter.jitsiVC.widget.roomId isEqualToString:self.roomDataSource.roomId])
        {
            roomInputToolbarView.activeCall = YES;
        }
        else
        {
            roomInputToolbarView.activeCall = NO;
            
            // Hide the call button if there is an active call in another room
            roomInputToolbarView.supportCallOption &= ([[AppDelegate theDelegate] callStatusBarWindow] == nil);
        }
        
=======
>>>>>>> 23647118
        // Update encryption decoration if needed
        [self updateEncryptionDecorationForRoomInputToolbar:roomInputToolbarView];
    }
    else if (self.inputToolbarView && [self.inputToolbarView isKindOfClass:DisabledRoomInputToolbarView.class])
    {
        DisabledRoomInputToolbarView *roomInputToolbarView = (DisabledRoomInputToolbarView*)self.inputToolbarView;
        
        // Get user picture view in input toolbar
        userPictureView = roomInputToolbarView.pictureView;
        
        // For the moment, there is only one reason to use `DisabledRoomInputToolbarView`
        [roomInputToolbarView setDisabledReason:NSLocalizedStringFromTable(@"room_do_not_have_permission_to_post", @"Vector", nil)];
    }
    
    // Set user picture in input toolbar
    if (userPictureView)
    {
        UIImage *preview = [AvatarGenerator generateAvatarForMatrixItem:self.mainSession.myUser.userId withDisplayName:self.mainSession.myUser.displayname];
        
        // Suppose the avatar is stored unencrypted on the Matrix media repository.
        userPictureView.enableInMemoryCache = YES;
        [userPictureView setImageURI:self.mainSession.myUser.avatarUrl
                            withType:nil
                 andImageOrientation:UIImageOrientationUp
                       toFitViewSize:userPictureView.frame.size
                          withMethod:MXThumbnailingMethodCrop
                        previewImage:preview
                        mediaManager:self.mainSession.mediaManager];
        [userPictureView.layer setCornerRadius:userPictureView.frame.size.width / 2];
        userPictureView.clipsToBounds = YES;
    }
}

- (void)setInputToolBarSendMode:(RoomInputToolbarViewSendMode)sendMode forEventWithId:(NSString *)eventId
{
    if (self.inputToolbarView && [self.inputToolbarView isKindOfClass:[RoomInputToolbarView class]])
    {
        RoomInputToolbarView *roomInputToolbarView = (RoomInputToolbarView*)self.inputToolbarView;
        if (eventId)
        {
            MXEvent *event = [self.roomDataSource eventWithEventId:eventId];
            MXRoomMember * roomMember = [self.roomDataSource.roomState.members memberWithUserId:event.sender];
            if (roomMember.displayname.length)
            {
                roomInputToolbarView.eventSenderDisplayName = roomMember.displayname;
            }
            else
            {
                roomInputToolbarView.eventSenderDisplayName = event.sender;
            }
        }
        else
        {
            roomInputToolbarView.eventSenderDisplayName = nil;
        }
        roomInputToolbarView.sendMode = sendMode;
    }
}

- (RoomInputToolbarViewSendMode)inputToolBarSendMode
{
    RoomInputToolbarViewSendMode sendMode = RoomInputToolbarViewSendModeSend;
    if (self.inputToolbarView && [self.inputToolbarView isKindOfClass:[RoomInputToolbarView class]])
    {
        RoomInputToolbarView *roomInputToolbarView = (RoomInputToolbarView*)self.inputToolbarView;
        sendMode = roomInputToolbarView.sendMode;
    }
    
    return sendMode;
}

- (void)onSwipeGesture:(UISwipeGestureRecognizer*)swipeGestureRecognizer
{
    UIView *view = swipeGestureRecognizer.view;
    
    if (view == self.activitiesView)
    {
        // Dismiss the keyboard when user swipes down on activities view.
        [self.inputToolbarView dismissKeyboard];
    }
}

- (void)updateInputToolBarViewHeight
{
    // Update the inputToolBar height.
    CGFloat height = [self inputToolbarHeight];
    // Disable animation during the update
    [UIView setAnimationsEnabled:NO];
    [self roomInputToolbarView:self.inputToolbarView heightDidChanged:height completion:nil];
    [UIView setAnimationsEnabled:YES];
}

- (UIImage*)roomEncryptionBadgeImage
{
    UIImage *encryptionIcon;
    
    if (self.isEncryptionEnabled)
    {
        RoomEncryptionTrustLevel roomEncryptionTrustLevel = ((RoomDataSource*)self.roomDataSource).encryptionTrustLevel;
        
        encryptionIcon = [EncryptionTrustLevelBadgeImageHelper roomBadgeImageFor:roomEncryptionTrustLevel];
    }
    
    return encryptionIcon;
}

- (void)updateInputToolbarEncryptionDecoration
{
    if (self.inputToolbarView && [self.inputToolbarView isKindOfClass:RoomInputToolbarView.class])
    {
        RoomInputToolbarView *roomInputToolbarView = (RoomInputToolbarView*)self.inputToolbarView;
        [self updateEncryptionDecorationForRoomInputToolbar:roomInputToolbarView];
    }
}

- (void)updateTitleViewEncryptionDecoration
{
    if (![self.titleView isKindOfClass:[RoomTitleView class]])
    {
        return;
    }
    
    RoomTitleView *roomTitleView = (RoomTitleView*)self.titleView;
    roomTitleView.badgeImageView.image = self.roomEncryptionBadgeImage;
}

- (void)updateEncryptionDecorationForRoomInputToolbar:(RoomInputToolbarView*)roomInputToolbarView
{
    roomInputToolbarView.isEncryptionEnabled = self.isEncryptionEnabled;
}

- (void)handleLongPressFromCell:(id<MXKCellRendering>)cell withTappedEvent:(MXEvent*)event
{
    if (event && !customizedRoomDataSource.selectedEventId)
    {
        [self showContextualMenuForEvent:event fromSingleTapGesture:NO cell:cell animated:YES];
    }
}

- (void)showReactionHistoryForEventId:(NSString*)eventId animated:(BOOL)animated
{
    if (self.reactionHistoryCoordinatorBridgePresenter.isPresenting)
    {
        return;
    }
    
    ReactionHistoryCoordinatorBridgePresenter *presenter = [[ReactionHistoryCoordinatorBridgePresenter alloc] initWithSession:self.mainSession roomId:self.roomDataSource.roomId eventId:eventId];
    presenter.delegate = self;
    
    [presenter presentFrom:self animated:animated];
    
    self.reactionHistoryCoordinatorBridgePresenter = presenter;
}

- (void)showCameraControllerAnimated:(BOOL)animated
{
    CameraPresenter *cameraPresenter = [CameraPresenter new];
    cameraPresenter.delegate = self;
    [cameraPresenter presentCameraFrom:self with:@[MXKUTI.image, MXKUTI.movie] animated:YES];
    
    self.cameraPresenter = cameraPresenter;
}


- (void)showMediaPickerAnimated:(BOOL)animated
{
    MediaPickerCoordinatorBridgePresenter *mediaPickerPresenter = [[MediaPickerCoordinatorBridgePresenter alloc] initWithSession:self.mainSession mediaUTIs:@[MXKUTI.image, MXKUTI.movie] allowsMultipleSelection:YES];
    mediaPickerPresenter.delegate = self;
    
    UIView *sourceView;
    
    RoomInputToolbarView *roomInputToolbarView = [self inputToolbarViewAsRoomInputToolbarView];
    
    if (roomInputToolbarView)
    {
        sourceView = roomInputToolbarView.attachMediaButton;
    }
    else
    {
        sourceView = self.inputToolbarView;
    }
    
    [mediaPickerPresenter presentFrom:self sourceView:sourceView sourceRect:sourceView.bounds animated:YES];
    
    self.mediaPickerPresenter = mediaPickerPresenter;
}

- (void)showRoomCreationModalWithBubbleData:(id<MXKRoomBubbleCellDataStoring>) bubbleData
{
    [self.roomCreationModalCoordinatorBridgePresenter dismissWithAnimated:NO completion:nil];
    
    self.roomCreationModalCoordinatorBridgePresenter = [[RoomCreationModalCoordinatorBridgePresenter alloc] initWithSession:self.mainSession bubbleData:bubbleData roomState:self.roomDataSource.roomState];
    self.roomCreationModalCoordinatorBridgePresenter.delegate = self;
    [self.roomCreationModalCoordinatorBridgePresenter presentFrom:self animated:YES];
}

- (void)showMemberDetails:(MXRoomMember *)member
{
    if (!member)
    {
        return;
    }
    RoomMemberDetailsViewController *memberViewController = [RoomMemberDetailsViewController roomMemberDetailsViewController];
    
    // Set delegate to handle action on member (start chat, mention)
    memberViewController.delegate = self;
    memberViewController.enableMention = (self.inputToolbarView != nil);
    memberViewController.enableVoipCall = NO;
    
    [memberViewController displayRoomMember:member withMatrixRoom:self.roomDataSource.room];
    
    [self.navigationController pushViewController:memberViewController animated:YES];
}

- (void)showRoomAvatarChange
{
    [self showRoomInfoWithInitialSection:RoomInfoSectionChangeAvatar];
}

- (void)showAddParticipants
{
    [self showRoomInfoWithInitialSection:RoomInfoSectionAddParticipants];
}

- (void)showRoomTopicChange
{
    [self showRoomInfoWithInitialSection:RoomInfoSectionChangeTopic];
}

- (void)showRoomInfo
{
    [self showRoomInfoWithInitialSection:RoomInfoSectionNone];
}

- (void)showRoomInfoWithInitialSection:(RoomInfoSection)roomInfoSection
{
    RoomInfoCoordinatorParameters *parameters = [[RoomInfoCoordinatorParameters alloc] initWithSession:self.roomDataSource.mxSession room:self.roomDataSource.room initialSection:roomInfoSection];
    
    self.roomInfoCoordinatorBridgePresenter = [[RoomInfoCoordinatorBridgePresenter alloc] initWithParameters:parameters];
    
    self.roomInfoCoordinatorBridgePresenter.delegate = self;
    [self.roomInfoCoordinatorBridgePresenter pushFrom:self.navigationController animated:YES];
}

#pragma mark - Dialpad

- (void)openDialpad
{
    DialpadViewController *controller = [DialpadViewController instantiateWithConfiguration:[DialpadConfiguration default]];
    controller.delegate = self;
    self.customSizedPresentationController = [[CustomSizedPresentationController alloc] initWithPresentedViewController:controller presentingViewController:self];
    self.customSizedPresentationController.dismissOnBackgroundTap = NO;
    self.customSizedPresentationController.cornerRadius = 16;
    
    controller.transitioningDelegate = self.customSizedPresentationController;
    [self presentViewController:controller animated:YES completion:nil];
}

#pragma mark - DialpadViewControllerDelegate

- (void)dialpadViewControllerDidTapCall:(DialpadViewController *)viewController withPhoneNumber:(NSString *)phoneNumber
{
    if (self.mainSession.callManager && phoneNumber.length > 0)
    {
        [self startActivityIndicator];
        
        [viewController dismissViewControllerAnimated:YES completion:^{
            MXWeakify(self);
            [self.mainSession.callManager placeCallAgainst:phoneNumber withVideo:NO success:^(MXCall * _Nonnull call) {
                MXStrongifyAndReturnIfNil(self);
                [self stopActivityIndicator];
                self.customSizedPresentationController = nil;
                
                //  do nothing extra here. UI will be handled automatically by the CallService.
            } failure:^(NSError * _Nullable error) {
                MXStrongifyAndReturnIfNil(self);
                [self stopActivityIndicator];
            }];
        }];
    }
}

- (void)dialpadViewControllerDidTapClose:(DialpadViewController *)viewController
{
    [viewController dismissViewControllerAnimated:YES completion:nil];
    self.customSizedPresentationController = nil;
}

#pragma mark - Hide/Show preview header

- (void)showPreviewHeader:(BOOL)isVisible
{
    if (self.previewHeaderContainer && self.previewHeaderContainer.isHidden == isVisible)
    {
        // Check conditions before making the preview room header visible.
        // This operation is ignored if a screen rotation is in progress,
        // or if the view controller is not embedded inside a split view controller yet.
        if (isVisible && (isSizeTransitionInProgress == YES || !self.splitViewController))
        {
            NSLog(@"[RoomVC] Show preview header ignored");
            return;
        }
        
        if (isVisible)
        {
            previewHeader = [PreviewRoomTitleView roomTitleView];
            previewHeader.delegate = self;
            previewHeader.tapGestureDelegate = self;
            previewHeader.translatesAutoresizingMaskIntoConstraints = NO;
            [self.previewHeaderContainer addSubview:previewHeader];
            // Force preview header in full width
            NSLayoutConstraint *leftConstraint = [NSLayoutConstraint constraintWithItem:previewHeader
                                                                              attribute:NSLayoutAttributeLeading
                                                                              relatedBy:NSLayoutRelationEqual
                                                                                 toItem:self.previewHeaderContainer
                                                                              attribute:NSLayoutAttributeLeading
                                                                             multiplier:1.0
                                                                               constant:0];
            NSLayoutConstraint *rightConstraint = [NSLayoutConstraint constraintWithItem:previewHeader
                                                                               attribute:NSLayoutAttributeTrailing
                                                                               relatedBy:NSLayoutRelationEqual
                                                                                  toItem:self.previewHeaderContainer
                                                                               attribute:NSLayoutAttributeTrailing
                                                                              multiplier:1.0
                                                                                constant:0];
            // Vertical constraints are required for iOS > 8
            NSLayoutConstraint *topConstraint = [NSLayoutConstraint constraintWithItem:previewHeader
                                                                             attribute:NSLayoutAttributeTop
                                                                             relatedBy:NSLayoutRelationEqual
                                                                                toItem:self.previewHeaderContainer
                                                                             attribute:NSLayoutAttributeTop
                                                                            multiplier:1.0
                                                                              constant:0];
            NSLayoutConstraint *bottomConstraint = [NSLayoutConstraint constraintWithItem:previewHeader
                                                                                attribute:NSLayoutAttributeBottom
                                                                                relatedBy:NSLayoutRelationEqual
                                                                                   toItem:self.previewHeaderContainer
                                                                                attribute:NSLayoutAttributeBottom
                                                                               multiplier:1.0
                                                                                 constant:0];
            
            [NSLayoutConstraint activateConstraints:@[leftConstraint, rightConstraint, topConstraint, bottomConstraint]];
            
            if (roomPreviewData)
            {
                previewHeader.roomPreviewData = roomPreviewData;
            }
            else if (self.roomDataSource)
            {
                previewHeader.mxRoom = self.roomDataSource.room;
            }
            
            self.previewHeaderContainer.hidden = NO;
            
            // Finalize preview header display according to the screen orientation
            [self refreshPreviewHeader:UIInterfaceOrientationIsLandscape([[UIApplication sharedApplication] statusBarOrientation])];
        }
        else
        {
            [previewHeader removeFromSuperview];
            previewHeader = nil;
            
            self.previewHeaderContainer.hidden = YES;
            
            // Consider the main navigation controller if the current view controller is embedded inside a split view controller.
            UINavigationController *mainNavigationController = self.navigationController;
            if (self.splitViewController.isCollapsed && self.splitViewController.viewControllers.count)
            {
                mainNavigationController = self.splitViewController.viewControllers.firstObject;
            }
            
            // Set a default title view class without handling tap gesture (Let [self refreshRoomTitle] refresh this view correctly).
            [self setRoomTitleViewClass:RoomTitleView.class];
            
            // Remove details icon
            RoomTitleView *roomTitleView = (RoomTitleView*)self.titleView;
            
            // Remove the shadow image used to hide the bottom border of the navigation bar when the preview header is displayed
            [mainNavigationController.navigationBar setShadowImage:nil];
            [mainNavigationController.navigationBar setBackgroundImage:nil forBarMetrics:UIBarMetricsDefault];
            
            [UIView animateWithDuration:0.3 delay:0 options:UIViewAnimationOptionBeginFromCurrentState | UIViewAnimationOptionCurveEaseIn
                             animations:^{
                
                self.bubblesTableViewTopConstraint.constant = 0;
                self.jumpToLastUnreadBannerContainerTopConstraint.constant = self.bubblesTableView.mxk_adjustedContentInset.top;
                
                // Force to render the view
                [self forceLayoutRefresh];
                
            }
                             completion:^(BOOL finished){
            }];
        }
    }
    
    // Consider the main navigation controller if the current view controller is embedded inside a split view controller.
    UINavigationController *mainNavigationController = self.navigationController;
    if (self.splitViewController.isCollapsed && self.splitViewController.viewControllers.count)
    {
        mainNavigationController = self.splitViewController.viewControllers.firstObject;
    }
    mainNavigationController.navigationBar.translucent = isVisible;
    self.navigationController.navigationBar.translucent = isVisible;
}

- (void)refreshPreviewHeader:(BOOL)isLandscapeOriented
{
    if (previewHeader)
    {
        if (isLandscapeOriented
            && [GBDeviceInfo deviceInfo].family != GBDeviceFamilyiPad)
        {
            CGRect frame = self.navigationController.navigationBar.frame;
            
            previewHeader.mainHeaderContainer.hidden = YES;
            previewHeader.mainHeaderBackgroundHeightConstraint.constant = frame.size.height + (frame.origin.y > 0 ? frame.origin.y : 0);
            
            [self setRoomTitleViewClass:RoomTitleView.class];
            // We don't want to handle tap gesture here
            
            // Remove details icon
            RoomTitleView *roomTitleView = (RoomTitleView*)self.titleView;
            
            // Set preview data to provide the room name
            roomTitleView.roomPreviewData = roomPreviewData;
        }
        else
        {
            previewHeader.mainHeaderContainer.hidden = NO;
            previewHeader.mainHeaderBackgroundHeightConstraint.constant = previewHeader.mainHeaderContainer.frame.size.height;
            
            if ([previewHeader isKindOfClass:PreviewRoomTitleView.class])
            {
                // In case of preview, update the header height so that we can
                // display as much as possible the room topic in this header.
                // Note: the header height is handled by the previewHeader.mainHeaderBackgroundHeightConstraint.
                PreviewRoomTitleView *previewRoomTitleView = (PreviewRoomTitleView *)previewHeader;
                
                // Compute the height required to display all the room topic
                CGSize sizeThatFitsTextView = [previewRoomTitleView.roomTopic sizeThatFits:CGSizeMake(previewRoomTitleView.roomTopic.frame.size.width, MAXFLOAT)];
                
                // Increase the preview header height according to the room topic height
                // but limit it in order to let room for room messages at the screen bottom.
                // This free space depends on the device.
                // On an iphone 5 screen, the room topic height cannot be more than 50px.
                // Then, on larger screen, we can allow it a bit more height but we
                // apply a factor to give more priority to the display of more messages.
                CGFloat screenHeight = [[UIScreen mainScreen] bounds].size.height;
                CGFloat maxRoomTopicHeight = 50 + (screenHeight - 568) / 3;
                
                CGFloat additionalHeight = MIN(maxRoomTopicHeight, sizeThatFitsTextView.height)
                - previewRoomTitleView.roomTopic.frame.size.height;
                
                previewHeader.mainHeaderBackgroundHeightConstraint.constant += additionalHeight;
            }
            
            [self setRoomTitleViewClass:RoomAvatarTitleView.class];
            // Note the avatar title view does not define tap gesture.
            
            previewHeader.roomAvatar.alpha = 0.0;
            
            // Set the avatar provided in preview data
            if (roomPreviewData.roomAvatarUrl)
            {
                previewHeader.roomAvatarURL = roomPreviewData.roomAvatarUrl;
            }
            else if (roomPreviewData.roomId && roomPreviewData.roomName)
            {
                previewHeader.roomAvatarPlaceholder = [AvatarGenerator generateAvatarForMatrixItem:roomPreviewData.roomId withDisplayName:roomPreviewData.roomName];
            }
            else
            {
                previewHeader.roomAvatarPlaceholder = [MXKTools paintImage:[UIImage imageNamed:@"placeholder"]
                                                                 withColor:ThemeService.shared.theme.tintColor];
            }
        }
        
        // Force the layout of previewHeader to update the position of 'bottomBorderView' which is used
        // to define the actual height of the preview container.
        [previewHeader layoutIfNeeded];
        CGRect frame = previewHeader.bottomBorderView.frame;
        self.previewHeaderContainerHeightConstraint.constant = frame.origin.y + frame.size.height;
        
        // Consider the main navigation controller if the current view controller is embedded inside a split view controller.
        UINavigationController *mainNavigationController = self.navigationController;
        if (self.splitViewController.isCollapsed && self.splitViewController.viewControllers.count)
        {
            mainNavigationController = self.splitViewController.viewControllers.firstObject;
        }
        
        // When the preview header is displayed, we hide the bottom border of the navigation bar (the shadow image).
        // The default shadow image is nil. When non-nil, this property represents a custom shadow image to show instead
        // of the default. For a custom shadow image to be shown, a custom background image must also be set with the
        // setBackgroundImage:forBarMetrics: method. If the default background image is used, then the default shadow
        // image will be used regardless of the value of this property.
        UIImage *shadowImage = [[UIImage alloc] init];
        [mainNavigationController.navigationBar setShadowImage:shadowImage];
        [mainNavigationController.navigationBar setBackgroundImage:shadowImage forBarMetrics:UIBarMetricsDefault];
        
        [UIView animateWithDuration:0.3 delay:0 options:UIViewAnimationOptionBeginFromCurrentState | UIViewAnimationOptionCurveEaseIn
                         animations:^{
            
            self.bubblesTableViewTopConstraint.constant = self.previewHeaderContainerHeightConstraint.constant - self.bubblesTableView.mxk_adjustedContentInset.top;
            self.jumpToLastUnreadBannerContainerTopConstraint.constant = self.previewHeaderContainerHeightConstraint.constant;
            
            previewHeader.roomAvatar.alpha = 1;
            
            // Force to render the view
            [self forceLayoutRefresh];
            
        }
                         completion:^(BOOL finished){
        }];
    }
}

#pragma mark - Preview

- (void)displayRoomPreview:(RoomPreviewData *)previewData
{
    // Release existing room data source or preview
    [self displayRoom:nil];
    
    if (previewData)
    {
        self.eventsAcknowledgementEnabled = NO;
        
        [self addMatrixSession:previewData.mxSession];
        
        roomPreviewData = previewData;
        
        [self refreshRoomTitle];
        
        if (roomPreviewData.roomDataSource)
        {
            [super displayRoom:roomPreviewData.roomDataSource];
        }
    }
}

#pragma mark - MXKDataSourceDelegate

- (Class<MXKCellRendering>)cellViewClassForCellData:(MXKCellData*)cellData
{
    Class cellViewClass = nil;
    BOOL showEncryptionBadge = NO;
    
    // Sanity check
    if ([cellData conformsToProtocol:@protocol(MXKRoomBubbleCellDataStoring)])
    {
        id<MXKRoomBubbleCellDataStoring> bubbleData = (id<MXKRoomBubbleCellDataStoring>)cellData;
        
        MXKRoomBubbleCellData *roomBubbleCellData;
        
        if ([bubbleData isKindOfClass:MXKRoomBubbleCellData.class])
        {
            roomBubbleCellData = (MXKRoomBubbleCellData*)bubbleData;
            showEncryptionBadge = roomBubbleCellData.containsBubbleComponentWithEncryptionBadge;
        }
        
        // Select the suitable table view cell class, by considering first the empty bubble cell.
        if (bubbleData.hasNoDisplay)
        {
            cellViewClass = RoomEmptyBubbleCell.class;
        }
        else if (bubbleData.tag == RoomBubbleCellDataTagRoomCreationIntro)
        {
            cellViewClass = RoomCreationIntroCell.class;
        }
        else if (bubbleData.tag == RoomBubbleCellDataTagRoomCreateWithPredecessor)
        {
            cellViewClass = RoomPredecessorBubbleCell.class;
        }
        else if (bubbleData.tag == RoomBubbleCellDataTagKeyVerificationRequestIncomingApproval)
        {
            cellViewClass = bubbleData.isPaginationFirstBubble ? KeyVerificationIncomingRequestApprovalWithPaginationTitleBubbleCell.class : KeyVerificationIncomingRequestApprovalBubbleCell.class;
        }
        else if (bubbleData.tag == RoomBubbleCellDataTagKeyVerificationRequest)
        {
            cellViewClass = bubbleData.isPaginationFirstBubble ? KeyVerificationRequestStatusWithPaginationTitleBubbleCell.class : KeyVerificationRequestStatusBubbleCell.class;
        }
        else if (bubbleData.tag == RoomBubbleCellDataTagKeyVerificationConclusion)
        {
            cellViewClass = bubbleData.isPaginationFirstBubble ? KeyVerificationConclusionWithPaginationTitleBubbleCell.class : KeyVerificationConclusionBubbleCell.class;
        }
        else if (bubbleData.tag == RoomBubbleCellDataTagMembership)
        {
            if (bubbleData.collapsed)
            {
                if (bubbleData.nextCollapsableCellData)
                {
                    cellViewClass = bubbleData.isPaginationFirstBubble ? RoomMembershipCollapsedWithPaginationTitleBubbleCell.class : RoomMembershipCollapsedBubbleCell.class;
                }
                else
                {
                    // Use a normal membership cell for a single membership event
                    cellViewClass = bubbleData.isPaginationFirstBubble ? RoomMembershipWithPaginationTitleBubbleCell.class : RoomMembershipBubbleCell.class;
                }
            }
            else if (bubbleData.collapsedAttributedTextMessage)
            {
                // The cell (and its series) is not collapsed but this cell is the first
                // of the series. So, use the cell with the "collapse" button.
                cellViewClass = bubbleData.isPaginationFirstBubble ? RoomMembershipExpandedWithPaginationTitleBubbleCell.class : RoomMembershipExpandedBubbleCell.class;
            }
            else
            {
                cellViewClass = bubbleData.isPaginationFirstBubble ? RoomMembershipWithPaginationTitleBubbleCell.class : RoomMembershipBubbleCell.class;
            }
        }
        else if (bubbleData.tag == RoomBubbleCellDataTagRoomCreateConfiguration)
        {
            cellViewClass = bubbleData.isPaginationFirstBubble ? RoomCreationWithPaginationCollapsedBubbleCell.class : RoomCreationCollapsedBubbleCell.class;
        }
        else if (bubbleData.tag == RoomBubbleCellDataTagCall)
        {
            cellViewClass = RoomDirectCallStatusBubbleCell.class;
        }
        else if (bubbleData.tag == RoomBubbleCellDataTagGroupCall)
        {
            cellViewClass = RoomGroupCallStatusBubbleCell.class;
        }
        else if (bubbleData.isIncoming)
        {
            if (bubbleData.isAttachmentWithThumbnail)
            {
                // Check whether the provided celldata corresponds to a selected sticker
                if (customizedRoomDataSource.selectedEventId && (bubbleData.attachment.type == MXKAttachmentTypeSticker) && [bubbleData.attachment.eventId isEqualToString:customizedRoomDataSource.selectedEventId])
                {
                    cellViewClass = RoomSelectedStickerBubbleCell.class;
                }
                else if (bubbleData.isPaginationFirstBubble)
                {
                    cellViewClass = showEncryptionBadge ? RoomIncomingEncryptedAttachmentWithPaginationTitleBubbleCell.class : RoomIncomingAttachmentWithPaginationTitleBubbleCell.class;
                }
                else if (bubbleData.shouldHideSenderInformation)
                {
                    cellViewClass = showEncryptionBadge ? RoomIncomingEncryptedAttachmentWithoutSenderInfoBubbleCell.class : RoomIncomingAttachmentWithoutSenderInfoBubbleCell.class;
                }
                else
                {
                    cellViewClass = showEncryptionBadge ? RoomIncomingEncryptedAttachmentBubbleCell.class : RoomIncomingAttachmentBubbleCell.class;
                }
            }
            else
            {
                if (bubbleData.isPaginationFirstBubble)
                {
                    if (bubbleData.shouldHideSenderName)
                    {
                        cellViewClass = showEncryptionBadge ? RoomIncomingEncryptedTextMsgWithPaginationTitleWithoutSenderNameBubbleCell.class : RoomIncomingTextMsgWithPaginationTitleWithoutSenderNameBubbleCell.class;
                    }
                    else
                    {
                        cellViewClass = showEncryptionBadge ? RoomIncomingEncryptedTextMsgWithPaginationTitleBubbleCell.class : RoomIncomingTextMsgWithPaginationTitleBubbleCell.class;
                    }
                }
                else if (bubbleData.shouldHideSenderInformation)
                {
                    cellViewClass = showEncryptionBadge ? RoomIncomingEncryptedTextMsgWithoutSenderInfoBubbleCell.class : RoomIncomingTextMsgWithoutSenderInfoBubbleCell.class;
                }
                else if (bubbleData.shouldHideSenderName)
                {
                    cellViewClass = showEncryptionBadge ? RoomIncomingEncryptedTextMsgWithoutSenderNameBubbleCell.class : RoomIncomingTextMsgWithoutSenderNameBubbleCell.class;
                }
                else
                {
                    cellViewClass = showEncryptionBadge ? RoomIncomingEncryptedTextMsgBubbleCell.class : RoomIncomingTextMsgBubbleCell.class;
                }
            }
        }
        else
        {
            // Handle here outgoing bubbles
            if (bubbleData.isAttachmentWithThumbnail)
            {
                // Check whether the provided celldata corresponds to a selected sticker
                if (customizedRoomDataSource.selectedEventId && (bubbleData.attachment.type == MXKAttachmentTypeSticker) && [bubbleData.attachment.eventId isEqualToString:customizedRoomDataSource.selectedEventId])
                {
                    cellViewClass = RoomSelectedStickerBubbleCell.class;
                }
                else if (bubbleData.isPaginationFirstBubble)
                {
                    cellViewClass = showEncryptionBadge ? RoomOutgoingEncryptedAttachmentWithPaginationTitleBubbleCell.class :RoomOutgoingAttachmentWithPaginationTitleBubbleCell.class;
                }
                else if (bubbleData.shouldHideSenderInformation)
                {
                    cellViewClass = showEncryptionBadge ? RoomOutgoingEncryptedAttachmentWithoutSenderInfoBubbleCell.class : RoomOutgoingAttachmentWithoutSenderInfoBubbleCell.class;
                }
                else
                {
                    cellViewClass = showEncryptionBadge ? RoomOutgoingEncryptedAttachmentBubbleCell.class : RoomOutgoingAttachmentBubbleCell.class;
                }
            }
            else
            {
                if (bubbleData.isPaginationFirstBubble)
                {
                    if (bubbleData.shouldHideSenderName)
                    {
                        cellViewClass = showEncryptionBadge ? RoomOutgoingEncryptedTextMsgWithPaginationTitleWithoutSenderNameBubbleCell.class : RoomOutgoingTextMsgWithPaginationTitleWithoutSenderNameBubbleCell.class;
                    }
                    else
                    {
                        cellViewClass = showEncryptionBadge ? RoomOutgoingEncryptedTextMsgWithPaginationTitleBubbleCell.class : RoomOutgoingTextMsgWithPaginationTitleBubbleCell.class;
                    }
                }
                else if (bubbleData.shouldHideSenderInformation)
                {
                    cellViewClass = showEncryptionBadge ? RoomOutgoingEncryptedTextMsgWithoutSenderInfoBubbleCell.class :RoomOutgoingTextMsgWithoutSenderInfoBubbleCell.class;
                }
                else if (bubbleData.shouldHideSenderName)
                {
                    cellViewClass = showEncryptionBadge ? RoomOutgoingEncryptedTextMsgWithoutSenderNameBubbleCell.class : RoomOutgoingTextMsgWithoutSenderNameBubbleCell.class;
                }
                else
                {
                    cellViewClass = showEncryptionBadge ? RoomOutgoingEncryptedTextMsgBubbleCell.class : RoomOutgoingTextMsgBubbleCell.class;
                }
            }
        }
    }
    
    return cellViewClass;
}

#pragma mark - MXKDataSource delegate

- (void)dataSource:(MXKDataSource *)dataSource didRecognizeAction:(NSString *)actionIdentifier inCell:(id<MXKCellRendering>)cell userInfo:(NSDictionary *)userInfo
{
    // Handle here user actions on bubbles for Vector app
    if (customizedRoomDataSource)
    {
        id<MXKRoomBubbleCellDataStoring> bubbleData;
        
        if ([cell isKindOfClass:[MXKRoomBubbleTableViewCell class]])
        {
            MXKRoomBubbleTableViewCell *roomBubbleTableViewCell = (MXKRoomBubbleTableViewCell*)cell;
            bubbleData = roomBubbleTableViewCell.bubbleData;
        }
        
        
        if ([actionIdentifier isEqualToString:kMXKRoomBubbleCellTapOnAvatarView])
        {
            MXRoomMember *member = [self.roomDataSource.roomState.members memberWithUserId:userInfo[kMXKRoomBubbleCellUserIdKey]];
            [self showMemberDetails:member];
        }
        else if ([actionIdentifier isEqualToString:kMXKRoomBubbleCellLongPressOnAvatarView])
        {
            // Add the member display name in text input
            MXRoomMember *roomMember = [self.roomDataSource.roomState.members memberWithUserId:userInfo[kMXKRoomBubbleCellUserIdKey]];
            if (roomMember)
            {
                [self mention:roomMember];
            }
        }
        else if ([actionIdentifier isEqualToString:kMXKRoomBubbleCellTapOnMessageTextView] || [actionIdentifier isEqualToString:kMXKRoomBubbleCellTapOnContentView])
        {
            // Retrieve the tapped event
            MXEvent *tappedEvent = userInfo[kMXKRoomBubbleCellEventKey];
            
            // Check whether a selection already exist or not
            if (customizedRoomDataSource.selectedEventId)
            {
                [self cancelEventSelection];
            }
            else if (tappedEvent)
            {
                if (tappedEvent.eventType == MXEventTypeRoomCreate)
                {
                    // Handle tap on RoomPredecessorBubbleCell
                    MXRoomCreateContent *createContent = [MXRoomCreateContent modelFromJSON:tappedEvent.content];
                    NSString *predecessorRoomId = createContent.roomPredecessorInfo.roomId;
                    
                    if (predecessorRoomId)
                    {
                        // Show predecessor room
                        [[AppDelegate theDelegate] showRoom:predecessorRoomId andEventId:nil withMatrixSession:self.mainSession];
                    }
                    else
                    {
                        // Show contextual menu on single tap if bubble is not collapsed
                        if (bubbleData.collapsed)
                        {
                            [self showRoomCreationModalWithBubbleData:bubbleData];
                        }
                        else
                        {
                            [self showContextualMenuForEvent:tappedEvent fromSingleTapGesture:YES cell:cell animated:YES];
                        }
                    }
                }
                else if (bubbleData.tag == RoomBubbleCellDataTagCall)
                {
                    if ([bubbleData isKindOfClass:[RoomBubbleCellData class]])
                    {
                        //  post notification `RoomCallTileTapped`
                        [[NSNotificationCenter defaultCenter] postNotificationName:RoomCallTileTappedNotification object:bubbleData];
                        
                        preventBubblesTableViewScroll = YES;
                        [self selectEventWithId:tappedEvent.eventId];
                    }
                }
                else if (bubbleData.tag == RoomBubbleCellDataTagGroupCall)
                {
                    if ([bubbleData isKindOfClass:[RoomBubbleCellData class]])
                    {
                        //  post notification `RoomGroupCallTileTapped`
                        [[NSNotificationCenter defaultCenter] postNotificationName:RoomGroupCallTileTappedNotification object:bubbleData];
                        
                        preventBubblesTableViewScroll = YES;
                        [self selectEventWithId:tappedEvent.eventId];
                    }
                }
                else
                {
                    // Show contextual menu on single tap if bubble is not collapsed
                    if (bubbleData.collapsed)
                    {
                        [self selectEventWithId:tappedEvent.eventId];
                    }
                    else
                    {
                        [self showContextualMenuForEvent:tappedEvent fromSingleTapGesture:YES cell:cell animated:YES];
                    }
                }
            }
        }
        else if ([actionIdentifier isEqualToString:kMXKRoomBubbleCellTapOnOverlayContainer])
        {
            // Cancel the current event selection
            [self cancelEventSelection];
        }
        else if ([actionIdentifier isEqualToString:kMXKRoomBubbleCellRiotEditButtonPressed])
        {
            [self dismissKeyboard];
            
            MXEvent *selectedEvent = userInfo[kMXKRoomBubbleCellEventKey];
            
            if (selectedEvent)
            {
                [self showContextualMenuForEvent:selectedEvent fromSingleTapGesture:YES cell:cell animated:YES];
            }
        }
        else if ([actionIdentifier isEqualToString:kMXKRoomBubbleCellKeyVerificationIncomingRequestAcceptPressed])
        {
            NSString *eventId = userInfo[kMXKRoomBubbleCellEventIdKey];
            
            RoomDataSource *roomDataSource = (RoomDataSource*)self.roomDataSource;
            
            [roomDataSource acceptVerificationRequestForEventId:eventId success:^{
                
            } failure:^(NSError *error) {
                [[AppDelegate theDelegate] showErrorAsAlert:error];
            }];
        }
        else if ([actionIdentifier isEqualToString:kMXKRoomBubbleCellKeyVerificationIncomingRequestDeclinePressed])
        {
            NSString *eventId = userInfo[kMXKRoomBubbleCellEventIdKey];
            
            RoomDataSource *roomDataSource = (RoomDataSource*)self.roomDataSource;
            
            [roomDataSource declineVerificationRequestForEventId:eventId success:^{
                
            } failure:^(NSError *error) {
                [[AppDelegate theDelegate] showErrorAsAlert:error];
            }];
        }
        else if ([actionIdentifier isEqualToString:kMXKRoomBubbleCellTapOnAttachmentView])
        {
            if (((MXKRoomBubbleTableViewCell*)cell).bubbleData.attachment.eventSentState == MXEventSentStateFailed)
            {
                // Shortcut: when clicking on an unsent media, show the action sheet to resend it
                NSString *eventId = ((MXKRoomBubbleTableViewCell*)cell).bubbleData.attachment.eventId;
                MXEvent *selectedEvent = [self.roomDataSource eventWithEventId:eventId];
                
                if (selectedEvent)
                {
                    [self dataSource:dataSource didRecognizeAction:kMXKRoomBubbleCellRiotEditButtonPressed inCell:cell userInfo:@{kMXKRoomBubbleCellEventKey:selectedEvent}];
                }
                else
                {
                    NSLog(@"[RoomViewController] didRecognizeAction:inCell:userInfo tap on attachment with event state MXEventSentStateFailed. Selected event is nil for event id %@", eventId);
                }
            }
            else if (((MXKRoomBubbleTableViewCell*)cell).bubbleData.attachment.type == MXKAttachmentTypeSticker)
            {
                // We don't open the attachments viewer when the user taps on a sticker.
                // We consider this tap like a selection.
                
                // Check whether a selection already exist or not
                if (customizedRoomDataSource.selectedEventId)
                {
                    [self cancelEventSelection];
                }
                else
                {
                    // Highlight this event in displayed message
                    [self selectEventWithId:((MXKRoomBubbleTableViewCell*)cell).bubbleData.attachment.eventId];
                }
            }
            else
            {
                // Keep default implementation
                [super dataSource:dataSource didRecognizeAction:actionIdentifier inCell:cell userInfo:userInfo];
            }
        }
        else if ([actionIdentifier isEqualToString:kRoomEncryptedDataBubbleCellTapOnEncryptionIcon])
        {
            // Retrieve the tapped event
            MXEvent *tappedEvent = userInfo[kMXKRoomBubbleCellEventKey];
            
            if (tappedEvent)
            {
                [self showEncryptionInformation:tappedEvent];
            }
        }
        else if ([actionIdentifier isEqualToString:kMXKRoomBubbleCellTapOnReceiptsContainer])
        {
            MXKReceiptSendersContainer *container = userInfo[kMXKRoomBubbleCellReceiptsContainerKey];
            [ReadReceiptsViewController openInViewController:self fromContainer:container withSession:self.mainSession];
        }
        else if ([actionIdentifier isEqualToString:kRoomMembershipExpandedBubbleCellTapOnCollapseButton])
        {
            // Reset the selection before collapsing
            customizedRoomDataSource.selectedEventId = nil;
            
            [self.roomDataSource collapseRoomBubble:((MXKRoomBubbleTableViewCell*)cell).bubbleData collapsed:YES];
        }
        else if ([actionIdentifier isEqualToString:kMXKRoomBubbleCellLongPressOnEvent])
        {
            MXEvent *tappedEvent = userInfo[kMXKRoomBubbleCellEventKey];
            
            if (!bubbleData.collapsed)
            {
                [self handleLongPressFromCell:cell withTappedEvent:tappedEvent];
            }
        }
        else if ([actionIdentifier isEqualToString:kMXKRoomBubbleCellLongPressOnReactionView])
        {
            NSString *tappedEventId = userInfo[kMXKRoomBubbleCellEventIdKey];
            if (tappedEventId)
            {
                [self showReactionHistoryForEventId:tappedEventId animated:YES];
            }
        }
        else if ([actionIdentifier isEqualToString:RoomDirectCallStatusBubbleCell.callBackAction])
        {
            MXEvent *callInviteEvent = userInfo[kMXKRoomBubbleCellEventKey];
            MXCallInviteEventContent *eventContent = [MXCallInviteEventContent modelFromJSON:callInviteEvent.content];
            
            [self placeCallWithVideo2:eventContent.isVideoCall];
        }
        else if ([actionIdentifier isEqualToString:RoomDirectCallStatusBubbleCell.declineAction])
        {
            MXEvent *callInviteEvent = userInfo[kMXKRoomBubbleCellEventKey];
            MXCallInviteEventContent *eventContent = [MXCallInviteEventContent modelFromJSON:callInviteEvent.content];
            
            MXCall *call = [self.mainSession.callManager callWithCallId:eventContent.callId];
            [call hangup];
        }
        else if ([actionIdentifier isEqualToString:RoomDirectCallStatusBubbleCell.answerAction])
        {
            MXEvent *callInviteEvent = userInfo[kMXKRoomBubbleCellEventKey];
            MXCallInviteEventContent *eventContent = [MXCallInviteEventContent modelFromJSON:callInviteEvent.content];
            
            MXCall *call = [self.mainSession.callManager callWithCallId:eventContent.callId];
            [call answer];
        }
        else if ([actionIdentifier isEqualToString:RoomGroupCallStatusBubbleCell.joinAction] ||
                 [actionIdentifier isEqualToString:RoomGroupCallStatusBubbleCell.answerAction])
        {
            MXWeakify(self);
            NSString *appDisplayName = [[NSBundle mainBundle] infoDictionary][@"CFBundleDisplayName"];

            // Check app permissions first
            [MXKTools checkAccessForCall:YES
             manualChangeMessageForAudio:[NSString stringWithFormat:[NSBundle mxk_localizedStringForKey:@"microphone_access_not_granted_for_call"], appDisplayName]
             manualChangeMessageForVideo:[NSString stringWithFormat:[NSBundle mxk_localizedStringForKey:@"camera_access_not_granted_for_call"], appDisplayName]
               showPopUpInViewController:self completionHandler:^(BOOL granted) {
                
                MXStrongifyAndReturnIfNil(self);
                if (granted)
                {
                    // Present the Jitsi view controller
                    Widget *jitsiWidget = [self->customizedRoomDataSource jitsiWidget];
                    if (jitsiWidget)
                    {
                        [[AppDelegate theDelegate].callPresenter displayJitsiCallWithWidget:jitsiWidget];
                    }
                }
                else
                {
                    NSLog(@"[RoomVC] didRecognizeAction:inCell:userInfo Warning: The application does not have the permission to join/answer the group call");
                }
            }];
            
            MXEvent *widgetEvent = userInfo[kMXKRoomBubbleCellEventKey];
            Widget *widget = [[Widget alloc] initWithWidgetEvent:widgetEvent
                                                 inMatrixSession:customizedRoomDataSource.mxSession];
            [[JitsiService shared] resetDeclineForWidgetWithId:widget.widgetId];
        }
        else if ([actionIdentifier isEqualToString:RoomGroupCallStatusBubbleCell.declineAction])
        {
            MXEvent *widgetEvent = userInfo[kMXKRoomBubbleCellEventKey];
            Widget *widget = [[Widget alloc] initWithWidgetEvent:widgetEvent
                                                 inMatrixSession:customizedRoomDataSource.mxSession];
            [[JitsiService shared] declineWidgetWithId:widget.widgetId];
            [self reloadBubblesTable:YES];
        }
        else if ([actionIdentifier isEqualToString:RoomCreationIntroCell.tapOnAvatarView])
        {
            [self showRoomAvatarChange];
        }
        else if ([actionIdentifier isEqualToString:RoomCreationIntroCell.tapOnAddParticipants])
        {
            [self showAddParticipants];
        }
        else if ([actionIdentifier isEqualToString:RoomCreationIntroCell.tapOnAddTopic])
        {
            [self showRoomTopicChange];
        }
        else
        {
            // Keep default implementation for other actions
            [super dataSource:dataSource didRecognizeAction:actionIdentifier inCell:cell userInfo:userInfo];
        }
    }
    else
    {
        // Keep default implementation for other actions
        [super dataSource:dataSource didRecognizeAction:actionIdentifier inCell:cell userInfo:userInfo];
    }
}

// Display the additiontal event actions menu
- (void)showAdditionalActionsMenuForEvent:(MXEvent*)selectedEvent inCell:(id<MXKCellRendering>)cell animated:(BOOL)animated
{
    MXKRoomBubbleTableViewCell *roomBubbleTableViewCell = (MXKRoomBubbleTableViewCell *)cell;
    MXKAttachment *attachment = roomBubbleTableViewCell.bubbleData.attachment;
    
    if (currentAlert)
    {
        [currentAlert dismissViewControllerAnimated:NO completion:nil];
        currentAlert = nil;
    }
    
    __weak __typeof(self) weakSelf = self;
    currentAlert = [UIAlertController alertControllerWithTitle:nil message:nil preferredStyle:UIAlertControllerStyleActionSheet];
    
    // Add actions for a failed event
    if (selectedEvent.sentState == MXEventSentStateFailed)
    {
        [currentAlert addAction:[UIAlertAction actionWithTitle:NSLocalizedStringFromTable(@"retry", @"Vector", nil)
                                                         style:UIAlertActionStyleDefault
                                                       handler:^(UIAlertAction * action) {
            
            if (weakSelf)
            {
                typeof(self) self = weakSelf;
                
                [self cancelEventSelection];
                
                // Let the datasource resend. It will manage local echo, etc.
                [self.roomDataSource resendEventWithEventId:selectedEvent.eventId success:nil failure:nil];
            }
            
        }]];
        
        [currentAlert addAction:[UIAlertAction actionWithTitle:NSLocalizedStringFromTable(@"room_event_action_delete", @"Vector", nil)
                                                         style:UIAlertActionStyleDefault
                                                       handler:^(UIAlertAction * action) {
            
            if (weakSelf)
            {
                typeof(self) self = weakSelf;
                
                [self cancelEventSelection];
                
                [self.roomDataSource removeEventWithEventId:selectedEvent.eventId];
            }
            
        }]];
    }
    
    // Add actions for text message
    if (!attachment)
    {
        // Retrieved data related to the selected event
        NSArray *components = roomBubbleTableViewCell.bubbleData.bubbleComponents;
        MXKRoomBubbleComponent *selectedComponent;
        for (selectedComponent in components)
        {
            if ([selectedComponent.event.eventId isEqualToString:selectedEvent.eventId])
            {
                break;
            }
            selectedComponent = nil;
        }
        
        
        // Check status of the selected event
        if (selectedEvent.sentState == MXEventSentStatePreparing ||
            selectedEvent.sentState == MXEventSentStateEncrypting ||
            selectedEvent.sentState == MXEventSentStateSending)
        {
            [currentAlert addAction:[UIAlertAction actionWithTitle:NSLocalizedStringFromTable(@"room_event_action_cancel_send", @"Vector", nil)
                                                             style:UIAlertActionStyleDefault
                                                           handler:^(UIAlertAction * action)
                                     {
                if (weakSelf)
                {
                    typeof(self) self = weakSelf;
                    
                    self->currentAlert = nil;
                    
                    // Cancel and remove the outgoing message
                    [self.roomDataSource.room cancelSendingOperation:selectedEvent.eventId];
                    [self.roomDataSource removeEventWithEventId:selectedEvent.eventId];
                    
                    [self cancelEventSelection];
                }
                
            }]];
        }
        
        [currentAlert addAction:[UIAlertAction actionWithTitle:NSLocalizedStringFromTable(@"room_event_action_quote", @"Vector", nil)
                                                         style:UIAlertActionStyleDefault
                                                       handler:^(UIAlertAction * action) {
            
            if (weakSelf)
            {
                typeof(self) self = weakSelf;
                
                [self cancelEventSelection];
                
                // Quote the message a la Markdown into the input toolbar composer
                self.inputToolbarView.textMessage = [NSString stringWithFormat:@"%@\n>%@\n\n", self.inputToolbarView.textMessage, selectedComponent.textMessage];
                
                // And display the keyboard
                [self.inputToolbarView becomeFirstResponder];
            }
            
        }]];
        
        if (BuildSettings.messageDetailsAllowShare)
        {
            [currentAlert addAction:[UIAlertAction actionWithTitle:NSLocalizedStringFromTable(@"room_event_action_share", @"Vector", nil)
                                                             style:UIAlertActionStyleDefault
                                                           handler:^(UIAlertAction * action) {
                
                if (weakSelf)
                {
                    typeof(self) self = weakSelf;
                    
                    [self cancelEventSelection];
                    
                    NSArray *activityItems = @[selectedComponent.textMessage];
                    
                    UIActivityViewController *activityViewController = [[UIActivityViewController alloc] initWithActivityItems:activityItems applicationActivities:nil];
                    
                    if (activityViewController)
                    {
                        activityViewController.modalTransitionStyle = UIModalTransitionStyleCoverVertical;
                        activityViewController.popoverPresentationController.sourceView = roomBubbleTableViewCell;
                        activityViewController.popoverPresentationController.sourceRect = roomBubbleTableViewCell.bounds;
                        
                        [self presentViewController:activityViewController animated:YES completion:nil];
                    }
                }
                
            }]];
        }
    }
    else // Add action for attachment
    {
        if (BuildSettings.messageDetailsAllowSave)
        {
            if (attachment.type == MXKAttachmentTypeImage || attachment.type == MXKAttachmentTypeVideo)
            {
                [currentAlert addAction:[UIAlertAction actionWithTitle:NSLocalizedStringFromTable(@"room_event_action_save", @"Vector", nil)
                                                                 style:UIAlertActionStyleDefault
                                                               handler:^(UIAlertAction * action) {
                    
                    if (weakSelf)
                    {
                        typeof(self) self = weakSelf;
                        
                        [self cancelEventSelection];
                        
                        [self startActivityIndicator];
                        
                        [attachment save:^{
                            
                            __strong __typeof(weakSelf)self = weakSelf;
                            [self stopActivityIndicator];
                            
                        } failure:^(NSError *error) {
                            
                            __strong __typeof(weakSelf)self = weakSelf;
                            [self stopActivityIndicator];
                            
                            //Alert user
                            [[AppDelegate theDelegate] showErrorAsAlert:error];
                            
                        }];
                        
                        // Start animation in case of download during attachment preparing
                        [roomBubbleTableViewCell startProgressUI];
                    }
                    
                }]];
            }
        }
        
        // Check status of the selected event
        if (selectedEvent.sentState == MXEventSentStatePreparing ||
            selectedEvent.sentState == MXEventSentStateEncrypting ||
            selectedEvent.sentState == MXEventSentStateUploading ||
            selectedEvent.sentState == MXEventSentStateSending)
        {
            // Upload id is stored in attachment url (nasty trick)
            NSString *uploadId = roomBubbleTableViewCell.bubbleData.attachment.contentURL;
            if ([MXMediaManager existingUploaderWithId:uploadId])
            {
                [currentAlert addAction:[UIAlertAction actionWithTitle:NSLocalizedStringFromTable(@"room_event_action_cancel_send", @"Vector", nil)
                                                                 style:UIAlertActionStyleDefault
                                                               handler:^(UIAlertAction * action) {
                    
                    // Get again the loader
                    MXMediaLoader *loader = [MXMediaManager existingUploaderWithId:uploadId];
                    if (loader)
                    {
                        [loader cancel];
                    }
                    // Hide the progress animation
                    roomBubbleTableViewCell.progressView.hidden = YES;
                    
                    if (weakSelf)
                    {
                        typeof(self) self = weakSelf;
                        
                        self->currentAlert = nil;
                        
                        // Remove the outgoing message and its related cached file.
                        [[NSFileManager defaultManager] removeItemAtPath:roomBubbleTableViewCell.bubbleData.attachment.cacheFilePath error:nil];
                        [[NSFileManager defaultManager] removeItemAtPath:roomBubbleTableViewCell.bubbleData.attachment.thumbnailCachePath error:nil];
                        
                        // Cancel and remove the outgoing message
                        [self.roomDataSource.room cancelSendingOperation:selectedEvent.eventId];
                        [self.roomDataSource removeEventWithEventId:selectedEvent.eventId];
                        
                        [self cancelEventSelection];
                    }
                    
                }]];
            }
        }
        
        if (attachment.type != MXKAttachmentTypeSticker)
        {
            if (BuildSettings.messageDetailsAllowShare)
            {
                [currentAlert addAction:[UIAlertAction actionWithTitle:NSLocalizedStringFromTable(@"room_event_action_share", @"Vector", nil)
                                                                 style:UIAlertActionStyleDefault
                                                               handler:^(UIAlertAction * action) {
                    
                    if (weakSelf)
                    {
                        typeof(self) self = weakSelf;
                        
                        [self cancelEventSelection];
                        
                        [attachment prepareShare:^(NSURL *fileURL) {
                            
                            __strong __typeof(weakSelf)self = weakSelf;
                            self->documentInteractionController = [UIDocumentInteractionController interactionControllerWithURL:fileURL];
                            [self->documentInteractionController setDelegate:self];
                            self->currentSharedAttachment = attachment;
                            
                            if (![self->documentInteractionController presentOptionsMenuFromRect:self.view.frame inView:self.view animated:YES])
                            {
                                self->documentInteractionController = nil;
                                [attachment onShareEnded];
                                self->currentSharedAttachment = nil;
                            }
                            
                        } failure:^(NSError *error) {
                            
                            //Alert user
                            [[AppDelegate theDelegate] showErrorAsAlert:error];
                            
                        }];
                        
                        // Start animation in case of download during attachment preparing
                        [roomBubbleTableViewCell startProgressUI];
                    }
                    
                }]];
            }
        }
    }
    
    // Check status of the selected event
    if (selectedEvent.sentState == MXEventSentStateSent)
    {
        // Check whether download is in progress
        if (selectedEvent.isMediaAttachment)
        {
            NSString *downloadId = roomBubbleTableViewCell.bubbleData.attachment.downloadId;
            if ([MXMediaManager existingDownloaderWithIdentifier:downloadId])
            {
                [currentAlert addAction:[UIAlertAction actionWithTitle:NSLocalizedStringFromTable(@"room_event_action_cancel_download", @"Vector", nil)
                                                                 style:UIAlertActionStyleDefault
                                                               handler:^(UIAlertAction * action) {
                    
                    if (weakSelf)
                    {
                        typeof(self) self = weakSelf;
                        
                        [self cancelEventSelection];
                        
                        // Get again the loader
                        MXMediaLoader *loader = [MXMediaManager existingDownloaderWithIdentifier:downloadId];
                        if (loader)
                        {
                            [loader cancel];
                        }
                        // Hide the progress animation
                        roomBubbleTableViewCell.progressView.hidden = YES;
                    }
                    
                }]];
            }
        }
        
        // Do not allow to redact the event that enabled encryption (m.room.encryption)
        // because it breaks everything
        if (selectedEvent.eventType != MXEventTypeRoomEncryption)
        {
            [currentAlert addAction:[UIAlertAction actionWithTitle:NSLocalizedStringFromTable(@"room_event_action_redact", @"Vector", nil)
                                                             style:UIAlertActionStyleDefault
                                                           handler:^(UIAlertAction * action) {
                
                if (weakSelf)
                {
                    typeof(self) self = weakSelf;
                    
                    [self cancelEventSelection];
                    
                    [self startActivityIndicator];
                    
                    [self.roomDataSource.room redactEvent:selectedEvent.eventId reason:nil success:^{
                        
                        __strong __typeof(weakSelf)self = weakSelf;
                        [self stopActivityIndicator];
                        
                    } failure:^(NSError *error) {
                        
                        __strong __typeof(weakSelf)self = weakSelf;
                        [self stopActivityIndicator];
                        
                        NSLog(@"[RoomVC] Redact event (%@) failed", selectedEvent.eventId);
                        //Alert user
                        [[AppDelegate theDelegate] showErrorAsAlert:error];
                        
                    }];
                }
                
            }]];
        }
        
        if (BuildSettings.messageDetailsAllowPermalink)
        {
            [currentAlert addAction:[UIAlertAction actionWithTitle:NSLocalizedStringFromTable(@"room_event_action_permalink", @"Vector", nil)
                                                             style:UIAlertActionStyleDefault
                                                           handler:^(UIAlertAction * action) {
                
                if (weakSelf)
                {
                    typeof(self) self = weakSelf;
                    
                    [self cancelEventSelection];
                    
                    // Create a matrix.to permalink that is common to all matrix clients
                    NSString *permalink = [MXTools permalinkToEvent:selectedEvent.eventId inRoom:selectedEvent.roomId];
                    
                    if (permalink)
                    {
                        MXKPasteboardManager.shared.pasteboard.string = permalink;
                    }
                    else
                    {
                        NSLog(@"[RoomViewController] Contextual menu permalink action failed. Permalink is nil room id/event id: %@/%@", selectedEvent.roomId, selectedEvent.eventId);
                    }
                }
                
            }]];
        }
        
        // Add reaction history if event contains reactions
        if (roomBubbleTableViewCell.bubbleData.reactions[selectedEvent.eventId].aggregatedReactionsWithNonZeroCount)
        {
            [currentAlert addAction:[UIAlertAction actionWithTitle:NSLocalizedStringFromTable(@"room_event_action_reaction_history", @"Vector", nil)
                                                             style:UIAlertActionStyleDefault
                                                           handler:^(UIAlertAction * action) {
                
                [self cancelEventSelection];
                
                // Show reaction history
                [self showReactionHistoryForEventId:selectedEvent.eventId animated:YES];
            }]];
        }
        
        if (BuildSettings.messageDetailsAllowViewSource)
        {
            [currentAlert addAction:[UIAlertAction actionWithTitle:NSLocalizedStringFromTable(@"room_event_action_view_source", @"Vector", nil)
                                                             style:UIAlertActionStyleDefault
                                                           handler:^(UIAlertAction * action) {
                
                if (weakSelf)
                {
                    typeof(self) self = weakSelf;
                    
                    [self cancelEventSelection];
                    
                    // Display event details
                    [self showEventDetails:selectedEvent];
                }
                
            }]];
            
            
            // Add "View Decrypted Source" for e2ee event we can decrypt
            if (selectedEvent.isEncrypted && selectedEvent.clearEvent)
            {
                [currentAlert addAction:[UIAlertAction actionWithTitle:NSLocalizedStringFromTable(@"room_event_action_view_decrypted_source", @"Vector", nil)
                                                                 style:UIAlertActionStyleDefault
                                                               handler:^(UIAlertAction * action) {
                    
                    if (weakSelf)
                    {
                        typeof(self) self = weakSelf;
                        
                        [self cancelEventSelection];
                        
                        // Display clear event details
                        [self showEventDetails:selectedEvent.clearEvent];
                    }
                    
                }]];
            }
        }
        
        if (![selectedEvent.sender isEqualToString:self.mainSession.myUser.userId])
        {
            [currentAlert addAction:[UIAlertAction actionWithTitle:NSLocalizedStringFromTable(@"room_event_action_report", @"Vector", nil)
                                                             style:UIAlertActionStyleDefault
                                                           handler:^(UIAlertAction * action) {
                
                if (weakSelf)
                {
                    typeof(self) self = weakSelf;
                    
                    [self cancelEventSelection];
                    
                    // Prompt user to enter a description of the problem content.
                    self->currentAlert = [UIAlertController alertControllerWithTitle:NSLocalizedStringFromTable(@"room_event_action_report_prompt_reason", @"Vector", nil)  message:nil preferredStyle:UIAlertControllerStyleAlert];
                    
                    [self->currentAlert addTextFieldWithConfigurationHandler:^(UITextField *textField) {
                        textField.secureTextEntry = NO;
                        textField.placeholder = nil;
                        textField.keyboardType = UIKeyboardTypeDefault;
                    }];
                    
                    [self->currentAlert addAction:[UIAlertAction actionWithTitle:[NSBundle mxk_localizedStringForKey:@"ok"] style:UIAlertActionStyleDefault handler:^(UIAlertAction * action) {
                        
                        if (weakSelf)
                        {
                            typeof(self) self = weakSelf;
                            NSString *text = [self->currentAlert textFields].firstObject.text;
                            self->currentAlert = nil;
                            
                            [self startActivityIndicator];
                            
                            [self.roomDataSource.room reportEvent:selectedEvent.eventId score:-100 reason:text success:^{
                                
                                __strong __typeof(weakSelf)self = weakSelf;
                                [self stopActivityIndicator];
                                
                                // Prompt user to ignore content from this user
                                self->currentAlert = [UIAlertController alertControllerWithTitle:NSLocalizedStringFromTable(@"room_event_action_report_prompt_ignore_user", @"Vector", nil)  message:nil preferredStyle:UIAlertControllerStyleAlert];
                                
                                [self->currentAlert addAction:[UIAlertAction actionWithTitle:[NSBundle mxk_localizedStringForKey:@"yes"] style:UIAlertActionStyleDefault handler:^(UIAlertAction * action) {
                                    
                                    if (weakSelf)
                                    {
                                        typeof(self) self = weakSelf;
                                        self->currentAlert = nil;
                                        
                                        [self startActivityIndicator];
                                        
                                        // Add the user to the blacklist: ignored users
                                        [self.mainSession ignoreUsers:@[selectedEvent.sender] success:^{
                                            
                                            __strong __typeof(weakSelf)self = weakSelf;
                                            [self stopActivityIndicator];
                                            
                                        } failure:^(NSError *error) {
                                            
                                            __strong __typeof(weakSelf)self = weakSelf;
                                            [self stopActivityIndicator];
                                            
                                            NSLog(@"[RoomVC] Ignore user (%@) failed", selectedEvent.sender);
                                            //Alert user
                                            [[AppDelegate theDelegate] showErrorAsAlert:error];
                                            
                                        }];
                                    }
                                    
                                }]];
                                
                                [self->currentAlert addAction:[UIAlertAction actionWithTitle:[NSBundle mxk_localizedStringForKey:@"no"] style:UIAlertActionStyleDefault handler:^(UIAlertAction * action) {
                                    
                                    if (weakSelf)
                                    {
                                        typeof(self) self = weakSelf;
                                        self->currentAlert = nil;
                                    }
                                    
                                }]];
                                
                                [self presentViewController:self->currentAlert animated:YES completion:nil];
                                
                            } failure:^(NSError *error) {
                                
                                __strong __typeof(weakSelf)self = weakSelf;
                                [self stopActivityIndicator];
                                
                                NSLog(@"[RoomVC] Report event (%@) failed", selectedEvent.eventId);
                                //Alert user
                                [[AppDelegate theDelegate] showErrorAsAlert:error];
                                
                            }];
                        }
                        
                    }]];
                    
                    [self->currentAlert addAction:[UIAlertAction actionWithTitle:[NSBundle mxk_localizedStringForKey:@"cancel"] style:UIAlertActionStyleCancel handler:^(UIAlertAction * action) {
                        
                        if (weakSelf)
                        {
                            typeof(self) self = weakSelf;
                            self->currentAlert = nil;
                        }
                        
                    }]];
                    
                    [self presentViewController:self->currentAlert animated:YES completion:nil];
                }
                
            }]];
        }
        
        if (self.roomDataSource.room.summary.isEncrypted)
        {
            [currentAlert addAction:[UIAlertAction actionWithTitle:NSLocalizedStringFromTable(@"room_event_action_view_encryption", @"Vector", nil)
                                                             style:UIAlertActionStyleDefault
                                                           handler:^(UIAlertAction * action) {
                
                if (weakSelf)
                {
                    typeof(self) self = weakSelf;
                    [self cancelEventSelection];
                    
                    // Display encryption details
                    [self showEncryptionInformation:selectedEvent];
                }
                
            }]];
        }
    }
    
    [currentAlert addAction:[UIAlertAction actionWithTitle:NSLocalizedStringFromTable(@"cancel", @"Vector", nil)
                                                     style:UIAlertActionStyleCancel
                                                   handler:^(UIAlertAction * action) {
        
        if (weakSelf)
        {
            typeof(self) self = weakSelf;
            [self hideContextualMenuAnimated:YES];
        }
        
    }]];
    
    // Do not display empty action sheet
    if (currentAlert.actions.count > 1)
    {
        NSInteger bubbleComponentIndex = [roomBubbleTableViewCell.bubbleData bubbleComponentIndexForEventId:selectedEvent.eventId];
        
        CGRect sourceRect = [roomBubbleTableViewCell componentFrameInContentViewForIndex:bubbleComponentIndex];
        
        [currentAlert mxk_setAccessibilityIdentifier:@"RoomVCEventMenuAlert"];
        [currentAlert popoverPresentationController].sourceView = roomBubbleTableViewCell;
        [currentAlert popoverPresentationController].sourceRect = sourceRect;
        [self presentViewController:currentAlert animated:animated completion:nil];
    }
    else
    {
        currentAlert = nil;
    }
}

- (BOOL)dataSource:(MXKDataSource *)dataSource shouldDoAction:(NSString *)actionIdentifier inCell:(id<MXKCellRendering>)cell userInfo:(NSDictionary *)userInfo defaultValue:(BOOL)defaultValue
{
    BOOL shouldDoAction = defaultValue;
    
    if ([actionIdentifier isEqualToString:kMXKRoomBubbleCellShouldInteractWithURL])
    {
        // Try to catch universal link supported by the app
        NSURL *url = userInfo[kMXKRoomBubbleCellUrl];
        // Retrieve the type of interaction expected with the URL (See UITextItemInteraction)
        NSNumber *urlItemInteractionValue = userInfo[kMXKRoomBubbleCellUrlItemInteraction];
        
        RoomMessageURLType roomMessageURLType = RoomMessageURLTypeUnknown;
        
        if (url)
        {
            roomMessageURLType = [self.roomMessageURLParser parseURL:url];
        }
        
        // When a link refers to a room alias/id, a user id or an event id, the non-ASCII characters (like '#' in room alias) has been escaped
        // to be able to convert it into a legal URL string.
        NSString *absoluteURLString = [url.absoluteString stringByRemovingPercentEncoding];
        
        // If the link can be open it by the app, let it do
        if ([Tools isUniversalLink:url])
        {
            shouldDoAction = NO;
            
            // iOS Patch: fix vector.im urls before using it
            NSURL *fixedURL = [Tools fixURLWithSeveralHashKeys:url];
            
            [[AppDelegate theDelegate] handleUniversalLinkFragment:fixedURL.fragment];
        }
        // Open a detail screen about the clicked user
        else if ([MXTools isMatrixUserIdentifier:absoluteURLString])
        {
            shouldDoAction = NO;
            
            NSString *userId = absoluteURLString;
            
            MXRoomMember* member = [self.roomDataSource.roomState.members memberWithUserId:userId];
            if (member)
            {
                // Use the room member detail VC for room members
                [self showMemberDetails:member];
            }
            else
            {
                // Use the contact detail VC for other users
                MXUser *user = [self.roomDataSource.room.mxSession userWithUserId:userId];
                if (user)
                {
                    selectedContact = [[MXKContact alloc] initMatrixContactWithDisplayName:((user.displayname.length > 0) ? user.displayname : user.userId) andMatrixID:user.userId];
                }
                else
                {
                    selectedContact = [[MXKContact alloc] initMatrixContactWithDisplayName:userId andMatrixID:userId];
                }
                [self performSegueWithIdentifier:@"showContactDetails" sender:self];
            }
        }
        // Open the clicked room
        else if ([MXTools isMatrixRoomIdentifier:absoluteURLString] || [MXTools isMatrixRoomAlias:absoluteURLString])
        {
            shouldDoAction = NO;
            
            NSString *roomIdOrAlias = absoluteURLString;
            
            // Open the room or preview it
            NSString *fragment = [NSString stringWithFormat:@"/room/%@", [MXTools encodeURIComponent:roomIdOrAlias]];
            [[AppDelegate theDelegate] handleUniversalLinkFragment:fragment];
        }
        // Preview the clicked group
        else if ([MXTools isMatrixGroupIdentifier:absoluteURLString])
        {
            shouldDoAction = NO;
            
            // Open the group or preview it
            NSString *fragment = [NSString stringWithFormat:@"/group/%@", [MXTools encodeURIComponent:absoluteURLString]];
            [[AppDelegate theDelegate] handleUniversalLinkFragment:fragment];
        }
        else if ([absoluteURLString hasPrefix:EventFormatterOnReRequestKeysLinkAction])
        {
            NSArray<NSString*> *arguments = [absoluteURLString componentsSeparatedByString:EventFormatterLinkActionSeparator];
            if (arguments.count > 1)
            {
                NSString *eventId = arguments[1];
                MXEvent *event = [self.roomDataSource eventWithEventId:eventId];
                
                if (event)
                {
                    [self reRequestKeysAndShowExplanationAlert:event];
                }
            }
        }
        else if ([absoluteURLString hasPrefix:EventFormatterEditedEventLinkAction])
        {
            NSArray<NSString*> *arguments = [absoluteURLString componentsSeparatedByString:EventFormatterLinkActionSeparator];
            if (arguments.count > 1)
            {
                NSString *eventId = arguments[1];
                [self showEditHistoryForEventId:eventId animated:YES];
            }
            shouldDoAction = NO;
        }
        else if (url && urlItemInteractionValue)
        {
            // Fallback case for external links
            switch (urlItemInteractionValue.integerValue) {
                case UITextItemInteractionInvokeDefaultAction:
                {
                    switch (roomMessageURLType) {
                        case RoomMessageURLTypeAppleDataDetector:
                            // Keep the default OS behavior on single tap when UITextView data detector detect a known type.
                            shouldDoAction = YES;
                            break;
                        case RoomMessageURLTypeDummy:
                            // Do nothing for dummy links
                            shouldDoAction = NO;
                            break;
                        default:
                        {
                            MXEvent *tappedEvent = userInfo[kMXKRoomBubbleCellEventKey];
                            NSString *format = tappedEvent.content[@"format"];
                            NSString *formattedBody = tappedEvent.content[@"formatted_body"];
                            //  if an html formatted body exists
                            if ([format isEqualToString:kMXRoomMessageFormatHTML] && formattedBody)
                            {
                                NSURL *visibleURL = [formattedBodyParser getVisibleURLForURL:url inFormattedBody:formattedBody];
                                
                                if (visibleURL && ![url isEqual:visibleURL])
                                {
                                    //  urls are different, show confirmation alert
                                    NSString *formatStr = NSLocalizedStringFromTable(@"external_link_confirmation_message", @"Vector", nil);
                                    UIAlertController *alert = [UIAlertController alertControllerWithTitle:NSLocalizedStringFromTable(@"external_link_confirmation_title", @"Vector", nil) message:[NSString stringWithFormat:formatStr, visibleURL.absoluteString, url.absoluteString] preferredStyle:UIAlertControllerStyleAlert];
                                    
                                    UIAlertAction *continueAction = [UIAlertAction actionWithTitle:NSLocalizedStringFromTable(@"continue", @"Vector", nil) style:UIAlertActionStyleDefault handler:^(UIAlertAction * _Nonnull action) {
                                        // Try to open the link
                                        [[UIApplication sharedApplication] vc_open:url completionHandler:^(BOOL success) {
                                            if (!success)
                                            {
                                                [self showUnableToOpenLinkErrorAlert];
                                            }
                                        }];
                                    }];
                                    
                                    UIAlertAction *cancelAction = [UIAlertAction actionWithTitle:NSLocalizedStringFromTable(@"cancel", @"Vector", nil) style:UIAlertActionStyleCancel handler:nil];
                                    
                                    [alert addAction:continueAction];
                                    [alert addAction:cancelAction];
                                    
                                    [self presentViewController:alert animated:YES completion:nil];
                                    return NO;
                                }
                            }
                            // Try to open the link
                            [[UIApplication sharedApplication] vc_open:url completionHandler:^(BOOL success) {
                                if (!success)
                                {
                                    [self showUnableToOpenLinkErrorAlert];
                                }
                            }];
                            shouldDoAction = NO;
                            break;
                        }
                    }
                }
                    break;
                case UITextItemInteractionPresentActions:
                {
                    // Retrieve the tapped event
                    MXEvent *tappedEvent = userInfo[kMXKRoomBubbleCellEventKey];
                    
                    if (tappedEvent)
                    {
                        // Long press on link, present room contextual menu.
                        [self showContextualMenuForEvent:tappedEvent fromSingleTapGesture:NO cell:cell animated:YES];
                    }
                    
                    shouldDoAction = NO;
                }
                    break;
                case UITextItemInteractionPreview:
                    // Force touch on link, let MXKRoomBubbleTableViewCell UITextView use default peek and pop behavior.
                    break;
                default:
                    break;
            }
        }
        else
        {
            [self showUnableToOpenLinkErrorAlert];
        }
    }
    
    return shouldDoAction;
}

- (void)selectEventWithId:(NSString*)eventId
{
    [self selectEventWithId:eventId inputToolBarSendMode:RoomInputToolbarViewSendModeSend showTimestamp:YES];
}

- (void)selectEventWithId:(NSString*)eventId inputToolBarSendMode:(RoomInputToolbarViewSendMode)inputToolBarSendMode showTimestamp:(BOOL)showTimestamp
{
    [self setInputToolBarSendMode:inputToolBarSendMode forEventWithId:eventId];
    
    customizedRoomDataSource.showBubbleDateTimeOnSelection = showTimestamp;
    customizedRoomDataSource.selectedEventId = eventId;
    
    // Force table refresh
    [self dataSource:self.roomDataSource didCellChange:nil];
}

- (void)cancelEventSelection
{
    [self setInputToolBarSendMode:RoomInputToolbarViewSendModeSend forEventWithId:nil];
    
    if (currentAlert)
    {
        [currentAlert dismissViewControllerAnimated:NO completion:nil];
        currentAlert = nil;
    }
    
    customizedRoomDataSource.showBubbleDateTimeOnSelection = YES;
    customizedRoomDataSource.selectedEventId = nil;
    
    [self restoreTextMessageBeforeEditing];
    
    // Force table refresh
    [self dataSource:self.roomDataSource didCellChange:nil];
}

- (void)showUnableToOpenLinkErrorAlert
{
    [[AppDelegate theDelegate] showAlertWithTitle:[NSBundle mxk_localizedStringForKey:@"error"]
                                          message:NSLocalizedStringFromTable(@"room_message_unable_open_link_error_message", @"Vector", nil)];
}

- (void)editEventContentWithId:(NSString*)eventId
{
    MXEvent *event = [self.roomDataSource eventWithEventId:eventId];
    
    RoomInputToolbarView *roomInputToolbarView = [self inputToolbarViewAsRoomInputToolbarView];
    
    if (roomInputToolbarView)
    {
        self.textMessageBeforeEditing = roomInputToolbarView.textMessage;
        roomInputToolbarView.textMessage = [self.roomDataSource editableTextMessageForEvent:event];
    }
    
    [self selectEventWithId:eventId inputToolBarSendMode:RoomInputToolbarViewSendModeEdit showTimestamp:YES];
}

- (void)restoreTextMessageBeforeEditing
{
    RoomInputToolbarView *roomInputToolbarView = [self inputToolbarViewAsRoomInputToolbarView];
    
    if (self.textMessageBeforeEditing)
    {
        roomInputToolbarView.textMessage = self.textMessageBeforeEditing;
    }
    
    self.textMessageBeforeEditing = nil;
}

- (RoomInputToolbarView*)inputToolbarViewAsRoomInputToolbarView
{
    RoomInputToolbarView *roomInputToolbarView;
    
    if (self.inputToolbarView && [self.inputToolbarView isKindOfClass:[RoomInputToolbarView class]])
    {
        roomInputToolbarView = (RoomInputToolbarView*)self.inputToolbarView;
    }
    
    return roomInputToolbarView;
}

#pragma mark - RoomDataSourceDelegate

- (void)roomDataSource:(RoomDataSource *)roomDataSource didUpdateEncryptionTrustLevel:(RoomEncryptionTrustLevel)roomEncryptionTrustLevel
{
    [self updateInputToolbarEncryptionDecoration];
    [self updateTitleViewEncryptionDecoration];
}

#pragma mark - Segues

- (void)prepareForSegue:(UIStoryboardSegue *)segue sender:(id)sender
{
    // Keep ref on destinationViewController
    [super prepareForSegue:segue sender:sender];
    
    id pushedViewController = [segue destinationViewController];
    
    if ([[segue identifier] isEqualToString:@"showRoomSearch"])
    {
        // Dismiss keyboard
        [self dismissKeyboard];
        
        RoomSearchViewController* roomSearchViewController = (RoomSearchViewController*)pushedViewController;
        // Add the current data source to be able to search messages.
        roomSearchViewController.roomDataSource = self.roomDataSource;
    }
    else if ([[segue identifier] isEqualToString:@"showContactDetails"])
    {
        if (selectedContact)
        {
            ContactDetailsViewController *contactDetailsViewController = segue.destinationViewController;
            contactDetailsViewController.enableVoipCall = NO;
            contactDetailsViewController.contact = selectedContact;
            
            selectedContact = nil;
        }
    }
    else if ([[segue identifier] isEqualToString:@"showUnknownDevices"])
    {
        if (unknownDevices)
        {
            UsersDevicesViewController *usersDevicesViewController = (UsersDevicesViewController *)segue.destinationViewController.childViewControllers.firstObject;
            [usersDevicesViewController displayUsersDevices:unknownDevices andMatrixSession:self.roomDataSource.mxSession onComplete:nil];
            
            unknownDevices = nil;
        }
    }
    
    // Hide back button title
    self.navigationItem.backBarButtonItem = [[UIBarButtonItem alloc] initWithTitle:@"" style:UIBarButtonItemStylePlain target:nil action:nil];
}

#pragma mark - RoomInputToolbarViewDelegate

- (void)roomInputToolbarViewPresentStickerPicker:(MXKRoomInputToolbarView*)toolbarView
{
    // Search for the sticker picker widget in the user account
    Widget *widget = [[WidgetManager sharedManager] userWidgets:self.roomDataSource.mxSession ofTypes:@[kWidgetTypeStickerPicker]].firstObject;
    
    if (widget)
    {
        // Display the widget
        [widget widgetUrl:^(NSString * _Nonnull widgetUrl) {
            
            StickerPickerViewController *stickerPickerVC = [[StickerPickerViewController alloc] initWithUrl:widgetUrl forWidget:widget];
            
            stickerPickerVC.roomDataSource = self.roomDataSource;
            
            [self.navigationController pushViewController:stickerPickerVC animated:YES];
        } failure:^(NSError * _Nonnull error) {
            
            NSLog(@"[RoomVC] Cannot display widget %@", widget);
            [[AppDelegate theDelegate] showErrorAsAlert:error];
        }];
    }
    else
    {
        // The Sticker picker widget is not installed yet. Propose the user to install it
        __weak typeof(self) weakSelf = self;
        
        [currentAlert dismissViewControllerAnimated:NO completion:nil];
        
        NSString *alertMessage = [NSString stringWithFormat:@"%@\n%@",
                                  NSLocalizedStringFromTable(@"widget_sticker_picker_no_stickerpacks_alert", @"Vector", nil),
                                  NSLocalizedStringFromTable(@"widget_sticker_picker_no_stickerpacks_alert_add_now", @"Vector", nil)
                                  ];
        
        currentAlert = [UIAlertController alertControllerWithTitle:nil message:alertMessage preferredStyle:UIAlertControllerStyleAlert];
        
        [currentAlert addAction:[UIAlertAction actionWithTitle:[NSBundle mxk_localizedStringForKey:@"no"]
                                                         style:UIAlertActionStyleCancel
                                                       handler:^(UIAlertAction * action)
                                 {
            if (weakSelf)
            {
                typeof(self) self = weakSelf;
                self->currentAlert = nil;
            }
            
        }]];
        
        [currentAlert addAction:[UIAlertAction actionWithTitle:[NSBundle mxk_localizedStringForKey:@"yes"]
                                                         style:UIAlertActionStyleDefault
                                                       handler:^(UIAlertAction * action)
                                 {
            if (weakSelf)
            {
                typeof(self) self = weakSelf;
                self->currentAlert = nil;
                
                // Show the sticker picker settings screen
                IntegrationManagerViewController *modularVC = [[IntegrationManagerViewController alloc]
                                                               initForMXSession:self.roomDataSource.mxSession
                                                               inRoom:self.roomDataSource.roomId
                                                               screen:[IntegrationManagerViewController screenForWidget:kWidgetTypeStickerPicker]
                                                               widgetId:nil];
                
                [self presentViewController:modularVC animated:NO completion:nil];
            }
        }]];
        
        [currentAlert mxk_setAccessibilityIdentifier:@"RoomVCStickerPickerAlert"];
        [self presentViewController:currentAlert animated:YES completion:nil];
    }
}

#pragma mark - VoIP

- (void)placeCallWithVideo:(BOOL)video
{
    __weak __typeof(self) weakSelf = self;
    
    NSString *appDisplayName = [[NSBundle mainBundle] infoDictionary][@"CFBundleDisplayName"];
    
    // Check app permissions first
    [MXKTools checkAccessForCall:video
     manualChangeMessageForAudio:[NSString stringWithFormat:[NSBundle mxk_localizedStringForKey:@"microphone_access_not_granted_for_call"], appDisplayName]
     manualChangeMessageForVideo:[NSString stringWithFormat:[NSBundle mxk_localizedStringForKey:@"camera_access_not_granted_for_call"], appDisplayName]
       showPopUpInViewController:self completionHandler:^(BOOL granted) {
        
        if (weakSelf)
        {
            typeof(self) self = weakSelf;
            
            if (granted)
            {
                if (video)
                {
                    [self placeCallWithVideo2:video];
                }
                else if (self.mainSession.callManager.supportsPSTN)
                {
                    [self showVoiceCallActionSheet];
                }
                else
                {
                    [self placeCallWithVideo2:NO];
                }
            }
            else
            {
                NSLog(@"RoomViewController: Warning: The application does not have the permission to place the call");
            }
        }
    }];
}

- (void)showVoiceCallActionSheet
{
    // Ask the user the kind of the call: voice or dialpad?
    currentAlert = [UIAlertController alertControllerWithTitle:nil
                                                       message:nil
                                                preferredStyle:UIAlertControllerStyleActionSheet];
    
    __weak typeof(self) weakSelf = self;
    [currentAlert addAction:[UIAlertAction actionWithTitle:NSLocalizedStringFromTable(@"room_place_voice_call", @"Vector", nil)
                                                     style:UIAlertActionStyleDefault
                                                   handler:^(UIAlertAction * action) {
        
        if (weakSelf)
        {
            typeof(self) self = weakSelf;
            self->currentAlert = nil;
            
            [self placeCallWithVideo2:NO];
        }
        
    }]];
    
    [currentAlert addAction:[UIAlertAction actionWithTitle:NSLocalizedStringFromTable(@"room_open_dialpad", @"Vector", nil)
                                                     style:UIAlertActionStyleDefault
                                                   handler:^(UIAlertAction * action) {
        
        if (weakSelf)
        {
            typeof(self) self = weakSelf;
            self->currentAlert = nil;
            
            [self openDialpad];
        }
        
    }]];
    
    [currentAlert addAction:[UIAlertAction actionWithTitle:[NSBundle mxk_localizedStringForKey:@"cancel"]
                                                     style:UIAlertActionStyleCancel
                                                   handler:^(UIAlertAction * action) {
        
        if (weakSelf)
        {
            typeof(self) self = weakSelf;
            self->currentAlert = nil;
        }
        
    }]];
    
    [currentAlert popoverPresentationController].barButtonItem = self.navigationItem.rightBarButtonItems.firstObject;
    [currentAlert popoverPresentationController].permittedArrowDirections = UIPopoverArrowDirectionUp;
    [self presentViewController:currentAlert animated:YES completion:nil];
}

- (void)placeCallWithVideo2:(BOOL)video
{
    __weak __typeof(self) weakSelf = self;
    
    // If there is already a jitsi widget, join it
    Widget *jitsiWidget = [customizedRoomDataSource jitsiWidget];
    if (jitsiWidget)
    {
        [[AppDelegate theDelegate].callPresenter displayJitsiCallWithWidget:jitsiWidget];
    }
    
    // If enabled, create the conf using jitsi widget and open it directly
    else if (RiotSettings.shared.createConferenceCallsWithJitsi
             && self.roomDataSource.room.summary.membersCount.joined > 2)
    {
        [self startActivityIndicator];
        
        [[WidgetManager sharedManager] createJitsiWidgetInRoom:self.roomDataSource.room
                                                     withVideo:video
                                                       success:^(Widget *jitsiWidget)
         {
<<<<<<< HEAD
             if (weakSelf)
             {
                 typeof(self) self = weakSelf;
                 [self stopActivityIndicator];

                 [[AppDelegate theDelegate].callPresenter displayJitsiCallWithWidget:jitsiWidget];
             }
         }
=======
            if (weakSelf)
            {
                typeof(self) self = weakSelf;
                [self stopActivityIndicator];
                
                [[AppDelegate theDelegate] displayJitsiViewControllerWithWidget:jitsiWidget andVideo:video];
            }
        }
>>>>>>> 23647118
                                                       failure:^(NSError *error)
         {
            if (weakSelf)
            {
                typeof(self) self = weakSelf;
                [self stopActivityIndicator];
                
                [self showJitsiErrorAsAlert:error];
            }
        }];
    }
    // Classic conference call is not supported in encrypted rooms
    else if (self.roomDataSource.room.summary.isEncrypted && self.roomDataSource.room.summary.membersCount.joined > 2)
    {
        [currentAlert dismissViewControllerAnimated:NO completion:nil];
        
        currentAlert = [UIAlertController alertControllerWithTitle:[NSBundle mxk_localizedStringForKey:@"room_no_conference_call_in_encrypted_rooms"]  message:nil preferredStyle:UIAlertControllerStyleAlert];
        
        [currentAlert addAction:[UIAlertAction actionWithTitle:[NSBundle mxk_localizedStringForKey:@"ok"]
                                                         style:UIAlertActionStyleDefault
                                                       handler:^(UIAlertAction * action)
                                 {
            if (weakSelf)
            {
                typeof(self) self = weakSelf;
                self->currentAlert = nil;
            }
            
        }]];
        
        [currentAlert mxk_setAccessibilityIdentifier:@"RoomVCCallAlert"];
        [self presentViewController:currentAlert animated:YES completion:nil];
    }
    
    // In case of conference call, check that the user has enough power level
    else if (self.roomDataSource.room.summary.membersCount.joined > 2 &&
             ![MXCallManager canPlaceConferenceCallInRoom:self.roomDataSource.room roomState:self.roomDataSource.roomState])
    {
        [currentAlert dismissViewControllerAnimated:NO completion:nil];
        
        currentAlert = [UIAlertController alertControllerWithTitle:[NSBundle mxk_localizedStringForKey:@"room_no_power_to_create_conference_call"]  message:nil preferredStyle:UIAlertControllerStyleAlert];
        
        [currentAlert addAction:[UIAlertAction actionWithTitle:[NSBundle mxk_localizedStringForKey:@"ok"]
                                                         style:UIAlertActionStyleDefault
                                                       handler:^(UIAlertAction * action)
                                 {
            if (weakSelf)
            {
                typeof(self) self = weakSelf;
                self->currentAlert = nil;
            }
        }]];
        
        [currentAlert mxk_setAccessibilityIdentifier:@"RoomVCCallAlert"];
        [self presentViewController:currentAlert animated:YES completion:nil];
    }
    
    // Classic 1:1 or group call can be done
    else
    {
        [self.roomDataSource.room placeCallWithVideo:video success:nil failure:nil];
    }
}

- (void)hangupCall
{
    MXCall *callInRoom = [self.roomDataSource.mxSession.callManager callInRoom:self.roomDataSource.roomId];
    if (callInRoom)
    {
        [callInRoom hangup];
    }
    else if ([[AppDelegate theDelegate].callPresenter.jitsiVC.widget.roomId isEqualToString:self.roomDataSource.roomId])
    {
        [[AppDelegate theDelegate].callPresenter endActiveJitsiCall];
        [self reloadBubblesTable:YES];
    }
    
    [self refreshActivitiesViewDisplay];
    [self refreshRoomInputToolbar];
}

#pragma mark - MXKRoomInputToolbarViewDelegate

- (void)roomInputToolbarView:(MXKRoomInputToolbarView*)toolbarView isTyping:(BOOL)typing
{
    [super roomInputToolbarView:toolbarView isTyping:typing];
    
    // Cancel potential selected event (to leave edition mode)
    NSString *selectedEventId = customizedRoomDataSource.selectedEventId;
    if (typing && selectedEventId && ![self.roomDataSource canReplyToEventWithId:selectedEventId])
    {
        [self cancelEventSelection];
    }
}

- (void)roomInputToolbarView:(MXKRoomInputToolbarView*)toolbarView heightDidChanged:(CGFloat)height completion:(void (^)(BOOL finished))completion
{
    if (self.roomInputToolbarContainerHeightConstraint.constant != height)
    {
        // Hide temporarily the placeholder to prevent its distorsion during height animation
        if (!savedInputToolbarPlaceholder)
        {
            savedInputToolbarPlaceholder = toolbarView.placeholder.length ? toolbarView.placeholder : @"";
        }
        toolbarView.placeholder = nil;
        
        [super roomInputToolbarView:toolbarView heightDidChanged:height completion:^(BOOL finished) {
            
            if (completion)
            {
                completion (finished);
            }
            
            // Consider here the saved placeholder only if no new placeholder has been defined during the height animation.
            if (!toolbarView.placeholder)
            {
                // Restore the placeholder if any
                toolbarView.placeholder = self->savedInputToolbarPlaceholder.length ? self->savedInputToolbarPlaceholder : nil;
            }
            self->savedInputToolbarPlaceholder = nil;
        }];
    }
}

- (void)roomInputToolbarViewDidTapFileUpload:(MXKRoomInputToolbarView *)toolbarView
{
    MXKDocumentPickerPresenter *documentPickerPresenter = [MXKDocumentPickerPresenter new];
    documentPickerPresenter.delegate = self;
    
    NSArray<MXKUTI*> *allowedUTIs = @[MXKUTI.data];
    [documentPickerPresenter presentDocumentPickerWith:allowedUTIs from:self animated:YES completion:nil];
    
    self.documentPickerPresenter = documentPickerPresenter;
}

- (void)roomInputToolbarViewDidTapCamera:(MXKRoomInputToolbarView*)toolbarView
{
    [self showCameraControllerAnimated:YES];
}

- (void)roomInputToolbarViewDidTapMediaLibrary:(MXKRoomInputToolbarView*)toolbarView
{
    [self showMediaPickerAnimated:YES];
}

- (void)roomInputToolbarViewDidTapCancel:(MXKRoomInputToolbarView*)toolbarView
{
    [self cancelEventSelection];
}

#pragma mark - RoomParticipantsViewControllerDelegate

- (void)roomParticipantsViewController:(RoomParticipantsViewController *)roomParticipantsViewController mention:(MXRoomMember*)member
{
    [self mention:member];
}

#pragma mark - MXKRoomMemberDetailsViewControllerDelegate

- (void)roomMemberDetailsViewController:(MXKRoomMemberDetailsViewController *)roomMemberDetailsViewController startChatWithMemberId:(NSString *)matrixId completion:(void (^)(void))completion
{
    [[AppDelegate theDelegate] createDirectChatWithUserId:matrixId completion:completion];
}

- (void)roomMemberDetailsViewController:(MXKRoomMemberDetailsViewController *)roomMemberDetailsViewController mention:(MXRoomMember*)member
{
    [self mention:member];
}

#pragma mark - Action

- (IBAction)onVoiceCallPressed:(id)sender
{
    if (self.isCallActive)
    {
        [self hangupCall];
    }
    else
    {
        [self placeCallWithVideo:NO];
    }
}

- (IBAction)onVideoCallPressed:(id)sender
{
    [self placeCallWithVideo:YES];
}

- (IBAction)onIntegrationsPressed:(id)sender
{
    WidgetPickerViewController *widgetPicker = [[WidgetPickerViewController alloc] initForMXSession:self.roomDataSource.mxSession
                                                                                             inRoom:self.roomDataSource.roomId];
    
    [widgetPicker showInViewController:self];
}

- (void)scrollToBottomAction:(id)sender
{
    [self goBackToLive];
}

- (IBAction)onButtonPressed:(id)sender
{
    if (sender == self.jumpToLastUnreadButton)
    {
        // Dismiss potential keyboard.
        [self dismissKeyboard];
        
        // Jump to the last unread event by using a temporary room data source initialized with the last unread event id.
        MXWeakify(self);
        [RoomDataSource loadRoomDataSourceWithRoomId:self.roomDataSource.roomId initialEventId:self.roomDataSource.room.accountData.readMarkerEventId andMatrixSession:self.mainSession onComplete:^(id roomDataSource) {
            MXStrongifyAndReturnIfNil(self);
            
            [roomDataSource finalizeInitialization];
            
            // Center the bubbles table content on the bottom of the read marker event in order to display correctly the read marker view.
            self.centerBubblesTableViewContentOnTheInitialEventBottom = YES;
            [self displayRoom:roomDataSource];
            
            // Give the data source ownership to the room view controller.
            self.hasRoomDataSourceOwnership = YES;
        }];
    }
    else if (sender == self.resetReadMarkerButton)
    {
        // Move the read marker to the current read receipt position.
        [self.roomDataSource.room forgetReadMarker];
        
        // Hide the banner
        self.jumpToLastUnreadBannerContainer.hidden = YES;
    }
}

#pragma mark - UITableViewDelegate

- (void)tableView:(UITableView *)tableView willDisplayCell:(UITableViewCell *)cell forRowAtIndexPath:(NSIndexPath *)indexPath
{
    cell.backgroundColor = ThemeService.shared.theme.backgroundColor;
    
    // Update the selected background view
    if (ThemeService.shared.theme.selectedBackgroundColor)
    {
        cell.selectedBackgroundView = [[UIView alloc] init];
        cell.selectedBackgroundView.backgroundColor = ThemeService.shared.theme.selectedBackgroundColor;
    }
    else
    {
        if (tableView.style == UITableViewStylePlain)
        {
            cell.selectedBackgroundView = nil;
        }
        else
        {
            cell.selectedBackgroundView.backgroundColor = nil;
        }
    }
    
    if ([cell isKindOfClass:MXKRoomBubbleTableViewCell.class])
    {
        MXKRoomBubbleTableViewCell *roomBubbleTableViewCell = (MXKRoomBubbleTableViewCell*)cell;
        if (roomBubbleTableViewCell.readMarkerView)
        {
            readMarkerTableViewCell = roomBubbleTableViewCell;
            
            [self checkReadMarkerVisibility];
        }
    }
}

- (void)tableView:(UITableView *)tableView didEndDisplayingCell:(UITableViewCell *)cell forRowAtIndexPath:(NSIndexPath*)indexPath
{
    if (cell == readMarkerTableViewCell)
    {
        readMarkerTableViewCell = nil;
    }
    
    [super tableView:tableView didEndDisplayingCell:cell forRowAtIndexPath:indexPath];
}

- (void)tableView:(UITableView *)tableView didSelectRowAtIndexPath:(NSIndexPath *)indexPath
{
    [super tableView:tableView didSelectRowAtIndexPath:indexPath];
}

#pragma mark -

- (void)scrollViewDidScroll:(UIScrollView *)scrollView
{
    [super scrollViewDidScroll:scrollView];
    
    [self checkReadMarkerVisibility];
    
    // Switch back to the live mode when the user scrolls to the bottom of the non live timeline.
    if (!self.roomDataSource.isLive && ![self isRoomPreview])
    {
        CGFloat contentBottomPosY = self.bubblesTableView.contentOffset.y + self.bubblesTableView.frame.size.height - self.bubblesTableView.mxk_adjustedContentInset.bottom;
        if (contentBottomPosY >= self.bubblesTableView.contentSize.height && ![self.roomDataSource.timeline canPaginate:MXTimelineDirectionForwards])
        {
            [self goBackToLive];
        }
    }
}

- (void)scrollViewWillBeginDragging:(UIScrollView *)scrollView
{
    if ([MXKRoomViewController instancesRespondToSelector:@selector(scrollViewWillBeginDragging:)])
    {
        [super scrollViewWillBeginDragging:scrollView];
    }
}

- (void)scrollViewDidEndDragging:(UIScrollView *)scrollView willDecelerate:(BOOL)decelerate
{
    if ([MXKRoomViewController instancesRespondToSelector:@selector(scrollViewDidEndDragging:willDecelerate:)])
    {
        [super scrollViewDidEndDragging:scrollView willDecelerate:decelerate];
    }
    
    if (decelerate == NO)
    {
        // Handle swipe on expanded header
        [self onScrollViewDidEndScrolling:scrollView];
        
        [self refreshActivitiesViewDisplay];
        [self refreshJumpToLastUnreadBannerDisplay];
    }
    else
    {
        // Dispatch async the expanded header handling in order to let the deceleration go first.
        dispatch_async(dispatch_get_main_queue(), ^{
            
            // Handle swipe on expanded header
            [self onScrollViewDidEndScrolling:scrollView];
            
        });
    }
}

- (void)scrollViewDidEndDecelerating:(UIScrollView *)scrollView
{
    if ([MXKRoomViewController instancesRespondToSelector:@selector(scrollViewDidEndDecelerating:)])
    {
        [super scrollViewDidEndDecelerating:scrollView];
    }
    
    [self refreshActivitiesViewDisplay];
    [self refreshJumpToLastUnreadBannerDisplay];
}

- (void)scrollViewDidEndScrollingAnimation:(UIScrollView *)scrollView
{
    if ([MXKRoomViewController instancesRespondToSelector:@selector(scrollViewDidEndScrollingAnimation:)])
    {
        [super scrollViewDidEndScrollingAnimation:scrollView];
    }
    
    [self refreshActivitiesViewDisplay];
    [self refreshJumpToLastUnreadBannerDisplay];
}

- (void)onScrollViewDidEndScrolling:(UIScrollView *)scrollView
{
    
}

#pragma mark - MXKRoomTitleViewDelegate

- (BOOL)roomTitleViewShouldBeginEditing:(MXKRoomTitleView*)titleView
{
    // Disable room name edition
    return NO;
}

#pragma mark - RoomTitleViewTapGestureDelegate

- (void)roomTitleView:(RoomTitleView*)titleView recognizeTapGesture:(UITapGestureRecognizer*)tapGestureRecognizer
{
    UIView *tappedView = tapGestureRecognizer.view;
    
    if (tappedView == titleView.titleMask)
    {
        [self showRoomInfo];
    }
    else if (tappedView == previewHeader.rightButton)
    {
        // 'Join' button has been pressed
        if (roomPreviewData)
        {
            // Attempt to join the room (keep reference on the potential eventId, the preview data will be removed automatically in case of success).
            NSString *eventId = roomPreviewData.eventId;
            
            // We promote here join by room alias instead of room id when an alias is available.
            NSString *roomIdOrAlias = roomPreviewData.roomId;
            
            if (roomPreviewData.roomCanonicalAlias.length)
            {
                roomIdOrAlias = roomPreviewData.roomCanonicalAlias;
            }
            else if (roomPreviewData.roomAliases.count)
            {
                roomIdOrAlias = roomPreviewData.roomAliases.firstObject;
            }
            
            // Note in case of simple link to a room the signUrl param is nil
            [self joinRoomWithRoomIdOrAlias:roomIdOrAlias viaServers:roomPreviewData.viaServers  andSignUrl:roomPreviewData.emailInvitation.signUrl completion:^(BOOL succeed) {
                
                if (succeed)
                {
                    // If an event was specified, replace the datasource by a non live datasource showing the event
                    if (eventId)
                    {
                        MXWeakify(self);
                        [RoomDataSource loadRoomDataSourceWithRoomId:self.roomDataSource.roomId initialEventId:eventId andMatrixSession:self.mainSession onComplete:^(id roomDataSource) {
                            MXStrongifyAndReturnIfNil(self);
                            
                            [roomDataSource finalizeInitialization];
                            ((RoomDataSource*)roomDataSource).markTimelineInitialEvent = YES;
                            
                            [self displayRoom:roomDataSource];
                            
                            self.hasRoomDataSourceOwnership = YES;
                        }];
                    }
                    else
                    {
                        // Enable back the text input
                        [self setRoomInputToolbarViewClass:RoomInputToolbarView.class];
                        [self updateInputToolBarViewHeight];
                        
                        // And the extra area
                        [self setRoomActivitiesViewClass:RoomActivitiesView.class];
                        
                        [self refreshRoomTitle];
                        [self refreshRoomInputToolbar];
                    }
                }
                
            }];
        }
        else
        {
            [self joinRoom:^(BOOL succeed) {
                
                if (succeed)
                {
                    [self refreshRoomTitle];
                }
                
            }];
        }
    }
    else if (tappedView == previewHeader.leftButton)
    {
        // 'Decline' button has been pressed
        if (roomPreviewData)
        {
            // Decline this invitation = leave this page
            [[AppDelegate theDelegate] restoreInitialDisplay:^{}];
        }
        else
        {
            [self startActivityIndicator];
            
            [self.roomDataSource.room leave:^{
                
                [self stopActivityIndicator];
                
                // We remove the current view controller.
                // Pop to homes view controller
                [[AppDelegate theDelegate] restoreInitialDisplay:^{}];
                
            } failure:^(NSError *error) {
                
                [self stopActivityIndicator];
                NSLog(@"[RoomVC] Failed to reject an invited room (%@) failed", self.roomDataSource.room.roomId);
                
            }];
        }
    }
}

#pragma mark - Typing management

- (void)removeTypingNotificationsListener
{
    if (self.roomDataSource)
    {
        // Remove the previous live listener
        if (typingNotifListener)
        {
            MXWeakify(self);
            [self.roomDataSource.room liveTimeline:^(MXEventTimeline *liveTimeline) {
                MXStrongifyAndReturnIfNil(self);
                
                [liveTimeline removeListener:self->typingNotifListener];
                self->typingNotifListener = nil;
            }];
        }
    }
    
    currentTypingUsers = nil;
}

- (void)listenTypingNotifications
{
    if (self.roomDataSource)
    {
        // Add typing notification listener
        MXWeakify(self);
        self->typingNotifListener = [self.roomDataSource.room listenToEventsOfTypes:@[kMXEventTypeStringTypingNotification] onEvent:^(MXEvent *event, MXTimelineDirection direction, MXRoomState *roomState) {
            MXStrongifyAndReturnIfNil(self);
            
            // Handle only live events
            if (direction == MXTimelineDirectionForwards)
            {
                // Retrieve typing users list
                NSMutableArray *typingUsers = [NSMutableArray arrayWithArray:self.roomDataSource.room.typingUsers];
                // Remove typing info for the current user
                NSUInteger index = [typingUsers indexOfObject:self.mainSession.myUser.userId];
                if (index != NSNotFound)
                {
                    [typingUsers removeObjectAtIndex:index];
                }
                
                // Ignore this notification if both arrays are empty
                if (self->currentTypingUsers.count || typingUsers.count)
                {
                    self->currentTypingUsers = typingUsers;
                    [self refreshActivitiesViewDisplay];
                }
            }
        }];
        
        // Retrieve the current typing users list
        NSMutableArray *typingUsers = [NSMutableArray arrayWithArray:self.roomDataSource.room.typingUsers];
        // Remove typing info for the current user
        NSUInteger index = [typingUsers indexOfObject:self.mainSession.myUser.userId];
        if (index != NSNotFound)
        {
            [typingUsers removeObjectAtIndex:index];
        }
        currentTypingUsers = typingUsers;
        [self refreshActivitiesViewDisplay];
    }
}

- (void)refreshTypingNotification
{
    if ([self.titleView isKindOfClass:RoomTitleView.class])
    {
        RoomTitleView *titleView = (RoomTitleView *)self.titleView;
        
        // Prepare here typing notification
        NSString* text = nil;
        NSUInteger count = currentTypingUsers.count;
        
        // get the room member names
        NSMutableArray *names = [[NSMutableArray alloc] init];
        
        // keeps the only the first two users
        for(int i = 0; i < MIN(count, 2); i++)
        {
            NSString* name = currentTypingUsers[i];
            
            MXRoomMember* member = [self.roomDataSource.roomState.members memberWithUserId:name];
            
            if (member && member.displayname.length)
            {
                name = member.displayname;
            }
            
            // sanity check
            if (name)
            {
                [names addObject:name];
            }
        }
        
        if (0 == names.count)
        {
            // something to do ?
        }
        else if (1 == names.count)
        {
            text = [NSString stringWithFormat:NSLocalizedStringFromTable(@"room_one_user_is_typing", @"Vector", nil), names[0]];
        }
        else if (2 == names.count)
        {
            text = [NSString stringWithFormat:NSLocalizedStringFromTable(@"room_two_users_are_typing", @"Vector", nil), names[0], names[1]];
        }
        else
        {
            text = [NSString stringWithFormat:NSLocalizedStringFromTable(@"room_many_users_are_typing", @"Vector", nil), names[0], names[1]];
        }
        
        titleView.typingNotificationString = text;
    }
}

#pragma mark - Call notifications management

- (void)removeCallNotificationsListeners
{
    if (kMXCallStateDidChangeObserver)
    {
        [[NSNotificationCenter defaultCenter] removeObserver:kMXCallStateDidChangeObserver];
        kMXCallStateDidChangeObserver = nil;
    }
    if (kMXCallManagerConferenceStartedObserver)
    {
        [[NSNotificationCenter defaultCenter] removeObserver:kMXCallManagerConferenceStartedObserver];
        kMXCallManagerConferenceStartedObserver = nil;
    }
    if (kMXCallManagerConferenceFinishedObserver)
    {
        [[NSNotificationCenter defaultCenter] removeObserver:kMXCallManagerConferenceFinishedObserver];
        kMXCallManagerConferenceFinishedObserver = nil;
    }
}

- (void)listenCallNotifications
{
    kMXCallStateDidChangeObserver = [[NSNotificationCenter defaultCenter] addObserverForName:kMXCallStateDidChange object:nil queue:[NSOperationQueue mainQueue] usingBlock:^(NSNotification *notif) {
        
        MXCall *call = notif.object;
        if ([call.room.roomId isEqualToString:customizedRoomDataSource.roomId])
        {
            [self refreshActivitiesViewDisplay];
            [self refreshRoomInputToolbar];
        }
    }];
    kMXCallManagerConferenceStartedObserver = [[NSNotificationCenter defaultCenter] addObserverForName:kMXCallManagerConferenceStarted object:nil queue:[NSOperationQueue mainQueue] usingBlock:^(NSNotification *notif) {
        
        NSString *roomId = notif.object;
        if ([roomId isEqualToString:customizedRoomDataSource.roomId])
        {
            [self refreshActivitiesViewDisplay];
        }
    }];
    kMXCallManagerConferenceFinishedObserver = [[NSNotificationCenter defaultCenter] addObserverForName:kMXCallManagerConferenceFinished object:nil queue:[NSOperationQueue mainQueue] usingBlock:^(NSNotification *notif) {
        
        NSString *roomId = notif.object;
        if ([roomId isEqualToString:customizedRoomDataSource.roomId])
        {
            [self refreshActivitiesViewDisplay];
            [self refreshRoomInputToolbar];
        }
    }];
}


#pragma mark - Server notices management

- (void)removeServerNoticesListener
{
    if (serverNotices)
    {
        [serverNotices close];
        serverNotices = nil;
    }
}

- (void)listenToServerNotices
{
    if (!serverNotices)
    {
        serverNotices = [[MXServerNotices alloc] initWithMatrixSession:self.roomDataSource.mxSession];
        serverNotices.delegate = self;
    }
}

- (void)serverNoticesDidChangeState:(MXServerNotices *)serverNotices
{
    [self refreshActivitiesViewDisplay];
}

#pragma mark - Widget notifications management

- (void)removeWidgetNotificationsListeners
{
    if (kMXKWidgetManagerDidUpdateWidgetObserver)
    {
        [[NSNotificationCenter defaultCenter] removeObserver:kMXKWidgetManagerDidUpdateWidgetObserver];
        kMXKWidgetManagerDidUpdateWidgetObserver = nil;
    }
}

- (void)listenWidgetNotifications
{
    kMXKWidgetManagerDidUpdateWidgetObserver = [[NSNotificationCenter defaultCenter] addObserverForName:kWidgetManagerDidUpdateWidgetNotification object:nil queue:[NSOperationQueue mainQueue] usingBlock:^(NSNotification *notif) {
        
        Widget *widget = notif.object;
        if (widget.mxSession == self.roomDataSource.mxSession
            && [widget.roomId isEqualToString:customizedRoomDataSource.roomId])
        {
            // Jitsi conference widget existence is shown in the bottom bar
            // Update the bar
            [self refreshActivitiesViewDisplay];
            [self refreshRoomInputToolbar];
            [self refreshRoomTitle];
        }
    }];
}

- (void)showJitsiErrorAsAlert:(NSError*)error
{
    // Customise the error for permission issues
    if ([error.domain isEqualToString:WidgetManagerErrorDomain] && error.code == WidgetManagerErrorCodeNotEnoughPower)
    {
        error = [NSError errorWithDomain:error.domain
                                    code:error.code
                                userInfo:@{
                                    NSLocalizedDescriptionKey: NSLocalizedStringFromTable(@"room_conference_call_no_power", @"Vector", nil)
                                }];
    }
    
    // Alert user
    [[AppDelegate theDelegate] showErrorAsAlert:error];
}

- (NSUInteger)widgetsCount:(BOOL)includeUserWidgets
{
    NSUInteger widgetsCount = [[WidgetManager sharedManager] widgetsNotOfTypes:@[kWidgetTypeJitsiV1, kWidgetTypeJitsiV2]
                                                                        inRoom:self.roomDataSource.room
                                                                 withRoomState:self.roomDataSource.roomState].count;
    if (includeUserWidgets)
    {
        widgetsCount += [[WidgetManager sharedManager] userWidgets:self.roomDataSource.room.mxSession].count;
    }
    
    return widgetsCount;
}

#pragma mark - Unreachable Network Handling

- (void)refreshActivitiesViewDisplay
{
    if ([self.activitiesView isKindOfClass:RoomActivitiesView.class])
    {
        RoomActivitiesView *roomActivitiesView = (RoomActivitiesView*)self.activitiesView;
        
        // Reset gesture recognizers
        while (roomActivitiesView.gestureRecognizers.count)
        {
            [roomActivitiesView removeGestureRecognizer:roomActivitiesView.gestureRecognizers[0]];
        }
        
        Widget *jitsiWidget = [customizedRoomDataSource jitsiWidget];
        
        if ([self.roomDataSource.mxSession.syncError.errcode isEqualToString:kMXErrCodeStringResourceLimitExceeded])
        {
            self.activitiesViewExpanded = YES;
            [roomActivitiesView showResourceLimitExceededError:self.roomDataSource.mxSession.syncError.userInfo onAdminContactTapped:^(NSURL *adminContactURL) {
                [[UIApplication sharedApplication] vc_open:adminContactURL completionHandler:^(BOOL success) {
                    if (!success)
                    {
                        NSLog(@"[RoomVC] refreshActivitiesViewDisplay: adminContact(%@) cannot be opened", adminContactURL);
                    }
                }];
            }];
        }
        else if ([AppDelegate theDelegate].isOffline)
        {
            self.activitiesViewExpanded = YES;
            [roomActivitiesView displayNetworkErrorNotification:NSLocalizedStringFromTable(@"room_offline_notification", @"Vector", nil)];
        }
        else if (customizedRoomDataSource.roomState.isObsolete)
        {
            self.activitiesViewExpanded = YES;
            MXWeakify(self);
            [roomActivitiesView displayRoomReplacementWithRoomLinkTappedHandler:^{
                MXStrongifyAndReturnIfNil(self);
                
                MXEvent *stoneTombEvent = [self->customizedRoomDataSource.roomState stateEventsWithType:kMXEventTypeStringRoomTombStone].lastObject;
                
                NSString *replacementRoomId = self->customizedRoomDataSource.roomState.tombStoneContent.replacementRoomId;
                if ([self.roomDataSource.mxSession roomWithRoomId:replacementRoomId])
                {
                    // Open the room if it is already joined
                    [[AppDelegate theDelegate] showRoom:replacementRoomId andEventId:nil withMatrixSession:self.roomDataSource.mxSession];
                }
                else
                {
                    // Else auto join it via the server that sent the event
                    NSLog(@"[RoomVC] Auto join an upgraded room: %@ -> %@. Sender: %@",                              self->customizedRoomDataSource.roomState.roomId,
                          replacementRoomId, stoneTombEvent.sender);
                    
                    NSString *viaSenderServer = [MXTools serverNameInMatrixIdentifier:stoneTombEvent.sender];
                    
                    if (viaSenderServer)
                    {
                        [self startActivityIndicator];
                        [self.roomDataSource.mxSession joinRoom:replacementRoomId viaServers:@[viaSenderServer] success:^(MXRoom *room) {
                            [self stopActivityIndicator];
                            
                            [[AppDelegate theDelegate] showRoom:replacementRoomId andEventId:nil withMatrixSession:self.roomDataSource.mxSession];
                            
                        } failure:^(NSError *error) {
                            [self stopActivityIndicator];
                            
                            NSLog(@"[RoomVC] Failed to join an upgraded room. Error: %@",
                                  error);
                            [[AppDelegate theDelegate] showErrorAsAlert:error];
                        }];
                    }
                }
            }];
        }
        else if (customizedRoomDataSource.roomState.isOngoingConferenceCall)
        {
            // Show the "Ongoing conference call" banner only if the user is not in the conference
            MXCall *callInRoom = [self.roomDataSource.mxSession.callManager callInRoom:self.roomDataSource.roomId];
            if (callInRoom && callInRoom.state != MXCallStateEnded)
            {
                if ([self checkUnsentMessages] == NO)
                {
                    [self refreshTypingNotification];
                }
            }
            else
            {
                self.activitiesViewExpanded = YES;
                [roomActivitiesView displayOngoingConferenceCall:^(BOOL video) {
                    
                    NSLog(@"[RoomVC] onOngoingConferenceCallPressed");
                    
                    // Make sure there is not yet a call
                    if (![customizedRoomDataSource.mxSession.callManager callInRoom:customizedRoomDataSource.roomId])
                    {
                        [customizedRoomDataSource.room placeCallWithVideo:video success:nil failure:nil];
                    }
                } onClosePressed:nil];
            }
        }
        else if (jitsiWidget)
        {
            // The room has an active jitsi widget
            // Show it in the banner if the user is not already in
            LegacyAppDelegate *appDelegate = [AppDelegate theDelegate];
            if ([appDelegate.callPresenter.jitsiVC.widget.widgetId isEqualToString:jitsiWidget.widgetId])
            {
                if ([self checkUnsentMessages] == NO)
                {
                    [self refreshTypingNotification];
                }
            }
            else
            {
                self.activitiesViewExpanded = YES;
                [roomActivitiesView displayOngoingConferenceCall:^(BOOL video) {
                    
                    NSLog(@"[RoomVC] onOngoingConferenceCallPressed (jitsi)");
                    
                    __weak __typeof(self) weakSelf = self;
                    NSString *appDisplayName = [[NSBundle mainBundle] infoDictionary][@"CFBundleDisplayName"];
                    
                    // Check app permissions first
                    [MXKTools checkAccessForCall:video
                     manualChangeMessageForAudio:[NSString stringWithFormat:[NSBundle mxk_localizedStringForKey:@"microphone_access_not_granted_for_call"], appDisplayName]
                     manualChangeMessageForVideo:[NSString stringWithFormat:[NSBundle mxk_localizedStringForKey:@"camera_access_not_granted_for_call"], appDisplayName]
                       showPopUpInViewController:self completionHandler:^(BOOL granted) {
<<<<<<< HEAD

                           if (weakSelf)
                           {
                               if (granted)
                               {
                                   // Present the Jitsi view controller
                                   [appDelegate.callPresenter displayJitsiCallWithWidget:jitsiWidget];
                               }
                               else
                               {
                                   NSLog(@"[RoomVC] onOngoingConferenceCallPressed: Warning: The application does not have the perssion to join the call");
                               }
                           }
                       }];

=======
                        
                        if (weakSelf)
                        {
                            if (granted)
                            {
                                // Present the Jitsi view controller
                                [appDelegate displayJitsiViewControllerWithWidget:jitsiWidget andVideo:video];
                            }
                            else
                            {
                                NSLog(@"[RoomVC] onOngoingConferenceCallPressed: Warning: The application does not have the perssion to join the call");
                            }
                        }
                    }];
                    
>>>>>>> 23647118
                } onClosePressed:^{
                    
                    [self startActivityIndicator];
                    
                    // Close the widget
                    __weak __typeof(self) weakSelf = self;
                    [[WidgetManager sharedManager] closeWidget:jitsiWidget.widgetId inRoom:self.roomDataSource.room success:^{
                        
                        if (weakSelf)
                        {
                            typeof(self) self = weakSelf;
                            [self stopActivityIndicator];
                            
                            // The banner will automatically leave thanks to kWidgetManagerDidUpdateWidgetNotification
                        }
                        
                    } failure:^(NSError *error) {
                        if (weakSelf)
                        {
                            typeof(self) self = weakSelf;
                            
                            [self showJitsiErrorAsAlert:error];
                            [self stopActivityIndicator];
                        }
                    }];
                }];
            }
        }
        else if ([self checkUnsentMessages] == NO)
        {
            // Show "scroll to bottom" icon when the most recent message is not visible,
            // or when the timelime is not live (this icon is used to go back to live).
            // Note: we check if `currentEventIdAtTableBottom` is set to know whether the table has been rendered at least once.
            if (!self.roomDataSource.isLive || (currentEventIdAtTableBottom && [self isBubblesTableScrollViewAtTheBottom] == NO))
            {
                // Retrieve the unread messages count
                NSUInteger unreadCount = self.roomDataSource.room.summary.localUnreadEventCount;
                
                self.scrollToBottomBadgeLabel.text = unreadCount ? [NSString stringWithFormat:@"%lu", unreadCount] : nil;
                self.scrollToBottomHidden = NO;
            }
            else if (serverNotices.usageLimit && serverNotices.usageLimit.isServerNoticeUsageLimit)
            {
                self.scrollToBottomHidden = YES;
                self.activitiesViewExpanded = YES;
                [roomActivitiesView showResourceUsageLimitNotice:serverNotices.usageLimit onAdminContactTapped:^(NSURL *adminContactURL) {
                    [[UIApplication sharedApplication] vc_open:adminContactURL completionHandler:^(BOOL success) {
                        if (!success)
                        {
                            NSLog(@"[RoomVC] refreshActivitiesViewDisplay: adminContact(%@) cannot be opened", adminContactURL);
                        }
                    }];
                }];
            }
            else
            {
                self.scrollToBottomHidden = YES;
                self.activitiesViewExpanded = NO;
                [self refreshTypingNotification];
            }
        }
        
        // Recognize swipe downward to dismiss keyboard if any
        UISwipeGestureRecognizer *swipe = [[UISwipeGestureRecognizer alloc] initWithTarget:self action:@selector(onSwipeGesture:)];
        [swipe setNumberOfTouchesRequired:1];
        [swipe setDirection:UISwipeGestureRecognizerDirectionDown];
        [roomActivitiesView addGestureRecognizer:swipe];
    }
}

- (void)goBackToLive
{
    if (self.roomDataSource.isLive)
    {
        // Enable the read marker display, and disable its update (in order to not mark as read all the new messages by default).
        self.roomDataSource.showReadMarker = YES;
        self.updateRoomReadMarker = NO;
        
        [self scrollBubblesTableViewToBottomAnimated:YES];
    }
    else
    {
        // Switch back to the room live timeline managed by MXKRoomDataSourceManager
        MXKRoomDataSourceManager *roomDataSourceManager = [MXKRoomDataSourceManager sharedManagerForMatrixSession:self.mainSession];
        
        MXWeakify(self);
        [roomDataSourceManager roomDataSourceForRoom:self.roomDataSource.roomId create:YES onComplete:^(MXKRoomDataSource *roomDataSource) {
            MXStrongifyAndReturnIfNil(self);
            
            // Scroll to bottom the bubble history on the display refresh.
            self->shouldScrollToBottomOnTableRefresh = YES;
            
            [self displayRoom:roomDataSource];
            
            // The room view controller do not have here the data source ownership.
            self.hasRoomDataSourceOwnership = NO;
            
            [self refreshActivitiesViewDisplay];
            [self refreshJumpToLastUnreadBannerDisplay];
            
            if (self.saveProgressTextInput)
            {
                // Restore the potential message partially typed before jump to last unread messages.
                self.inputToolbarView.textMessage = roomDataSource.partialTextMessage;
            }
        }];
    }
}

#pragma mark - Missed discussions handling

- (void)refreshMissedDiscussionsCount:(BOOL)force
{
    // Ignore this action when no room is displayed
    if (!self.roomDataSource || !missedDiscussionsBadgeLabel
        || [UIDevice currentDevice].userInterfaceIdiom != UIUserInterfaceIdiomPhone
        || ([[UIScreen mainScreen] nativeBounds].size.height > 2532 && UIInterfaceOrientationIsLandscape([UIApplication sharedApplication].statusBarOrientation)))
    {
        self.showMissedDiscussionsBadge = NO;
        return;
    }
    
    self.showMissedDiscussionsBadge = YES;
    
    NSUInteger highlightCount = 0;
    NSUInteger missedCount = [[AppDelegate theDelegate].masterTabBarController missedDiscussionsCount];
    
    // Compute the missed notifications count of the current room by considering its notification mode in Riot.
    NSUInteger roomNotificationCount = self.roomDataSource.room.summary.notificationCount;
    if (self.roomDataSource.room.isMentionsOnly)
    {
        // Only the highlighted missed messages must be considered here.
        roomNotificationCount = self.roomDataSource.room.summary.highlightCount;
    }
    
    // Remove the current room from the missed discussion counter.
    if (missedCount && roomNotificationCount)
    {
        missedCount--;
    }
    
    if (missedCount)
    {
        // Compute the missed highlight count
        highlightCount = [[AppDelegate theDelegate].masterTabBarController missedHighlightDiscussionsCount];
        if (highlightCount && self.roomDataSource.room.summary.highlightCount)
        {
            // Remove the current room from the missed highlight counter
            highlightCount--;
        }
    }
    
    if (force || missedDiscussionsCount != missedCount || missedHighlightCount != highlightCount)
    {
        missedDiscussionsCount = missedCount;
        missedHighlightCount = highlightCount;
        
        if (missedCount)
        {
            // Refresh missed discussions count label
            if (missedCount > 99)
            {
                missedDiscussionsBadgeLabel.text = @"99+";
            }
            else
            {
                missedDiscussionsBadgeLabel.text = [NSString stringWithFormat:@"%tu", missedCount];
            }
            
            missedDiscussionsDotView.alpha = highlightCount == 0 ? 0 : 1;
        }
        else
        {
            missedDiscussionsBadgeLabel.text = nil;
        }
    }
}

#pragma mark - Unsent Messages Handling

-(BOOL)checkUnsentMessages
{
    RoomSentStatus sentStatus = RoomSentStatusOk;
    if ([self.activitiesView isKindOfClass:RoomActivitiesView.class])
    {
        sentStatus = self.roomDataSource.room.sentStatus;
        
        if (sentStatus != RoomSentStatusOk)
        {
            NSString *notification = sentStatus == RoomSentStatusSentFailedDueToUnknownDevices ?
            NSLocalizedStringFromTable(@"room_unsent_messages_unknown_devices_notification", @"Vector", nil) :
            NSLocalizedStringFromTable(@"room_unsent_messages_notification", @"Vector", nil);
            
            RoomActivitiesView *roomActivitiesView = (RoomActivitiesView*) self.activitiesView;
            self.activitiesViewExpanded = YES;
            [roomActivitiesView displayUnsentMessagesNotification:notification withResendLink:^{
                
                [self resendAllUnsentMessages];
                
            } andCancelLink:^{
                
                [self cancelAllUnsentMessages];
                
            } andIconTapGesture:^{
                
                if (currentAlert)
                {
                    [currentAlert dismissViewControllerAnimated:NO completion:nil];
                }
                
                __weak __typeof(self) weakSelf = self;
                currentAlert = [UIAlertController alertControllerWithTitle:nil message:nil preferredStyle:UIAlertControllerStyleActionSheet];
                
                [currentAlert addAction:[UIAlertAction actionWithTitle:NSLocalizedStringFromTable(@"room_resend_unsent_messages", @"Vector", nil)
                                                                 style:UIAlertActionStyleDefault
                                                               handler:^(UIAlertAction * action) {
                    
                    if (weakSelf)
                    {
                        typeof(self) self = weakSelf;
                        [self resendAllUnsentMessages];
                        self->currentAlert = nil;
                    }
                    
                }]];
                
                [currentAlert addAction:[UIAlertAction actionWithTitle:NSLocalizedStringFromTable(@"room_delete_unsent_messages", @"Vector", nil)
                                                                 style:UIAlertActionStyleDefault
                                                               handler:^(UIAlertAction * action) {
                    
                    if (weakSelf)
                    {
                        typeof(self) self = weakSelf;
                        [self cancelAllUnsentMessages];
                        self->currentAlert = nil;
                    }
                    
                }]];
                
                [currentAlert addAction:[UIAlertAction actionWithTitle:NSLocalizedStringFromTable(@"cancel", @"Vector", nil)
                                                                 style:UIAlertActionStyleCancel
                                                               handler:^(UIAlertAction * action) {
                    
                    if (weakSelf)
                    {
                        typeof(self) self = weakSelf;
                        self->currentAlert = nil;
                    }
                    
                }]];
                
                [currentAlert mxk_setAccessibilityIdentifier:@"RoomVCUnsentMessagesMenuAlert"];
                [currentAlert popoverPresentationController].sourceView = roomActivitiesView;
                [currentAlert popoverPresentationController].sourceRect = roomActivitiesView.bounds;
                [self presentViewController:currentAlert animated:YES completion:nil];
                
            }];
        }
    }
    
    return sentStatus != RoomSentStatusOk;
}

- (void)eventDidChangeSentState:(NSNotification *)notif
{
    // We are only interested by event that has just failed in their encryption
    // because of unknown devices in the room
    MXEvent *event = notif.object;
    if (event.sentState == MXEventSentStateFailed &&
        [event.roomId isEqualToString:self.roomDataSource.roomId]
        && [event.sentError.domain isEqualToString:MXEncryptingErrorDomain]
        && event.sentError.code == MXEncryptingErrorUnknownDeviceCode
        && !unknownDevices)   // Show the alert once in case of resending several events
    {
        __weak __typeof(self) weakSelf = self;
        
        [self dismissTemporarySubViews];
        
        // List all unknown devices
        unknownDevices  = [[MXUsersDevicesMap alloc] init];
        
        NSArray<MXEvent*> *outgoingMsgs = self.roomDataSource.room.outgoingMessages;
        for (MXEvent *event in outgoingMsgs)
        {
            if (event.sentState == MXEventSentStateFailed
                && [event.sentError.domain isEqualToString:MXEncryptingErrorDomain]
                && event.sentError.code == MXEncryptingErrorUnknownDeviceCode)
            {
                MXUsersDevicesMap<MXDeviceInfo*> *eventUnknownDevices = event.sentError.userInfo[MXEncryptingErrorUnknownDeviceDevicesKey];
                
                [unknownDevices addEntriesFromMap:eventUnknownDevices];
            }
        }
        
        currentAlert = [UIAlertController alertControllerWithTitle:[NSBundle mxk_localizedStringForKey:@"unknown_devices_alert_title"]
                                                           message:[NSBundle mxk_localizedStringForKey:@"unknown_devices_alert"]
                                                    preferredStyle:UIAlertControllerStyleAlert];
        
        [currentAlert addAction:[UIAlertAction actionWithTitle:[NSBundle mxk_localizedStringForKey:@"unknown_devices_verify"]
                                                         style:UIAlertActionStyleDefault
                                                       handler:^(UIAlertAction * action) {
            
            if (weakSelf)
            {
                typeof(self) self = weakSelf;
                self->currentAlert = nil;
                
                [self performSegueWithIdentifier:@"showUnknownDevices" sender:self];
            }
            
        }]];
        
        [currentAlert addAction:[UIAlertAction actionWithTitle:[NSBundle mxk_localizedStringForKey:@"unknown_devices_send_anyway"]
                                                         style:UIAlertActionStyleDefault
                                                       handler:^(UIAlertAction * action) {
            
            if (weakSelf)
            {
                typeof(self) self = weakSelf;
                self->currentAlert = nil;
                
                // Acknowledge the existence of all devices
                [self startActivityIndicator];
                [self.mainSession.crypto setDevicesKnown:self->unknownDevices complete:^{
                    
                    self->unknownDevices = nil;
                    [self stopActivityIndicator];
                    
                    // And resend pending messages
                    [self resendAllUnsentMessages];
                }];
            }
            
        }]];
        
        [currentAlert mxk_setAccessibilityIdentifier:@"RoomVCUnknownDevicesAlert"];
        [self presentViewController:currentAlert animated:YES completion:nil];
    }
}

- (void)eventDidChangeIdentifier:(NSNotification *)notif
{
    MXEvent *event = notif.object;
    NSString *previousId = notif.userInfo[kMXEventIdentifierKey];
    
    if ([customizedRoomDataSource.selectedEventId isEqualToString:previousId])
    {
        NSLog(@"[RoomVC] eventDidChangeIdentifier: Update selectedEventId");
        customizedRoomDataSource.selectedEventId = event.eventId;
    }
}


- (void)resendAllUnsentMessages
{
    // List unsent event ids
    NSArray *outgoingMsgs = self.roomDataSource.room.outgoingMessages;
    NSMutableArray *failedEventIds = [NSMutableArray arrayWithCapacity:outgoingMsgs.count];
    
    for (MXEvent *event in outgoingMsgs)
    {
        if (event.sentState == MXEventSentStateFailed)
        {
            [failedEventIds addObject:event.eventId];
        }
    }
    
    // Launch iterative operation
    [self resendFailedEvent:0 inArray:failedEventIds];
}

- (void)resendFailedEvent:(NSUInteger)index inArray:(NSArray*)failedEventIds
{
    if (index < failedEventIds.count)
    {
        NSString *failedEventId = failedEventIds[index];
        NSUInteger nextIndex = index + 1;
        
        // Let the datasource resend. It will manage local echo, etc.
        [self.roomDataSource resendEventWithEventId:failedEventId success:^(NSString *eventId) {
            
            [self resendFailedEvent:nextIndex inArray:failedEventIds];
            
        } failure:^(NSError *error) {
            
            [self resendFailedEvent:nextIndex inArray:failedEventIds];
            
        }];
        
        return;
    }
    
    // Refresh activities view
    [self refreshActivitiesViewDisplay];
}

- (void)cancelAllUnsentMessages
{
    currentAlert = [UIAlertController alertControllerWithTitle:NSLocalizedStringFromTable(@"room_unsent_messages_cancel_title", @"Vector", nil) message:NSLocalizedStringFromTable(@"room_unsent_messages_cancel_message", @"Vector", nil) preferredStyle:UIAlertControllerStyleAlert];
    
    MXWeakify(self);
    [currentAlert addAction:[UIAlertAction actionWithTitle:[NSBundle mxk_localizedStringForKey:@"cancel"] style:UIAlertActionStyleCancel handler:^(UIAlertAction * action) {
        MXStrongifyAndReturnIfNil(self);
        self->currentAlert = nil;
    }]];
    
    [currentAlert addAction:[UIAlertAction actionWithTitle:[NSBundle mxk_localizedStringForKey:@"delete"] style:UIAlertActionStyleDestructive handler:^(UIAlertAction * action) {
        MXStrongifyAndReturnIfNil(self);
        // Remove unsent event ids
        for (NSUInteger index = 0; index < self.roomDataSource.room.outgoingMessages.count;)
        {
            MXEvent *event = self.roomDataSource.room.outgoingMessages[index];
            if (event.sentState == MXEventSentStateFailed)
            {
                [self.roomDataSource removeEventWithEventId:event.eventId];
            }
            else
            {
                index ++;
            }
        }
        
        [self refreshActivitiesViewDisplay];
    }]];
    
    [self presentViewController:currentAlert animated:YES completion:nil];
}

# pragma mark - Encryption Information view

- (void)showEncryptionInformation:(MXEvent *)event
{
    [self dismissKeyboard];
    
    // Remove potential existing subviews
    [self dismissTemporarySubViews];
    
    encryptionInfoView = [[EncryptionInfoView alloc] initWithEvent:event andMatrixSession:self.roomDataSource.mxSession];
    
    // Add shadow on added view
    encryptionInfoView.layer.cornerRadius = 5;
    encryptionInfoView.layer.shadowOffset = CGSizeMake(0, 1);
    encryptionInfoView.layer.shadowOpacity = 0.5f;
    
    // Add the view and define edge constraints
    [self.view addSubview:encryptionInfoView];
    
    [self.view addConstraint:[NSLayoutConstraint constraintWithItem:encryptionInfoView
                                                          attribute:NSLayoutAttributeTop
                                                          relatedBy:NSLayoutRelationEqual
                                                             toItem:self.topLayoutGuide
                                                          attribute:NSLayoutAttributeBottom
                                                         multiplier:1.0f
                                                           constant:10.0f]];
    
    [self.view addConstraint:[NSLayoutConstraint constraintWithItem:encryptionInfoView
                                                          attribute:NSLayoutAttributeBottom
                                                          relatedBy:NSLayoutRelationEqual
                                                             toItem:self.bottomLayoutGuide
                                                          attribute:NSLayoutAttributeTop
                                                         multiplier:1.0f
                                                           constant:-10.0f]];
    
    [self.view addConstraint:[NSLayoutConstraint constraintWithItem:self.view
                                                          attribute:NSLayoutAttributeLeading
                                                          relatedBy:NSLayoutRelationEqual
                                                             toItem:encryptionInfoView
                                                          attribute:NSLayoutAttributeLeading
                                                         multiplier:1.0f
                                                           constant:-10.0f]];
    
    [self.view addConstraint:[NSLayoutConstraint constraintWithItem:self.view
                                                          attribute:NSLayoutAttributeTrailing
                                                          relatedBy:NSLayoutRelationEqual
                                                             toItem:encryptionInfoView
                                                          attribute:NSLayoutAttributeTrailing
                                                         multiplier:1.0f
                                                           constant:10.0f]];
    [self.view setNeedsUpdateConstraints];
}



#pragma mark - Read marker handling

- (void)checkReadMarkerVisibility
{
    if (readMarkerTableViewCell && isAppeared && !self.isBubbleTableViewDisplayInTransition)
    {
        // Check whether the read marker is visible
        CGFloat contentTopPosY = self.bubblesTableView.contentOffset.y + self.bubblesTableView.mxk_adjustedContentInset.top;
        CGFloat readMarkerViewPosY = readMarkerTableViewCell.frame.origin.y + readMarkerTableViewCell.readMarkerView.frame.origin.y;
        if (contentTopPosY <= readMarkerViewPosY)
        {
            // Compute the max vertical position visible according to contentOffset
            CGFloat contentBottomPosY = self.bubblesTableView.contentOffset.y + self.bubblesTableView.frame.size.height - self.bubblesTableView.mxk_adjustedContentInset.bottom;
            if (readMarkerViewPosY <= contentBottomPosY)
            {
                // Launch animation
                [self animateReadMarkerView];
                
                // Disable the read marker display when it has been rendered once.
                self.roomDataSource.showReadMarker = NO;
                [self refreshJumpToLastUnreadBannerDisplay];
                
                // Update the read marker position according the events acknowledgement in this view controller.
                self.updateRoomReadMarker = YES;
                
                if (self.roomDataSource.isLive)
                {
                    // Move the read marker to the current read receipt position.
                    [self.roomDataSource.room forgetReadMarker];
                }
            }
        }
    }
}

- (void)animateReadMarkerView
{
    // Check whether the cell with the read marker is known and if the marker is not animated yet.
    if (readMarkerTableViewCell && readMarkerTableViewCell.readMarkerView.isHidden)
    {
        RoomBubbleCellData *cellData = (RoomBubbleCellData*)readMarkerTableViewCell.bubbleData;
        
        // Do not display the marker if this is the last message.
        if (cellData.containsLastMessage && readMarkerTableViewCell.readMarkerView.tag == cellData.mostRecentComponentIndex)
        {
            readMarkerTableViewCell.readMarkerView.hidden = YES;
            readMarkerTableViewCell = nil;
        }
        else
        {
            readMarkerTableViewCell.readMarkerView.hidden = NO;
            
            // Animate the layout to hide the read marker
            dispatch_after(dispatch_time(DISPATCH_TIME_NOW, (int64_t)(0.5 * NSEC_PER_SEC)), dispatch_get_main_queue(), ^{
                
                [UIView animateWithDuration:1.5 delay:0 options:UIViewAnimationOptionBeginFromCurrentState | UIViewAnimationOptionCurveEaseIn
                                 animations:^{
                    
                    readMarkerTableViewCell.readMarkerViewLeadingConstraint.constant = readMarkerTableViewCell.readMarkerViewTrailingConstraint.constant = readMarkerTableViewCell.bubbleOverlayContainer.frame.size.width / 2;
                    readMarkerTableViewCell.readMarkerView.alpha = 0;
                    
                    // Force to render the view
                    [readMarkerTableViewCell.bubbleOverlayContainer layoutIfNeeded];
                    
                }
                                 completion:^(BOOL finished){
                    
                    readMarkerTableViewCell.readMarkerView.hidden = YES;
                    readMarkerTableViewCell.readMarkerView.alpha = 1;
                    
                    readMarkerTableViewCell = nil;
                }];
                
            });
        }
    }
}

- (void)refreshJumpToLastUnreadBannerDisplay
{
    // This banner is only displayed when the room timeline is in live (and no peeking).
    // Check whether the read marker exists and has not been rendered yet.
    if (self.roomDataSource.isLive && !self.roomDataSource.isPeeking && self.roomDataSource.showReadMarker && self.roomDataSource.room.accountData.readMarkerEventId)
    {
        UITableViewCell *cell = [self.bubblesTableView visibleCells].firstObject;
        if ([cell isKindOfClass:MXKRoomBubbleTableViewCell.class])
        {
            MXKRoomBubbleTableViewCell *roomBubbleTableViewCell = (MXKRoomBubbleTableViewCell*)cell;
            // Check whether the read marker is inside the first displayed cell.
            if (roomBubbleTableViewCell.readMarkerView)
            {
                // The read marker display is still enabled (see roomDataSource.showReadMarker flag),
                // this means the read marker was not been visible yet.
                // We show the banner if the marker is located in the top hidden part of the cell.
                CGFloat contentTopPosY = self.bubblesTableView.contentOffset.y + self.bubblesTableView.mxk_adjustedContentInset.top;
                CGFloat readMarkerViewPosY = roomBubbleTableViewCell.frame.origin.y + roomBubbleTableViewCell.readMarkerView.frame.origin.y;
                self.jumpToLastUnreadBannerContainer.hidden = (contentTopPosY < readMarkerViewPosY);
            }
            else
            {
                // Check whether the read marker event is anterior to the first event displayed in the first rendered cell.
                MXKRoomBubbleComponent *component = roomBubbleTableViewCell.bubbleData.bubbleComponents.firstObject;
                MXEvent *firstDisplayedEvent = component.event;
                MXEvent *currentReadMarkerEvent = [self.roomDataSource.mxSession.store eventWithEventId:self.roomDataSource.room.accountData.readMarkerEventId inRoom:self.roomDataSource.roomId];
                
                if (!currentReadMarkerEvent || (currentReadMarkerEvent.originServerTs < firstDisplayedEvent.originServerTs))
                {
                    self.jumpToLastUnreadBannerContainer.hidden = NO;
                }
                else
                {
                    self.jumpToLastUnreadBannerContainer.hidden = YES;
                }
            }
        }
    }
    else
    {
        self.jumpToLastUnreadBannerContainer.hidden = YES;
        
        // Initialize the read marker if it does not exist yet, only in case of live timeline.
        if (!self.roomDataSource.room.accountData.readMarkerEventId && self.roomDataSource.isLive && !self.roomDataSource.isPeeking)
        {
            // Move the read marker to the current read receipt position by default.
            [self.roomDataSource.room forgetReadMarker];
        }
    }
}

#pragma mark - ContactsTableViewControllerDelegate

- (void)contactsTableViewController:(ContactsTableViewController *)contactsTableViewController didSelectContact:(MXKContact*)contact
{
    __weak typeof(self) weakSelf = self;
    
    if (currentAlert)
    {
        [currentAlert dismissViewControllerAnimated:NO completion:nil];
        currentAlert = nil;
    }
    
    // Invite ?
    NSString *promptMsg = [NSString stringWithFormat:NSLocalizedStringFromTable(@"room_participants_invite_prompt_msg", @"Vector", nil), contact.displayName];
    currentAlert = [UIAlertController alertControllerWithTitle:NSLocalizedStringFromTable(@"room_participants_invite_prompt_title", @"Vector", nil)
                                                       message:promptMsg
                                                preferredStyle:UIAlertControllerStyleAlert];
    
    [currentAlert addAction:[UIAlertAction actionWithTitle:[NSBundle mxk_localizedStringForKey:@"cancel"]
                                                     style:UIAlertActionStyleCancel
                                                   handler:^(UIAlertAction * action) {
        
        if (weakSelf)
        {
            typeof(self) self = weakSelf;
            self->currentAlert = nil;
        }
        
    }]];
    
    [currentAlert addAction:[UIAlertAction actionWithTitle:NSLocalizedStringFromTable(@"invite", @"Vector", nil)
                                                     style:UIAlertActionStyleDefault
                                                   handler:^(UIAlertAction * action) {
        
        // Sanity check
        if (!weakSelf)
        {
            return;
        }
        
        typeof(self) self = weakSelf;
        self->currentAlert = nil;
        
        MXSession* session = self.roomDataSource.mxSession;
        NSString* roomId = self.roomDataSource.roomId;
        MXRoom *room = [session roomWithRoomId:roomId];
        
        NSArray *identifiers = contact.matrixIdentifiers;
        NSString *participantId;
        
        if (identifiers.count)
        {
            participantId = identifiers.firstObject;
            
            // Invite this user if a room is defined
            [room inviteUser:participantId success:^{
                
                // Refresh display by removing the contacts picker
                [contactsTableViewController withdrawViewControllerAnimated:YES completion:nil];
                
            } failure:^(NSError *error) {
                
                NSLog(@"[RoomVC] Invite %@ failed", participantId);
                // Alert user
                [[AppDelegate theDelegate] showErrorAsAlert:error];
                
            }];
        }
        else
        {
            if (contact.emailAddresses.count)
            {
                // This is a local contact, consider the first email by default.
                // TODO: Prompt the user to select the right email.
                MXKEmail *email = contact.emailAddresses.firstObject;
                participantId = email.emailAddress;
            }
            else
            {
                // This is the text filled by the user.
                participantId = contact.displayName;
            }
            
            // Is it an email or a Matrix user ID?
            if ([MXTools isEmailAddress:participantId])
            {
                [room inviteUserByEmail:participantId success:^{
                    
                    // Refresh display by removing the contacts picker
                    [contactsTableViewController withdrawViewControllerAnimated:YES completion:nil];
                    
                } failure:^(NSError *error) {
                    
                    NSLog(@"[RoomVC] Invite be email %@ failed", participantId);
                    // Alert user
                    if ([error.domain isEqualToString:kMXRestClientErrorDomain]
                        && error.code == MXRestClientErrorMissingIdentityServer)
                    {
                        NSString *message = [NSBundle mxk_localizedStringForKey:@"error_invite_3pid_with_no_identity_server"];
                        [[AppDelegate theDelegate] showAlertWithTitle:message message:nil];
                    }
                    else
                    {
                        [[AppDelegate theDelegate] showErrorAsAlert:error];
                    }
                }];
            }
            else //if ([MXTools isMatrixUserIdentifier:participantId])
            {
                [room inviteUser:participantId success:^{
                    
                    // Refresh display by removing the contacts picker
                    [contactsTableViewController withdrawViewControllerAnimated:YES completion:nil];
                    
                } failure:^(NSError *error) {
                    
                    NSLog(@"[RoomVC] Invite %@ failed", participantId);
                    // Alert user
                    [[AppDelegate theDelegate] showErrorAsAlert:error];
                    
                }];
            }
        }
        
    }]];
    
    [currentAlert mxk_setAccessibilityIdentifier:@"RoomVCInviteAlert"];
    [self presentViewController:currentAlert animated:YES completion:nil];
}

#pragma mark - Re-request encryption keys

- (void)reRequestKeysAndShowExplanationAlert:(MXEvent*)event
{
    MXWeakify(self);
    __block UIAlertController *alert;
    
    // Force device verification if session has cross-signing activated and device is not yet verified
    if (self.mainSession.crypto.crossSigning && self.mainSession.crypto.crossSigning.state == MXCrossSigningStateCrossSigningExists)
    {
        [self presentReviewUnverifiedSessionsAlert];
        return;
    }
    
    // Make the re-request
    [self.mainSession.crypto reRequestRoomKeyForEvent:event];
    
    // Observe kMXEventDidDecryptNotification to remove automatically the dialog
    // if the user has shared the keys from another device
    mxEventDidDecryptNotificationObserver = [[NSNotificationCenter defaultCenter] addObserverForName:kMXEventDidDecryptNotification object:nil queue:[NSOperationQueue mainQueue] usingBlock:^(NSNotification *notif) {
        MXStrongifyAndReturnIfNil(self);
        
        MXEvent *decryptedEvent = notif.object;
        
        if ([decryptedEvent.eventId isEqualToString:event.eventId])
        {
            [[NSNotificationCenter defaultCenter] removeObserver:self->mxEventDidDecryptNotificationObserver];
            self->mxEventDidDecryptNotificationObserver = nil;
            
            if (self->currentAlert == alert)
            {
                [self->currentAlert dismissViewControllerAnimated:YES completion:nil];
                self->currentAlert = nil;
            }
        }
    }];
    
    // Show the explanation dialog
    alert = [UIAlertController alertControllerWithTitle:NSLocalizedStringFromTable(@"rerequest_keys_alert_title", @"Vector", nil)
                                                message:NSLocalizedStringFromTable(@"rerequest_keys_alert_message", @"Vector", nil)
                                         preferredStyle:UIAlertControllerStyleAlert];
    currentAlert = alert;
    
    
    [alert addAction:[UIAlertAction actionWithTitle:[NSBundle mxk_localizedStringForKey:@"ok"]
                                              style:UIAlertActionStyleDefault
                                            handler:^(UIAlertAction * action)
                      {
        MXStrongifyAndReturnIfNil(self);
        
        [[NSNotificationCenter defaultCenter] removeObserver:self->mxEventDidDecryptNotificationObserver];
        self->mxEventDidDecryptNotificationObserver = nil;
        
        self->currentAlert = nil;
    }]];
    
    [self presentViewController:currentAlert animated:YES completion:nil];
}

- (void)presentReviewUnverifiedSessionsAlert
{
    NSLog(@"[MasterTabBarController] presentReviewUnverifiedSessionsAlertWithSession");
    
    [currentAlert dismissViewControllerAnimated:NO completion:nil];
    
    UIAlertController *alert = [UIAlertController alertControllerWithTitle:NSLocalizedStringFromTable(@"key_verification_self_verify_unverified_sessions_alert_title", @"Vector", nil)
                                                                   message:NSLocalizedStringFromTable(@"key_verification_self_verify_unverified_sessions_alert_message", @"Vector", nil)
                                                            preferredStyle:UIAlertControllerStyleAlert];
    
    [alert addAction:[UIAlertAction actionWithTitle:NSLocalizedStringFromTable(@"key_verification_self_verify_unverified_sessions_alert_validate_action", @"Vector", nil)
                                              style:UIAlertActionStyleDefault
                                            handler:^(UIAlertAction * action) {
        [self showSettingsSecurityScreen];
    }]];
    
    [alert addAction:[UIAlertAction actionWithTitle:NSLocalizedStringFromTable(@"later", @"Vector", nil)
                                              style:UIAlertActionStyleCancel
                                            handler:nil]];
    
    [self presentViewController:alert animated:YES completion:nil];
    
    currentAlert = alert;
}

- (void)showSettingsSecurityScreen
{
    [[AppDelegate theDelegate] presentCompleteSecurityForSession: self.mainSession];
}


#pragma mark Tombstone event

- (void)listenTombstoneEventNotifications
{
    // Room is already obsolete do not listen to tombstone event
    if (self.roomDataSource.roomState.isObsolete)
    {
        return;
    }
    
    MXWeakify(self);
    
    tombstoneEventNotificationsListener = [self.roomDataSource.room listenToEventsOfTypes:@[kMXEventTypeStringRoomTombStone] onEvent:^(MXEvent *event, MXTimelineDirection direction, MXRoomState *roomState) {
        
        MXStrongifyAndReturnIfNil(self);
        
        // Update activitiesView with room replacement information
        [self refreshActivitiesViewDisplay];
        // Hide inputToolbarView
        [self updateRoomInputToolbarViewClassIfNeeded];
    }];
}

- (void)removeTombstoneEventNotificationsListener
{
    if (self.roomDataSource)
    {
        // Remove the previous live listener
        if (tombstoneEventNotificationsListener)
        {
            [self.roomDataSource.room removeListener:tombstoneEventNotificationsListener];
            tombstoneEventNotificationsListener = nil;
        }
    }
}

#pragma mark MXSession state change

- (void)listenMXSessionStateChangeNotifications
{
    kMXSessionStateDidChangeObserver = [[NSNotificationCenter defaultCenter] addObserverForName:kMXSessionStateDidChangeNotification object:self.roomDataSource.mxSession queue:[NSOperationQueue mainQueue] usingBlock:^(NSNotification *notif) {
        
        if (self.roomDataSource.mxSession.state == MXSessionStateSyncError
            || self.roomDataSource.mxSession.state == MXSessionStateRunning)
        {
            [self refreshActivitiesViewDisplay];
            
            // update inputToolbarView
            [self updateRoomInputToolbarViewClassIfNeeded];
        }
    }];
}

- (void)removeMXSessionStateChangeNotificationsListener
{
    if (kMXSessionStateDidChangeObserver)
    {
        [[NSNotificationCenter defaultCenter] removeObserver:kMXSessionStateDidChangeObserver];
        kMXSessionStateDidChangeObserver = nil;
    }
}

#pragma mark - Contextual Menu

- (NSArray<RoomContextualMenuItem*>*)contextualMenuItemsForEvent:(MXEvent*)event andCell:(id<MXKCellRendering>)cell
{
    if (event.sentState == MXEventSentStateFailed)
    {
        return @[
            [self resendMenuItemWithEvent:event],
            [self deleteMenuItemWithEvent:event],
            [self editMenuItemWithEvent:event],
            [self copyMenuItemWithEvent:event andCell:cell]
        ];
    }
    
    return @[
        [self copyMenuItemWithEvent:event andCell:cell],
        [self replyMenuItemWithEvent:event],
        [self editMenuItemWithEvent:event],
        [self moreMenuItemWithEvent:event andCell:cell]
    ];
}

- (void)showContextualMenuForEvent:(MXEvent*)event fromSingleTapGesture:(BOOL)usedSingleTapGesture cell:(id<MXKCellRendering>)cell animated:(BOOL)animated
{
    if (self.roomContextualMenuPresenter.isPresenting)
    {
        return;
    }
    
    NSString *selectedEventId = event.eventId;
    
    NSArray<RoomContextualMenuItem*>* contextualMenuItems = [self contextualMenuItemsForEvent:event andCell:cell];
    ReactionsMenuViewModel *reactionsMenuViewModel;
    CGRect bubbleComponentFrameInOverlayView = CGRectNull;
    
    if ([cell isKindOfClass:MXKRoomBubbleTableViewCell.class] && [self.roomDataSource canReactToEventWithId:event.eventId])
    {
        MXKRoomBubbleTableViewCell *roomBubbleTableViewCell = (MXKRoomBubbleTableViewCell*)cell;
        MXKRoomBubbleCellData *bubbleCellData = roomBubbleTableViewCell.bubbleData;
        NSArray *bubbleComponents = bubbleCellData.bubbleComponents;
        
        NSInteger foundComponentIndex = [bubbleCellData bubbleComponentIndexForEventId:event.eventId];
        CGRect bubbleComponentFrame;
        
        if (bubbleComponents.count > 0)
        {
            NSInteger selectedComponentIndex = foundComponentIndex != NSNotFound ? foundComponentIndex : 0;
            bubbleComponentFrame = [roomBubbleTableViewCell surroundingFrameInTableViewForComponentIndex:selectedComponentIndex];
        }
        else
        {
            bubbleComponentFrame = roomBubbleTableViewCell.frame;
        }
        
        bubbleComponentFrameInOverlayView = [self.bubblesTableView convertRect:bubbleComponentFrame toView:self.overlayContainerView];
        
        NSString *roomId = self.roomDataSource.roomId;
        MXAggregations *aggregations = self.mainSession.aggregations;
        MXAggregatedReactions *aggregatedReactions = [aggregations aggregatedReactionsOnEvent:selectedEventId inRoom:roomId];
        
        reactionsMenuViewModel = [[ReactionsMenuViewModel alloc] initWithAggregatedReactions:aggregatedReactions eventId:selectedEventId];
        reactionsMenuViewModel.coordinatorDelegate = self;
    }
    
    if (!self.roomContextualMenuViewController)
    {
        self.roomContextualMenuViewController = [RoomContextualMenuViewController instantiate];
        self.roomContextualMenuViewController.delegate = self;
    }
    
    [self.roomContextualMenuViewController updateWithContextualMenuItems:contextualMenuItems reactionsMenuViewModel:reactionsMenuViewModel];
    
    [self enableOverlayContainerUserInteractions:YES];
    
    [self.roomContextualMenuPresenter presentWithRoomContextualMenuViewController:self.roomContextualMenuViewController
                                                                             from:self
                                                                               on:self.overlayContainerView
                                                              contentToReactFrame:bubbleComponentFrameInOverlayView
                                                             fromSingleTapGesture:usedSingleTapGesture
                                                                         animated:animated
                                                                       completion:^{
    }];
    
    preventBubblesTableViewScroll = YES;
    [self selectEventWithId:selectedEventId];
}

- (void)hideContextualMenuAnimated:(BOOL)animated
{
    [self hideContextualMenuAnimated:animated completion:nil];
}

- (void)hideContextualMenuAnimated:(BOOL)animated completion:(void(^)(void))completion
{
    [self hideContextualMenuAnimated:animated cancelEventSelection:YES completion:completion];
}

- (void)hideContextualMenuAnimated:(BOOL)animated cancelEventSelection:(BOOL)cancelEventSelection completion:(void(^)(void))completion
{
    if (!self.roomContextualMenuPresenter.isPresenting)
    {
        return;
    }
    
    if (cancelEventSelection)
    {
        [self cancelEventSelection];
    }
    
    preventBubblesTableViewScroll = NO;
    
    [self.roomContextualMenuPresenter hideContextualMenuWithAnimated:animated completion:^{
        [self enableOverlayContainerUserInteractions:NO];
        
        if (completion)
        {
            completion();
        }
    }];
}

- (void)enableOverlayContainerUserInteractions:(BOOL)enableOverlayContainerUserInteractions
{
    self.inputToolbarView.editable = !enableOverlayContainerUserInteractions;
    self.bubblesTableView.scrollsToTop = !enableOverlayContainerUserInteractions;
    self.overlayContainerView.userInteractionEnabled = enableOverlayContainerUserInteractions;
}

- (RoomContextualMenuItem *)resendMenuItemWithEvent:(MXEvent*)event
{
    MXWeakify(self);
    
    RoomContextualMenuItem *resendMenuItem = [[RoomContextualMenuItem alloc] initWithMenuAction:RoomContextualMenuActionResend];
    resendMenuItem.action = ^{
        MXStrongifyAndReturnIfNil(self);
        [self hideContextualMenuAnimated:YES cancelEventSelection:NO completion:nil];
        [self cancelEventSelection];
        [self.roomDataSource resendEventWithEventId:event.eventId success:nil failure:nil];
    };
    
    return resendMenuItem;
}

- (RoomContextualMenuItem *)deleteMenuItemWithEvent:(MXEvent*)event
{
    MXWeakify(self);
    
    RoomContextualMenuItem *deleteMenuItem = [[RoomContextualMenuItem alloc] initWithMenuAction:RoomContextualMenuActionDelete];
    deleteMenuItem.action = ^{
        MXStrongifyAndReturnIfNil(self);
        
        MXWeakify(self);
        [self hideContextualMenuAnimated:YES cancelEventSelection:YES completion:^{
            MXStrongifyAndReturnIfNil(self);
            
            self->currentAlert = [UIAlertController alertControllerWithTitle:NSLocalizedStringFromTable(@"room_event_action_delete_confirmation_title", @"Vector", nil)  message:NSLocalizedStringFromTable(@"room_event_action_delete_confirmation_message", @"Vector", nil) preferredStyle:UIAlertControllerStyleAlert];
            
            [self->currentAlert addAction:[UIAlertAction actionWithTitle:[NSBundle mxk_localizedStringForKey:@"cancel"] style:UIAlertActionStyleDefault handler:^(UIAlertAction * action) {
            }]];
            
            [self->currentAlert addAction:[UIAlertAction actionWithTitle:[NSBundle mxk_localizedStringForKey:@"delete"] style:UIAlertActionStyleDestructive handler:^(UIAlertAction * action) {
                [self.roomDataSource removeEventWithEventId:event.eventId];
            }]];
            
            [self presentViewController:self->currentAlert animated:YES completion:nil];
        }];
    };
    
    return deleteMenuItem;
}

- (RoomContextualMenuItem *)editMenuItemWithEvent:(MXEvent*)event
{
    MXWeakify(self);
    
    RoomContextualMenuItem *editMenuItem = [[RoomContextualMenuItem alloc] initWithMenuAction:RoomContextualMenuActionEdit];
    editMenuItem.action = ^{
        MXStrongifyAndReturnIfNil(self);
        [self hideContextualMenuAnimated:YES cancelEventSelection:NO completion:nil];
        [self editEventContentWithId:event.eventId];
        
        // And display the keyboard
        [self.inputToolbarView becomeFirstResponder];
    };
    
    editMenuItem.isEnabled = [self.roomDataSource canEditEventWithId:event.eventId];
    
    return editMenuItem;
}

- (RoomContextualMenuItem *)copyMenuItemWithEvent:(MXEvent*)event andCell:(id<MXKCellRendering>)cell
{
    MXKRoomBubbleTableViewCell *roomBubbleTableViewCell = (MXKRoomBubbleTableViewCell *)cell;
    MXKAttachment *attachment = roomBubbleTableViewCell.bubbleData.attachment;
    
    MXWeakify(self);
    
    BOOL isCopyActionEnabled = !attachment || attachment.type != MXKAttachmentTypeSticker;
    
    if (attachment && !BuildSettings.messageDetailsAllowCopyMedia)
    {
        isCopyActionEnabled = NO;
    }
    
    if (isCopyActionEnabled)
    {
        switch (event.eventType) {
            case MXEventTypeRoomMessage:
            {
                NSString *messageType = event.content[@"msgtype"];
                
                if ([messageType isEqualToString:kMXMessageTypeKeyVerificationRequest])
                {
                    isCopyActionEnabled = NO;
                }
                break;
            }
            case MXEventTypeKeyVerificationStart:
            case MXEventTypeKeyVerificationAccept:
            case MXEventTypeKeyVerificationKey:
            case MXEventTypeKeyVerificationMac:
            case MXEventTypeKeyVerificationDone:
            case MXEventTypeKeyVerificationCancel:
                isCopyActionEnabled = NO;
                break;
            default:
                break;
        }
    }
    
    RoomContextualMenuItem *copyMenuItem = [[RoomContextualMenuItem alloc] initWithMenuAction:RoomContextualMenuActionCopy];
    copyMenuItem.isEnabled = isCopyActionEnabled;
    copyMenuItem.action = ^{
        MXStrongifyAndReturnIfNil(self);
        
        if (!attachment)
        {
            NSArray *components = roomBubbleTableViewCell.bubbleData.bubbleComponents;
            MXKRoomBubbleComponent *selectedComponent;
            for (selectedComponent in components)
            {
                if ([selectedComponent.event.eventId isEqualToString:event.eventId])
                {
                    break;
                }
                selectedComponent = nil;
            }
            NSString *textMessage = selectedComponent.textMessage;
            
            if (textMessage)
            {
                MXKPasteboardManager.shared.pasteboard.string = textMessage;
            }
            else
            {
                NSLog(@"[RoomViewController] Contextual menu copy failed. Text is nil for room id/event id: %@/%@", selectedComponent.event.roomId, selectedComponent.event.eventId);
            }
            
            [self hideContextualMenuAnimated:YES];
        }
        else if (attachment.type != MXKAttachmentTypeSticker)
        {
            [self hideContextualMenuAnimated:YES completion:^{
                [self startActivityIndicator];
                
                [attachment copy:^{
                    
                    [self stopActivityIndicator];
                    
                } failure:^(NSError *error) {
                    
                    [self stopActivityIndicator];
                    
                    //Alert user
                    [[AppDelegate theDelegate] showErrorAsAlert:error];
                }];
                
                // Start animation in case of download during attachment preparing
                [roomBubbleTableViewCell startProgressUI];
            }];
        }
    };
    
    return copyMenuItem;
}

- (RoomContextualMenuItem *)replyMenuItemWithEvent:(MXEvent*)event
{
    MXWeakify(self);
    
    RoomContextualMenuItem *replyMenuItem = [[RoomContextualMenuItem alloc] initWithMenuAction:RoomContextualMenuActionReply];
    replyMenuItem.isEnabled = [self.roomDataSource canReplyToEventWithId:event.eventId];
    replyMenuItem.action = ^{
        MXStrongifyAndReturnIfNil(self);
        
        [self hideContextualMenuAnimated:YES cancelEventSelection:NO completion:nil];
        [self selectEventWithId:event.eventId inputToolBarSendMode:RoomInputToolbarViewSendModeReply showTimestamp:NO];
        
        // And display the keyboard
        [self.inputToolbarView becomeFirstResponder];
    };
    
    return replyMenuItem;
}

- (RoomContextualMenuItem *)moreMenuItemWithEvent:(MXEvent*)event andCell:(id<MXKCellRendering>)cell
{
    MXWeakify(self);
    
    RoomContextualMenuItem *moreMenuItem = [[RoomContextualMenuItem alloc] initWithMenuAction:RoomContextualMenuActionMore];
    moreMenuItem.action = ^{
        MXStrongifyAndReturnIfNil(self);
        [self hideContextualMenuAnimated:YES completion:nil];
        [self showAdditionalActionsMenuForEvent:event inCell:cell animated:YES];
    };
    
    return moreMenuItem;
}

#pragma mark - RoomContextualMenuViewControllerDelegate

- (void)roomContextualMenuViewControllerDidTapBackgroundOverlay:(RoomContextualMenuViewController *)viewController
{
    [self hideContextualMenuAnimated:YES];
}

#pragma mark - ReactionsMenuViewModelCoordinatorDelegate

- (void)reactionsMenuViewModel:(ReactionsMenuViewModel *)viewModel didAddReaction:(NSString *)reaction forEventId:(NSString *)eventId
{
    MXWeakify(self);
    
    [self hideContextualMenuAnimated:YES completion:^{
        
        [self.roomDataSource addReaction:reaction forEventId:eventId success:^{
            
        } failure:^(NSError *error) {
            MXStrongifyAndReturnIfNil(self);
            
            [self.errorPresenter presentErrorFromViewController:self forError:error animated:YES handler:nil];
        }];
    }];
}

- (void)reactionsMenuViewModel:(ReactionsMenuViewModel *)viewModel didRemoveReaction:(NSString *)reaction forEventId:(NSString *)eventId
{
    MXWeakify(self);
    
    [self hideContextualMenuAnimated:YES completion:^{
        
        [self.roomDataSource removeReaction:reaction forEventId:eventId success:^{
            
        } failure:^(NSError *error) {
            MXStrongifyAndReturnIfNil(self);
            
            [self.errorPresenter presentErrorFromViewController:self forError:error animated:YES handler:nil];
        }];
        
    }];
}

- (void)reactionsMenuViewModelDidTapMoreReactions:(ReactionsMenuViewModel *)viewModel forEventId:(NSString *)eventId
{
    [self hideContextualMenuAnimated:YES];
    
    EmojiPickerCoordinatorBridgePresenter *emojiPickerCoordinatorBridgePresenter = [[EmojiPickerCoordinatorBridgePresenter alloc] initWithSession:self.mainSession roomId:self.roomDataSource.roomId eventId:eventId];
    emojiPickerCoordinatorBridgePresenter.delegate = self;
    
    NSInteger cellRow = [self.roomDataSource indexOfCellDataWithEventId:eventId];
    
    UIView *sourceView;
    CGRect sourceRect = CGRectNull;
    
    if (cellRow >= 0)
    {
        NSIndexPath *cellIndexPath = [NSIndexPath indexPathForRow:cellRow inSection:0];
        UITableViewCell *cell = [self.bubblesTableView cellForRowAtIndexPath:cellIndexPath];
        sourceView = cell;
        
        if ([cell isKindOfClass:[MXKRoomBubbleTableViewCell class]])
        {
            MXKRoomBubbleTableViewCell *roomBubbleTableViewCell = (MXKRoomBubbleTableViewCell*)cell;
            NSInteger bubbleComponentIndex = [roomBubbleTableViewCell.bubbleData bubbleComponentIndexForEventId:eventId];
            sourceRect = [roomBubbleTableViewCell componentFrameInContentViewForIndex:bubbleComponentIndex];
        }
        
    }
    
    [emojiPickerCoordinatorBridgePresenter presentFrom:self sourceView:sourceView sourceRect:sourceRect animated:YES];
    self.emojiPickerCoordinatorBridgePresenter = emojiPickerCoordinatorBridgePresenter;
}

#pragma mark -

- (void)showEditHistoryForEventId:(NSString*)eventId animated:(BOOL)animated
{
    MXEvent *event = [self.roomDataSource eventWithEventId:eventId];
    EditHistoryCoordinatorBridgePresenter *presenter = [[EditHistoryCoordinatorBridgePresenter alloc] initWithSession:self.roomDataSource.mxSession event:event];
    
    presenter.delegate = self;
    [presenter presentFrom:self animated:animated];
    
    self.editHistoryPresenter = presenter;
}

#pragma mark - EditHistoryCoordinatorBridgePresenterDelegate

- (void)editHistoryCoordinatorBridgePresenterDelegateDidComplete:(EditHistoryCoordinatorBridgePresenter *)coordinatorBridgePresenter
{
    [coordinatorBridgePresenter dismissWithAnimated:YES completion:nil];
    self.editHistoryPresenter = nil;
}

#pragma mark - DocumentPickerPresenterDelegate

- (void)documentPickerPresenterWasCancelled:(MXKDocumentPickerPresenter *)presenter
{
    self.documentPickerPresenter = nil;
}

- (void)documentPickerPresenter:(MXKDocumentPickerPresenter *)presenter didPickDocumentsAt:(NSURL *)url
{
    self.documentPickerPresenter = nil;
    
    MXKUTI *fileUTI = [[MXKUTI alloc] initWithLocalFileURL:url];
    NSString *mimeType = fileUTI.mimeType;
    
    if (fileUTI.isImage)
    {
        NSData *imageData = [[NSData alloc] initWithContentsOfURL:url];
        
        [self.roomDataSource sendImage:imageData mimeType:mimeType success:nil failure:^(NSError *error) {
            // Nothing to do. The image is marked as unsent in the room history by the datasource
            NSLog(@"[MXKRoomViewController] sendImage failed.");
        }];
    }
    else if (fileUTI.isVideo)
    {
        [(RoomDataSource*)self.roomDataSource sendVideo:url success:nil failure:^(NSError *error) {
            // Nothing to do. The video is marked as unsent in the room history by the datasource
            NSLog(@"[MXKRoomViewController] sendVideo failed.");
        }];
    }
    else if (fileUTI.isFile)
    {
        [self.roomDataSource sendFile:url mimeType:mimeType success:nil failure:^(NSError *error) {
            // Nothing to do. The file is marked as unsent in the room history by the datasource
            NSLog(@"[MXKRoomViewController] sendFile failed.");
        }];
    }
    else
    {
        NSLog(@"[MXKRoomViewController] File upload using MIME type %@ is not supported.", mimeType);
        
        [[AppDelegate theDelegate] showAlertWithTitle:NSLocalizedStringFromTable(@"file_upload_error_title", @"Vector", nil)
                                              message:NSLocalizedStringFromTable(@"file_upload_error_unsupported_file_type_message", @"Vector", nil)];
    }
}

#pragma mark - EmojiPickerCoordinatorBridgePresenterDelegate

- (void)emojiPickerCoordinatorBridgePresenter:(EmojiPickerCoordinatorBridgePresenter *)coordinatorBridgePresenter didAddEmoji:(NSString *)emoji forEventId:(NSString *)eventId
{
    MXWeakify(self);
    
    [coordinatorBridgePresenter dismissWithAnimated:YES completion:^{
        [self.roomDataSource addReaction:emoji forEventId:eventId success:^{
            
        } failure:^(NSError *error) {
            MXStrongifyAndReturnIfNil(self);
            
            [self.errorPresenter presentErrorFromViewController:self forError:error animated:YES handler:nil];
        }];
    }];
    self.emojiPickerCoordinatorBridgePresenter = nil;
}

- (void)emojiPickerCoordinatorBridgePresenter:(EmojiPickerCoordinatorBridgePresenter *)coordinatorBridgePresenter didRemoveEmoji:(NSString *)emoji forEventId:(NSString *)eventId
{
    MXWeakify(self);
    
    [coordinatorBridgePresenter dismissWithAnimated:YES completion:^{
        
        [self.roomDataSource removeReaction:emoji forEventId:eventId success:^{
            
        } failure:^(NSError *error) {
            MXStrongifyAndReturnIfNil(self);
            
            [self.errorPresenter presentErrorFromViewController:self forError:error animated:YES handler:nil];
        }];
    }];
    self.emojiPickerCoordinatorBridgePresenter = nil;
}

- (void)emojiPickerCoordinatorBridgePresenterDidCancel:(EmojiPickerCoordinatorBridgePresenter *)coordinatorBridgePresenter
{
    [coordinatorBridgePresenter dismissWithAnimated:YES completion:nil];
    self.emojiPickerCoordinatorBridgePresenter = nil;
}

#pragma mark - ReactionHistoryCoordinatorBridgePresenterDelegate

- (void)reactionHistoryCoordinatorBridgePresenterDelegateDidClose:(ReactionHistoryCoordinatorBridgePresenter *)coordinatorBridgePresenter
{
    [coordinatorBridgePresenter dismissWithAnimated:YES completion:^{
        self.reactionHistoryCoordinatorBridgePresenter = nil;
    }];
}

#pragma mark - CameraPresenterDelegate

- (void)cameraPresenterDidCancel:(CameraPresenter *)cameraPresenter
{
    [cameraPresenter dismissWithAnimated:YES completion:nil];
    self.cameraPresenter = nil;
}

- (void)cameraPresenter:(CameraPresenter *)cameraPresenter didSelectImageData:(NSData *)imageData withUTI:(MXKUTI *)uti
{
    [cameraPresenter dismissWithAnimated:YES completion:nil];
    self.cameraPresenter = nil;
    
    RoomInputToolbarView *roomInputToolbarView = [self inputToolbarViewAsRoomInputToolbarView];
    if (roomInputToolbarView)
    {
        [roomInputToolbarView sendSelectedImage:imageData withMimeType:uti.mimeType andCompressionMode:BuildSettings.roomInputToolbarCompressionMode isPhotoLibraryAsset:NO];
    }
}

- (void)cameraPresenter:(CameraPresenter *)cameraPresenter didSelectVideoAt:(NSURL *)url
{
    [cameraPresenter dismissWithAnimated:YES completion:nil];
    self.cameraPresenter = nil;
    
    RoomInputToolbarView *roomInputToolbarView = [self inputToolbarViewAsRoomInputToolbarView];
    if (roomInputToolbarView)
    {
        [roomInputToolbarView sendSelectedVideo:url isPhotoLibraryAsset:NO];
    }
}

#pragma mark - MediaPickerCoordinatorBridgePresenterDelegate

- (void)mediaPickerCoordinatorBridgePresenterDidCancel:(MediaPickerCoordinatorBridgePresenter *)coordinatorBridgePresenter
{
    [coordinatorBridgePresenter dismissWithAnimated:YES completion:nil];
    self.mediaPickerPresenter = nil;
}

- (void)mediaPickerCoordinatorBridgePresenter:(MediaPickerCoordinatorBridgePresenter *)coordinatorBridgePresenter didSelectImageData:(NSData *)imageData withUTI:(MXKUTI *)uti
{
    [coordinatorBridgePresenter dismissWithAnimated:YES completion:nil];
    self.mediaPickerPresenter = nil;
    
    RoomInputToolbarView *roomInputToolbarView = [self inputToolbarViewAsRoomInputToolbarView];
    if (roomInputToolbarView)
    {
        [roomInputToolbarView sendSelectedImage:imageData withMimeType:uti.mimeType andCompressionMode:BuildSettings.roomInputToolbarCompressionMode isPhotoLibraryAsset:YES];
    }
}

- (void)mediaPickerCoordinatorBridgePresenter:(MediaPickerCoordinatorBridgePresenter *)coordinatorBridgePresenter didSelectVideoAt:(NSURL *)url
{
    [coordinatorBridgePresenter dismissWithAnimated:YES completion:nil];
    self.mediaPickerPresenter = nil;
    
    RoomInputToolbarView *roomInputToolbarView = [self inputToolbarViewAsRoomInputToolbarView];
    if (roomInputToolbarView)
    {
        [roomInputToolbarView sendSelectedVideo:url isPhotoLibraryAsset:YES];
    }
}

- (void)mediaPickerCoordinatorBridgePresenter:(MediaPickerCoordinatorBridgePresenter *)coordinatorBridgePresenter didSelectAssets:(NSArray<PHAsset *> *)assets
{
    [coordinatorBridgePresenter dismissWithAnimated:YES completion:nil];
    self.mediaPickerPresenter = nil;
    
    RoomInputToolbarView *roomInputToolbarView = [self inputToolbarViewAsRoomInputToolbarView];
    if (roomInputToolbarView)
    {
        [roomInputToolbarView sendSelectedAssets:assets withCompressionMode:BuildSettings.roomInputToolbarCompressionMode];
    }
}

#pragma mark - RoomCreationModalCoordinatorBridgePresenter

- (void)roomCreationModalCoordinatorBridgePresenterDelegateDidComplete:(RoomCreationModalCoordinatorBridgePresenter *)coordinatorBridgePresenter
{
    [coordinatorBridgePresenter dismissWithAnimated:YES completion:nil];
    self.roomCreationModalCoordinatorBridgePresenter = nil;
}

#pragma mark - RoomInfoCoordinatorBridgePresenterDelegate

- (void)roomInfoCoordinatorBridgePresenterDelegateDidComplete:(RoomInfoCoordinatorBridgePresenter *)coordinatorBridgePresenter
{
    [coordinatorBridgePresenter dismissWithAnimated:YES completion:nil];
    self.roomInfoCoordinatorBridgePresenter = nil;
}

@end<|MERGE_RESOLUTION|>--- conflicted
+++ resolved
@@ -195,15 +195,12 @@
     
     // Tell whether the view controller is appeared or not.
     BOOL isAppeared;
-<<<<<<< HEAD
     
     // Tell whether the room has a Jitsi call or not.
     BOOL hasJitsiCall;
     
     // The right bar button items back up.
     NSArray<UIBarButtonItem *> *rightBarButtonItems;
-=======
->>>>>>> 23647118
 
     // Observe kThemeServiceDidChangeThemeNotification to handle user interface theme change.
     id kThemeServiceDidChangeThemeNotificationObserver;
@@ -1421,7 +1418,7 @@
     MXCall *callInRoom = [self.roomDataSource.mxSession.callManager callInRoom:self.roomDataSource.roomId];
     
     return (callInRoom && callInRoom.state != MXCallStateEnded)
-    || [[AppDelegate theDelegate].jitsiViewController.widget.roomId isEqualToString:self.roomDataSource.roomId];
+    || [[AppDelegate theDelegate].callPresenter.jitsiVC.widget.roomId isEqualToString:self.roomDataSource.roomId];
 }
 
 - (void)refreshRoomTitle
@@ -1492,31 +1489,6 @@
     {
         RoomInputToolbarView *roomInputToolbarView = (RoomInputToolbarView*)self.inputToolbarView;
         
-<<<<<<< HEAD
-        // Check whether the call option is supported
-        roomInputToolbarView.supportCallOption = BuildSettings.allowVoIPUsage && self.roomDataSource.mxSession.callManager && self.roomDataSource.room.summary.membersCount.joined >= 2;
-        
-        // Get user picture view in input toolbar
-        userPictureView = roomInputToolbarView.pictureView;
-        
-        // Show the hangup button if there is an active call or an active jitsi
-        // conference call in the current room
-        MXCall *callInRoom = [self.roomDataSource.mxSession.callManager callInRoom:self.roomDataSource.roomId];
-        if ((callInRoom && callInRoom.state != MXCallStateEnded)
-            || [[AppDelegate theDelegate].callPresenter.jitsiVC.widget.roomId isEqualToString:self.roomDataSource.roomId])
-        {
-            roomInputToolbarView.activeCall = YES;
-        }
-        else
-        {
-            roomInputToolbarView.activeCall = NO;
-            
-            // Hide the call button if there is an active call in another room
-            roomInputToolbarView.supportCallOption &= ([[AppDelegate theDelegate] callStatusBarWindow] == nil);
-        }
-        
-=======
->>>>>>> 23647118
         // Update encryption decoration if needed
         [self updateEncryptionDecorationForRoomInputToolbar:roomInputToolbarView];
     }
@@ -3649,25 +3621,14 @@
                                                      withVideo:video
                                                        success:^(Widget *jitsiWidget)
          {
-<<<<<<< HEAD
-             if (weakSelf)
-             {
-                 typeof(self) self = weakSelf;
-                 [self stopActivityIndicator];
-
-                 [[AppDelegate theDelegate].callPresenter displayJitsiCallWithWidget:jitsiWidget];
-             }
-         }
-=======
             if (weakSelf)
             {
                 typeof(self) self = weakSelf;
                 [self stopActivityIndicator];
                 
-                [[AppDelegate theDelegate] displayJitsiViewControllerWithWidget:jitsiWidget andVideo:video];
-            }
-        }
->>>>>>> 23647118
+                [[AppDelegate theDelegate].callPresenter displayJitsiCallWithWidget:jitsiWidget];
+            }
+        }
                                                        failure:^(NSError *error)
          {
             if (weakSelf)
@@ -4529,30 +4490,13 @@
                      manualChangeMessageForAudio:[NSString stringWithFormat:[NSBundle mxk_localizedStringForKey:@"microphone_access_not_granted_for_call"], appDisplayName]
                      manualChangeMessageForVideo:[NSString stringWithFormat:[NSBundle mxk_localizedStringForKey:@"camera_access_not_granted_for_call"], appDisplayName]
                        showPopUpInViewController:self completionHandler:^(BOOL granted) {
-<<<<<<< HEAD
-
-                           if (weakSelf)
-                           {
-                               if (granted)
-                               {
-                                   // Present the Jitsi view controller
-                                   [appDelegate.callPresenter displayJitsiCallWithWidget:jitsiWidget];
-                               }
-                               else
-                               {
-                                   NSLog(@"[RoomVC] onOngoingConferenceCallPressed: Warning: The application does not have the perssion to join the call");
-                               }
-                           }
-                       }];
-
-=======
                         
                         if (weakSelf)
                         {
                             if (granted)
                             {
                                 // Present the Jitsi view controller
-                                [appDelegate displayJitsiViewControllerWithWidget:jitsiWidget andVideo:video];
+                                [appDelegate.callPresenter displayJitsiCallWithWidget:jitsiWidget];
                             }
                             else
                             {
@@ -4560,8 +4504,6 @@
                             }
                         }
                     }];
-                    
->>>>>>> 23647118
                 } onClosePressed:^{
                     
                     [self startActivityIndicator];
