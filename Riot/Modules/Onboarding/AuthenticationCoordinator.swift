// File created from ScreenTemplate
// $ createScreen.sh Onboarding Authentication
/*
 Copyright 2021 New Vector Ltd
 
 Licensed under the Apache License, Version 2.0 (the "License");
 you may not use this file except in compliance with the License.
 You may obtain a copy of the License at
 
 http://www.apache.org/licenses/LICENSE-2.0
 
 Unless required by applicable law or agreed to in writing, software
 distributed under the License is distributed on an "AS IS" BASIS,
 WITHOUT WARRANTIES OR CONDITIONS OF ANY KIND, either express or implied.
 See the License for the specific language governing permissions and
 limitations under the License.
 */

import UIKit
import CommonKit

struct AuthenticationCoordinatorParameters {
    let navigationRouter: NavigationRouterType
    /// The screen that should be shown when starting the flow.
    let initialScreen: AuthenticationCoordinator.EntryPoint
    /// Whether or not the coordinator should show the loading spinner, key verification etc.
    let canPresentAdditionalScreens: Bool
    /// Soft logout credentials
    let softLogoutCredentials: MXCredentials?
}

/// A coordinator that handles authentication, verification and setting a PIN.
final class AuthenticationCoordinator: NSObject, AuthenticationCoordinatorProtocol {
    
    enum EntryPoint {
        case registration
        case selectServerForRegistration
        case login
    }
    
    // MARK: - Properties
    
    // MARK: Private
    
    private let navigationRouter: NavigationRouterType
    private let authenticationService = AuthenticationService.shared
    
    /// The initial screen to be shown when starting the coordinator.
    private let initialScreen: EntryPoint
    /// The type of authentication that was used to complete the flow.
    private var authenticationType: AuthenticationType?
    
    /// The presenter used to handler authentication via SSO.
    private var ssoAuthenticationPresenter: SSOAuthenticationPresenter?
    /// The transaction ID used when presenting the SSO screen. Used when completing via a deep link.
    private var ssoTransactionID: String?
    
    /// Whether the coordinator can present further screens after a successful login has occurred.
    private var canPresentAdditionalScreens: Bool
    /// Soft logout credentials
    private let softLogoutCredentials: MXCredentials?
    /// `true` if presentation of the verification screen is blocked by `canPresentAdditionalScreens`.
    private var isWaitingToPresentCompleteSecurity = false
    
    /// The listener object that informs the coordinator whether verification needs to be presented or not.
    private var verificationListener: SessionVerificationListener?

    private var indicatorPresenter: UserIndicatorTypePresenterProtocol
    private var successIndicator: UserIndicator?
    
    /// The password entered, for use when setting up cross-signing.
    private var password: String?
    /// The session created when successfully authenticated.
    private var session: MXSession?
    
    // MARK: Public

    // Must be used only internally
    var childCoordinators: [Coordinator] = []
    var callback: ((AuthenticationCoordinatorResult) -> Void)?
    
    // MARK: - Setup
    
    init(parameters: AuthenticationCoordinatorParameters) {
        self.navigationRouter = parameters.navigationRouter
        self.initialScreen = parameters.initialScreen
        self.canPresentAdditionalScreens = parameters.canPresentAdditionalScreens
<<<<<<< HEAD
        self.softLogoutCredentials = parameters.softLogoutCredentials
=======

        indicatorPresenter = UserIndicatorTypePresenter(presentingViewController: parameters.navigationRouter.toPresentable())
>>>>>>> ceae4a45
        
        super.init()
    }
    
    // MARK: - Public
    
    func start() {
        Task { @MainActor in
            await startAuthenticationFlow()
            callback?(.didStart)
            authenticationService.delegate = self
        }
    }
    
    func toPresentable() -> UIViewController {
        navigationRouter.toPresentable()
    }
    
    func presentPendingScreensIfNecessary() {
        canPresentAdditionalScreens = true
        
        showLoadingAnimation()
        
        if isWaitingToPresentCompleteSecurity {
            isWaitingToPresentCompleteSecurity = false
            presentCompleteSecurity()
        }
    }
    
    // MARK: - Private
    
    /// Starts the authentication flow.
    @MainActor private func startAuthenticationFlow() async {
        if let softLogoutCredentials = softLogoutCredentials {
            showSoftLogoutScreen(softLogoutCredentials)
            return
        }

        let flow: AuthenticationFlow = initialScreen == .login ? .login : .register
        if initialScreen != .selectServerForRegistration {
            do {
                let homeserverAddress = authenticationService.state.homeserver.addressFromUser ?? authenticationService.state.homeserver.address
                try await authenticationService.startFlow(flow, for: homeserverAddress)
            } catch {
                MXLog.error("[AuthenticationCoordinator] start: Failed to start")
                displayError(message: error.localizedDescription)
                return
            }
        }

        switch initialScreen {
        case .registration:
            if authenticationService.state.homeserver.needsRegistrationFallback {
                showFallback(for: flow)
            } else {
                showRegistrationScreen()
            }
        case .selectServerForRegistration:
            showServerSelectionScreen()
        case .login:
            if authenticationService.state.homeserver.needsLoginFallback {
                showFallback(for: flow)
            } else {
                showLoginScreen()
            }
        }
    }
    
    /// Presents an alert on top of the navigation router with the supplied error message.
    @MainActor private func displayError(message: String) {
        let alert = UIAlertController(title: VectorL10n.error, message: message, preferredStyle: .alert)
        alert.addAction(UIAlertAction(title: VectorL10n.ok, style: .default))
        toPresentable().present(alert, animated: true)
    }
    
    /// Prompts the user to confirm that they would like to cancel the registration flow.
    @MainActor private func displayCancelConfirmation() {
        let alert = UIAlertController(title: VectorL10n.warning,
                                      message: VectorL10n.authenticationCancelFlowConfirmationMessage,
                                      preferredStyle: .alert)
        
        alert.addAction(UIAlertAction(title: VectorL10n.no, style: .cancel))
        alert.addAction(UIAlertAction(title: VectorL10n.yes, style: .default) { [weak self] _ in
            self?.cancelRegistration()
        })
        
        toPresentable().present(alert, animated: true)
    }
    
    /// Cancels the registration flow, handing control back to the onboarding coordinator.
    @MainActor private func cancelRegistration() {
        authenticationService.reset()
        callback?(.cancel(.register))
    }
    
    // MARK: - Login
    
    /// Shows the login screen.
    @MainActor private func showLoginScreen() {
        MXLog.debug("[AuthenticationCoordinator] showLoginScreen")
        
        let homeserver = authenticationService.state.homeserver
        let parameters = AuthenticationLoginCoordinatorParameters(navigationRouter: navigationRouter,
                                                                  authenticationService: authenticationService,
                                                                  loginMode: homeserver.preferredLoginMode)
        let coordinator = AuthenticationLoginCoordinator(parameters: parameters)
        coordinator.callback = { [weak self, weak coordinator] result in
            guard let self = self, let coordinator = coordinator else { return }
            self.loginCoordinator(coordinator, didCallbackWith: result)
        }
        
        coordinator.start()
        add(childCoordinator: coordinator)
        
        if navigationRouter.modules.isEmpty {
            navigationRouter.setRootModule(coordinator, popCompletion: nil)
        } else {
            navigationRouter.push(coordinator, animated: true) { [weak self] in
                self?.remove(childCoordinator: coordinator)
            }
        }
    }

    /// Shows the soft logout screen.
    @MainActor private func showSoftLogoutScreen(_ credentials: MXCredentials) {
        MXLog.debug("[AuthenticationCoordinator] showSoftLogoutScreen")

        let parameters = AuthenticationSoftLogoutCoordinatorParameters(navigationRouter: navigationRouter,
                                                                       authenticationService: authenticationService,
                                                                       credentials: credentials)
        let coordinator = AuthenticationSoftLogoutCoordinator(parameters: parameters)
        coordinator.callback = { [weak self, weak coordinator] result in
            guard let self = self, let coordinator = coordinator else { return }
            switch result {
            case .success(let session, let loginPassword):
                self.password = loginPassword
                self.authenticationType = .password
                self.onSessionCreated(session: session, flow: .login)
            case .clearAllData:
                //  TODO: Implement
                break
            case .cancel:
                break
            }
        }

        coordinator.start()
        add(childCoordinator: coordinator)

        if navigationRouter.modules.isEmpty {
            navigationRouter.setRootModule(coordinator, popCompletion: nil)
        } else {
            navigationRouter.push(coordinator, animated: true) { [weak self] in
                self?.remove(childCoordinator: coordinator)
            }
        }
    }
    
    /// Displays the next view in the flow based on the result from the registration screen.
    @MainActor private func loginCoordinator(_ coordinator: AuthenticationLoginCoordinator,
                                             didCallbackWith result: AuthenticationLoginCoordinatorResult) {
        switch result {
        case .continueWithSSO(let provider):
            presentSSOAuthentication(for: provider)
        case .success(let session, let loginPassword):
            password = loginPassword
            authenticationType = .password
            onSessionCreated(session: session, flow: .login)
        case .fallback:
            showFallback(for: .login)
        }
    }
    
    // MARK: - Registration
    
    /// Pushes the server selection screen into the flow (other screens may also present it modally later).
    @MainActor private func showServerSelectionScreen() {
        MXLog.debug("[AuthenticationCoordinator] showServerSelectionScreen")
        let parameters = AuthenticationServerSelectionCoordinatorParameters(authenticationService: authenticationService,
                                                                            flow: .register,
                                                                            hasModalPresentation: false)
        let coordinator = AuthenticationServerSelectionCoordinator(parameters: parameters)
        coordinator.callback = { [weak self, weak coordinator] result in
            guard let self = self, let coordinator = coordinator else { return }
            self.serverSelectionCoordinator(coordinator, didCompleteWith: result)
        }
        
        coordinator.start()
        add(childCoordinator: coordinator)
        
        if navigationRouter.modules.isEmpty {
            navigationRouter.setRootModule(coordinator) { [weak self] in
                self?.remove(childCoordinator: coordinator)
            }
        } else {
            navigationRouter.push(coordinator, animated: true) { [weak self] in
                self?.remove(childCoordinator: coordinator)
            }
        }
    }
    
    /// Shows the next screen in the flow after the server selection screen.
    @MainActor private func serverSelectionCoordinator(_ coordinator: AuthenticationServerSelectionCoordinator,
                                                       didCompleteWith result: AuthenticationServerSelectionCoordinatorResult) {
        switch result {
        case .updated:
            if authenticationService.state.homeserver.needsRegistrationFallback {
                showFallback(for: .register)
            } else {
                showRegistrationScreen()
            }
        case .dismiss:
            MXLog.failure("[AuthenticationCoordinator] AuthenticationServerSelectionScreen is requesting dismiss when part of a stack.")
        }
    }
    
    /// Shows the registration screen.
    @MainActor private func showRegistrationScreen() {
        MXLog.debug("[AuthenticationCoordinator] showRegistrationScreen")
        let homeserver = authenticationService.state.homeserver
        let parameters = AuthenticationRegistrationCoordinatorParameters(navigationRouter: navigationRouter,
                                                                         authenticationService: authenticationService,
                                                                         registrationFlow: homeserver.registrationFlow,
                                                                         loginMode: homeserver.preferredLoginMode)
        let coordinator = AuthenticationRegistrationCoordinator(parameters: parameters)
        coordinator.callback = { [weak self, weak coordinator] result in
            guard let self = self, let coordinator = coordinator else { return }
            self.registrationCoordinator(coordinator, didCallbackWith: result)
        }
        
        coordinator.start()
        add(childCoordinator: coordinator)
        
        if navigationRouter.modules.isEmpty {
            navigationRouter.setRootModule(coordinator, popCompletion: nil)
        } else {
            navigationRouter.push(coordinator, animated: true) { [weak self] in
                self?.remove(childCoordinator: coordinator)
            }
        }
    }
    
    /// Displays the next view in the flow based on the result from the registration screen.
    @MainActor private func registrationCoordinator(_ coordinator: AuthenticationRegistrationCoordinator,
                                                    didCallbackWith result: AuthenticationRegistrationCoordinatorResult) {
        switch result {
        case .continueWithSSO(let provider):
            presentSSOAuthentication(for: provider)
        case .completed(let result, let registerPassword):
            password = registerPassword
            authenticationType = .password
            handleRegistrationResult(result)
        case .fallback:
            showFallback(for: .register)
        }
    }
    
    /// Shows the verify email screen.
    @MainActor private func showVerifyEmailScreen(registrationWizard: RegistrationWizard) {
        MXLog.debug("[AuthenticationCoordinator] showVerifyEmailScreen")
        
        let parameters = AuthenticationVerifyEmailCoordinatorParameters(registrationWizard: registrationWizard)
        let coordinator = AuthenticationVerifyEmailCoordinator(parameters: parameters)
        coordinator.callback = { [weak self] result in
            self?.registrationStageDidComplete(with: result)
        }
        
        coordinator.start()
        add(childCoordinator: coordinator)
        
        navigationRouter.setRootModule(coordinator, hideNavigationBar: false, animated: true) { [weak self] in
            self?.remove(childCoordinator: coordinator)
        }
    }
    
    /// Shows the terms screen.
    @MainActor private func showTermsScreen(terms: MXLoginTerms?, registrationWizard: RegistrationWizard) {
        MXLog.debug("[AuthenticationCoordinator] showTermsScreen")
        
        let homeserver = authenticationService.state.homeserver
        let localizedPolicies = terms?.policiesData(forLanguage: Bundle.mxk_language(), defaultLanguage: Bundle.mxk_fallbackLanguage())
        let parameters = AuthenticationTermsCoordinatorParameters(registrationWizard: registrationWizard,
                                                                  localizedPolicies: localizedPolicies ?? [],
                                                                  homeserverAddress: homeserver.displayableAddress)
        let coordinator = AuthenticationTermsCoordinator(parameters: parameters)
        coordinator.callback = { [weak self] result in
            self?.registrationStageDidComplete(with: result)
        }
        
        coordinator.start()
        add(childCoordinator: coordinator)
        
        navigationRouter.setRootModule(coordinator, hideNavigationBar: false, animated: true) { [weak self] in
            self?.remove(childCoordinator: coordinator)
        }
    }
    
    @MainActor private func showReCaptchaScreen(siteKey: String, registrationWizard: RegistrationWizard) {
        MXLog.debug("[AuthenticationCoordinator] showReCaptchaScreen")
        
        guard let homeserverURL = URL(string: authenticationService.state.homeserver.address) else {
            MXLog.failure("[AuthenticationCoordinator] showReCaptchaScreen: The homeserver address is no longer a valid URL.")
            displayError(message: VectorL10n.errorCommonMessage)
            return
        }
        
        let parameters = AuthenticationReCaptchaCoordinatorParameters(registrationWizard: registrationWizard,
                                                                      siteKey: siteKey,
                                                                      homeserverURL: homeserverURL)
        let coordinator = AuthenticationReCaptchaCoordinator(parameters: parameters)
        coordinator.callback = { [weak self] result in
            self?.registrationStageDidComplete(with: result)
        }
        
        coordinator.start()
        add(childCoordinator: coordinator)
        
        navigationRouter.setRootModule(coordinator, hideNavigationBar: false, animated: true) { [weak self] in
            self?.remove(childCoordinator: coordinator)
        }
    }
    
    /// Shows the verify email screen.
    @MainActor private func showVerifyMSISDNScreen(registrationWizard: RegistrationWizard) {
        MXLog.debug("[AuthenticationCoordinator] showVerifyMSISDNScreen")

        let parameters = AuthenticationVerifyMsisdnCoordinatorParameters(registrationWizard: registrationWizard)
        let coordinator = AuthenticationVerifyMsisdnCoordinator(parameters: parameters)
        coordinator.callback = { [weak self] result in
            self?.registrationStageDidComplete(with: result)
        }

        coordinator.start()
        add(childCoordinator: coordinator)

        navigationRouter.setRootModule(coordinator, hideNavigationBar: false, animated: true) { [weak self] in
            self?.remove(childCoordinator: coordinator)
        }
    }
    
    /// Displays the next view in the registration flow.
    @MainActor private func registrationStageDidComplete(with result: AuthenticationRegistrationStageResult) {
        switch result {
        case .completed(let result):
            handleRegistrationResult(result)
        case .cancel:
            displayCancelConfirmation()
        }
    }
    
    // MARK: - Registration Handlers
    /// Determines the next screen to show from the flow result and pushes it.
    @MainActor private func handleRegistrationResult(_ result: RegistrationResult) {
        switch result {
        case .success(let mxSession):
            onSessionCreated(session: mxSession, flow: .register)
        case .flowResponse(let flowResult):
            MXLog.debug("[AuthenticationCoordinator] handleRegistrationResult: Missing stages - \(flowResult.missingStages)")
            
            let homeserver = authenticationService.state.homeserver
            guard let nextStage = homeserver.isMatrixDotOrg ? flowResult.nextUncompletedStageOrdered : flowResult.nextUncompletedStage else {
                MXLog.failure("[AuthenticationCoordinator] There are no remaining stages.")
                return
            }
            
            showStage(nextStage)
        }
    }
    
    @MainActor private func showStage(_ stage: FlowResult.Stage) {
        guard let registrationWizard = authenticationService.registrationWizard else {
            MXLog.failure("[AuthenticationCoordinator] showStage: Missing the RegistrationWizard needed to complete the stage.")
            displayError(message: VectorL10n.errorCommonMessage)
            return
        }
        
        switch stage {
        case .email:
            showVerifyEmailScreen(registrationWizard: registrationWizard)
        case .terms(_, let terms):
            showTermsScreen(terms: terms, registrationWizard: registrationWizard)
        case .reCaptcha(_, let siteKey):
            showReCaptchaScreen(siteKey: siteKey, registrationWizard: registrationWizard)
        case .msisdn:
            showVerifyMSISDNScreen(registrationWizard: registrationWizard)
        case .dummy:
            MXLog.failure("[AuthenticationCoordinator] Attempting to perform the dummy stage.")
        case .other:
            MXLog.failure("[AuthenticationCoordinator] Attempting to perform an unsupported stage.")
            showFallback(for: .register)
        }
    }
    
    /// Handles the creation of a new session following on from a successful authentication.
    @MainActor private func onSessionCreated(session: MXSession, flow: AuthenticationFlow) {
        self.session = session
        
        if canPresentAdditionalScreens {
            showLoadingAnimation()
        }
        
        let verificationListener = SessionVerificationListener(session: session, password: password)
        
        verificationListener.completion = { [weak self] result in
            guard let self = self else { return }
            switch result {
            case .needsVerification:
                guard self.canPresentAdditionalScreens else {
                    MXLog.debug("[AuthenticationCoordinator] Delaying presentCompleteSecurity during onboarding.")
                    self.isWaitingToPresentCompleteSecurity = true
                    return
                }
                
                MXLog.debug("[AuthenticationCoordinator] Complete security")
                self.presentCompleteSecurity()
            case .authenticationIsComplete:
                self.authenticationDidComplete()
            }
        }
        
        verificationListener.start()
        self.verificationListener = verificationListener
        
        callback?(.didLogin(session: session, authenticationFlow: flow, authenticationType: authenticationType ?? .other))
    }
    
    // MARK: - Additional Screens

    private func showFallback(for flow: AuthenticationFlow) {
        let url = authenticationService.fallbackURL(for: flow)

        MXLog.debug("[AuthenticationCoordinator] showFallback for: \(flow), url: \(url)")

        guard let fallbackVC = AuthFallBackViewController(url: url.absoluteString) else {
            MXLog.error("[AuthenticationCoordinator] showFallback: could not create fallback view controller")
            return
        }
        fallbackVC.delegate = self
        let navController = RiotNavigationController(rootViewController: fallbackVC)
        navController.navigationBar.topItem?.leftBarButtonItem = UIBarButtonItem(barButtonSystemItem: .cancel,
                                                                                 target: self,
                                                                                 action: #selector(dismissFallback))
        navigationRouter.present(navController, animated: true)
    }

    @objc
    private func dismissFallback() {
        MXLog.debug("[AuthenticationCoorrdinator] dismissFallback")

        guard let fallbackNavigationVC = navigationRouter.toPresentable().presentedViewController as? RiotNavigationController else {
            return
        }
        fallbackNavigationVC.dismiss(animated: true)
        authenticationService.reset()
    }
    
    /// Replace the contents of the navigation router with a loading animation.
    private func showLoadingAnimation() {
        let loadingViewController = LaunchLoadingViewController()
        loadingViewController.modalPresentationStyle = .fullScreen
        
        // Replace the navigation stack with the loading animation
        // as there is nothing to navigate back to.
        navigationRouter.setRootModule(loadingViewController)
    }
    
    /// Present the key verification screen modally.
    private func presentCompleteSecurity() {
        guard let session = session else {
            MXLog.error("[AuthenticationCoordinator] presentCompleteSecurity: Unable to present security due to missing session.")
            authenticationDidComplete()
            return
        }
        
        let isNewSignIn = true
        let cancellable = !session.vc_homeserverConfiguration().encryption.isSecureBackupRequired
        let keyVerificationCoordinator = KeyVerificationCoordinator(session: session, flow: .completeSecurity(isNewSignIn), cancellable: cancellable)
        
        keyVerificationCoordinator.delegate = self
        let presentable = keyVerificationCoordinator.toPresentable()
        presentable.presentationController?.delegate = self
        navigationRouter.present(presentable, animated: true)
        keyVerificationCoordinator.start()
        add(childCoordinator: keyVerificationCoordinator)
    }
    
    /// Complete the authentication flow.
    private func authenticationDidComplete() {
        Task {
            await MainActor.run { callback?(.didComplete) }
        }
    }
}

// MARK: - SSO

extension AuthenticationCoordinator: SSOAuthenticationPresenterDelegate {
    /// Presents SSO authentication for the specified identity provider.
    @MainActor private func presentSSOAuthentication(for identityProvider: SSOIdentityProvider) {
        let service = SSOAuthenticationService(homeserverStringURL: authenticationService.state.homeserver.address)
        let presenter = SSOAuthenticationPresenter(ssoAuthenticationService: service)
        presenter.delegate = self
        
        let transactionID = MXTools.generateTransactionId()
        presenter.present(forIdentityProvider: identityProvider, with: transactionID, from: toPresentable(), animated: true)
        
        ssoAuthenticationPresenter = presenter
        ssoTransactionID = transactionID
        authenticationType = .sso(identityProvider)
    }
    
    func ssoAuthenticationPresenter(_ presenter: SSOAuthenticationPresenter, authenticationSucceededWithToken token: String, usingIdentityProvider identityProvider: SSOIdentityProvider?) {
        MXLog.debug("[AuthenticationCoordinator] SSO authentication succeeded.")
        
        guard let loginWizard = authenticationService.loginWizard else {
            MXLog.failure("[AuthenticationCoordinator] The login wizard was requested before getting the login flow.")
            return
        }
        
        Task { await handleLoginToken(token, using: loginWizard) }
    }
    
    func ssoAuthenticationPresenter(_ presenter: SSOAuthenticationPresenter, authenticationDidFailWithError error: Error) {
        MXLog.debug("[AuthenticationCoordinator] SSO authentication failed.")
        
        Task { @MainActor in
            displayError(message: error.localizedDescription)
            ssoAuthenticationPresenter = nil
            ssoTransactionID = nil
            authenticationType = nil
        }
    }
    
    func ssoAuthenticationPresenterDidCancel(_ presenter: SSOAuthenticationPresenter) {
        MXLog.debug("[AuthenticationCoordinator] SSO authentication cancelled.")
        ssoAuthenticationPresenter = nil
        ssoTransactionID = nil
        authenticationType = nil
    }
    
    /// Performs the last step of the login process for a flow that authenticated via SSO.
    @MainActor private func handleLoginToken(_ token: String, using loginWizard: LoginWizard) async {
        do {
            let session = try await loginWizard.login(with: token)
            onSessionCreated(session: session, flow: authenticationService.state.flow)
        } catch {
            MXLog.error("[AuthenticationCoordinator] Login with SSO token failed.")
            displayError(message: error.localizedDescription)
            authenticationType = nil
        }
        
        ssoAuthenticationPresenter = nil
        ssoTransactionID = nil
    }
}

// MARK: - AuthenticationServiceDelegate
extension AuthenticationCoordinator: AuthenticationServiceDelegate {
    func authenticationService(_ service: AuthenticationService, didReceive ssoLoginToken: String, with transactionID: String) -> Bool {
        guard let presenter = ssoAuthenticationPresenter, transactionID == ssoTransactionID else {
            Task { await displayError(message: VectorL10n.errorCommonMessage) }
            return false
        }
        
        guard let loginWizard = authenticationService.loginWizard else {
            MXLog.failure("[AuthenticationCoordinator] The login wizard was requested before getting the login flow.")
            return false
        }
        
        Task {
            await handleLoginToken(ssoLoginToken, using: loginWizard)
            await MainActor.run { presenter.dismiss(animated: true, completion: nil) }
        }
        
        return true
    }

    func authenticationService(_ service: AuthenticationService, didUpdateStateWithLink link: UniversalLink) {
        if link.pathParams.first == "register" {
            callback?(.cancel(.register))
        } else {
            callback?(.cancel(.login))
        }
        successIndicator = indicatorPresenter.present(.success(label: VectorL10n.done))
    }
}

// MARK: - KeyVerificationCoordinatorDelegate
extension AuthenticationCoordinator: KeyVerificationCoordinatorDelegate {
    func keyVerificationCoordinatorDidComplete(_ coordinator: KeyVerificationCoordinatorType, otherUserId: String, otherDeviceId: String) {
        if let crypto = session?.crypto,
           !crypto.backup.hasPrivateKeyInCryptoStore || !crypto.backup.enabled {
            MXLog.debug("[AuthenticationCoordinator][MXKeyVerification] requestAllPrivateKeys: Request key backup private keys")
            crypto.setOutgoingKeyRequestsEnabled(true, onComplete: nil)
        }
        
        navigationRouter.dismissModule(animated: true) { [weak self] in
            self?.authenticationDidComplete()
        }
    }
    
    func keyVerificationCoordinatorDidCancel(_ coordinator: KeyVerificationCoordinatorType) {
        navigationRouter.dismissModule(animated: true) { [weak self] in
            self?.authenticationDidComplete()
        }
    }
}

// MARK: - UIAdaptivePresentationControllerDelegate
extension AuthenticationCoordinator: UIAdaptivePresentationControllerDelegate {
    func presentationControllerShouldDismiss(_ presentationController: UIPresentationController) -> Bool {
        // Prevent Key Verification from using swipe to dismiss
        return false
    }
}



// MARK: - Unused conformances
extension AuthenticationCoordinator {
    var customServerFieldsVisible: Bool {
        get { false }
        set { /* no-op */ }
    }
    
    func update(authenticationFlow: AuthenticationFlow) {
        // unused
    }
    
    func update(softLogoutCredentials: MXCredentials) {
        // unused
    }
}

// MARK: - AuthFallBackViewControllerDelegate
extension AuthenticationCoordinator: AuthFallBackViewControllerDelegate {
    func authFallBackViewController(_ authFallBackViewController: AuthFallBackViewController,
                                    didLoginWith loginResponse: MXLoginResponse) {
        let credentials = MXCredentials(loginResponse: loginResponse, andDefaultCredentials: nil)
        let client = MXRestClient(credentials: credentials)
        guard let session = MXSession(matrixRestClient: client) else {
            MXLog.failure("[AuthenticationCoordinator] authFallBackViewController:didLogin: session could not be created")
            return
        }
        authenticationType = .other
        Task { await onSessionCreated(session: session, flow: authenticationService.state.flow) }
    }

    func authFallBackViewControllerDidClose(_ authFallBackViewController: AuthFallBackViewController) {
        dismissFallback()
    }

}<|MERGE_RESOLUTION|>--- conflicted
+++ resolved
@@ -85,12 +85,9 @@
         self.navigationRouter = parameters.navigationRouter
         self.initialScreen = parameters.initialScreen
         self.canPresentAdditionalScreens = parameters.canPresentAdditionalScreens
-<<<<<<< HEAD
         self.softLogoutCredentials = parameters.softLogoutCredentials
-=======
 
         indicatorPresenter = UserIndicatorTypePresenter(presentingViewController: parameters.navigationRouter.toPresentable())
->>>>>>> ceae4a45
         
         super.init()
     }
