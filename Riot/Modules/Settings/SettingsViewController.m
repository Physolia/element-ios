--- conflicted
+++ resolved
@@ -163,13 +163,8 @@
 
 typedef NS_ENUM(NSUInteger, LABS_ENABLE)
 {
-<<<<<<< HEAD
     LABS_ENABLE_RINGING_FOR_GROUP_CALLS_INDEX = 0,
-    LABS_ENABLE_POLLS,
     LABS_ENABLE_THREADS_INDEX
-=======
-    LABS_ENABLE_RINGING_FOR_GROUP_CALLS_INDEX
->>>>>>> d131cc9e
 };
 
 typedef NS_ENUM(NSUInteger, SECURITY)
@@ -584,12 +579,7 @@
     {
         Section *sectionLabs = [Section sectionWithTag:SECTION_TAG_LABS];
         [sectionLabs addRowWithTag:LABS_ENABLE_RINGING_FOR_GROUP_CALLS_INDEX];
-<<<<<<< HEAD
-        [sectionLabs addRowWithTag:LABS_ENABLE_POLLS];
         [sectionLabs addRowWithTag:LABS_ENABLE_THREADS_INDEX];
-=======
-        
->>>>>>> d131cc9e
         sectionLabs.headerTitle = [VectorL10n settingsLabs];
         if (sectionLabs.hasAnyRows)
         {
@@ -2473,19 +2463,6 @@
             
             cell = labelAndSwitchCell;
         }
-<<<<<<< HEAD
-        else if (row == LABS_ENABLE_POLLS && BuildSettings.pollsEnabled)
-        {
-            MXKTableViewCellWithLabelAndSwitch *labelAndSwitchCell = [self getLabelAndSwitchCell:tableView forIndexPath:indexPath];
-            
-            labelAndSwitchCell.mxkLabel.text = [VectorL10n settingsLabsEnabledPolls];
-            labelAndSwitchCell.mxkSwitch.on = RiotSettings.shared.roomScreenAllowPollsAction;
-            labelAndSwitchCell.mxkSwitch.onTintColor = ThemeService.shared.theme.tintColor;
-            
-            [labelAndSwitchCell.mxkSwitch addTarget:self action:@selector(toggleEnablePolls:) forControlEvents:UIControlEventValueChanged];
-            
-            cell = labelAndSwitchCell;
-        }
         else if (row == LABS_ENABLE_THREADS_INDEX)
         {
             MXKTableViewCellWithLabelAndSwitch *labelAndSwitchCell = [self getLabelAndSwitchCell:tableView forIndexPath:indexPath];
@@ -2498,8 +2475,6 @@
             
             cell = labelAndSwitchCell;
         }
-=======
->>>>>>> d131cc9e
     }
     else if (section == SECTION_TAG_FLAIR)
     {
@@ -3232,12 +3207,6 @@
     RiotSettings.shared.enableRingingForGroupCalls = sender.isOn;
 }
 
-<<<<<<< HEAD
-- (void)toggleEnablePolls:(UISwitch *)sender
-{
-    RiotSettings.shared.roomScreenAllowPollsAction = sender.isOn;
-}
-
 - (void)toggleEnableThreads:(UISwitch *)sender
 {
     RiotSettings.shared.enableThreads = sender.isOn;
@@ -3245,8 +3214,6 @@
     [[AppDelegate theDelegate] restoreEmptyDetailsViewController];
 }
 
-=======
->>>>>>> d131cc9e
 - (void)togglePinRoomsWithMissedNotif:(UISwitch *)sender
 {
     RiotSettings.shared.pinRoomsWithMissedNotificationsOnHome = sender.isOn;
