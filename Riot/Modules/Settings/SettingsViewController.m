/*
 Copyright 2015 OpenMarket Ltd
 Copyright 2017 Vector Creations Ltd
 Copyright 2018 New Vector Ltd
 
 Licensed under the Apache License, Version 2.0 (the "License");
 you may not use this file except in compliance with the License.
 You may obtain a copy of the License at
 
 http://www.apache.org/licenses/LICENSE-2.0
 
 Unless required by applicable law or agreed to in writing, software
 distributed under the License is distributed on an "AS IS" BASIS,
 WITHOUT WARRANTIES OR CONDITIONS OF ANY KIND, either express or implied.
 See the License for the specific language governing permissions and
 limitations under the License.
 */

#import "SettingsViewController.h"

#import <OLMKit/OLMKit.h>

#import "AvatarGenerator.h"

#import "BugReportViewController.h"

#import "WebViewViewController.h"

#import "CountryPickerViewController.h"
#import "LanguagePickerViewController.h"
#import "DeactivateAccountViewController.h"
#import "SecurityViewController.h"

#import "NBPhoneNumberUtil.h"
#import "RageShakeManager.h"
#import "ThemeService.h"
#import "TableViewCellWithPhoneNumberTextField.h"

#import "GroupsDataSource.h"
#import "GroupTableViewCellWithSwitch.h"

#import "GBDeviceInfo_iOS.h"

#import "MediaPickerViewController.h"

#import "GeneratedInterface-Swift.h"

NSString* const kSettingsViewControllerPhoneBookCountryCellId = @"kSettingsViewControllerPhoneBookCountryCellId";

enum
{
    SECTION_TAG_SIGN_OUT = 0,
    SECTION_TAG_USER_SETTINGS,
    SECTION_TAG_SENDING_MEDIA,
    SECTION_TAG_LINKS,
    SECTION_TAG_SECURITY,
    SECTION_TAG_NOTIFICATIONS,
    SECTION_TAG_CALLS,
    SECTION_TAG_DISCOVERY,
    SECTION_TAG_IDENTITY_SERVER,
    SECTION_TAG_LOCAL_CONTACTS,
    SECTION_TAG_IGNORED_USERS,
    SECTION_TAG_INTEGRATIONS,
    SECTION_TAG_USER_INTERFACE,
    SECTION_TAG_ADVANCED,
    SECTION_TAG_ABOUT,
    SECTION_TAG_LABS,
    SECTION_TAG_FLAIR,
    SECTION_TAG_DEACTIVATE_ACCOUNT
};

enum
{
    USER_SETTINGS_PROFILE_PICTURE_INDEX = 0,
    USER_SETTINGS_DISPLAYNAME_INDEX,
    USER_SETTINGS_CHANGE_PASSWORD_INDEX,
    USER_SETTINGS_FIRST_NAME_INDEX,
    USER_SETTINGS_SURNAME_INDEX,
    USER_SETTINGS_ADD_EMAIL_INDEX,
    USER_SETTINGS_ADD_PHONENUMBER_INDEX
};

enum
{
    USER_SETTINGS_EMAILS_OFFSET = 2000,
    USER_SETTINGS_PHONENUMBERS_OFFSET = 1000
};

enum
{
    SENDING_MEDIA_CONFIRM_SIZE = 0
};

enum
{
    LINKS_SHOW_URL_PREVIEWS_INDEX = 0,
    LINKS_SHOW_URL_PREVIEWS_DESCRIPTION_INDEX
};

enum
{
    NOTIFICATION_SETTINGS_ENABLE_PUSH_INDEX = 0,
    NOTIFICATION_SETTINGS_SYSTEM_SETTINGS,
    NOTIFICATION_SETTINGS_SHOW_DECODED_CONTENT,
    NOTIFICATION_SETTINGS_PIN_MISSED_NOTIFICATIONS_INDEX,
    NOTIFICATION_SETTINGS_PIN_UNREAD_INDEX,
    NOTIFICATION_SETTINGS_DEFAULT_SETTINGS_INDEX,
    NOTIFICATION_SETTINGS_MENTION_AND_KEYWORDS_SETTINGS_INDEX,
    NOTIFICATION_SETTINGS_OTHER_SETTINGS_INDEX,
};

enum
{
    CALLS_ENABLE_STUN_SERVER_FALLBACK_INDEX = 0
};

enum
{
    INTEGRATIONS_INDEX
};

enum {
    LOCAL_CONTACTS_SYNC_INDEX,
    LOCAL_CONTACTS_PHONEBOOK_COUNTRY_INDEX
};

enum
{
    USER_INTERFACE_LANGUAGE_INDEX = 0,
    USER_INTERFACE_THEME_INDEX
};

enum
{
    IDENTITY_SERVER_INDEX
};

enum
{
    ADVANCED_SHOW_NSFW_ROOMS_INDEX = 0,
    ADVANCED_CRASH_REPORT_INDEX,
    ADVANCED_ENABLE_RAGESHAKE_INDEX,
    ADVANCED_MARK_ALL_AS_READ_INDEX,
    ADVANCED_CLEAR_CACHE_INDEX,
    ADVANCED_REPORT_BUG_INDEX,
};

enum
{
    ABOUT_COPYRIGHT_INDEX = 0,
    ABOUT_TERM_CONDITIONS_INDEX,
    ABOUT_PRIVACY_INDEX,
    ABOUT_THIRD_PARTY_INDEX,
};

typedef NS_ENUM(NSUInteger, LABS_ENABLE)
{
<<<<<<< HEAD
    LABS_ENABLE_RINGING_FOR_GROUP_CALLS_INDEX = 0,
    LABS_ENABLE_THREADS_INDEX
=======
    LABS_ENABLE_RINGING_FOR_GROUP_CALLS_INDEX,
    LABS_ENABLE_POLLS
>>>>>>> c6c086ac
};

enum
{
    SECURITY_BUTTON_INDEX = 0,
};

typedef void (^blockSettingsViewController_onReadyToDestroy)(void);

#pragma mark - SettingsViewController

@interface SettingsViewController () <UITextFieldDelegate, MXKCountryPickerViewControllerDelegate, MXKLanguagePickerViewControllerDelegate, MXKDataSourceDelegate, DeactivateAccountViewControllerDelegate,
NotificationSettingsCoordinatorBridgePresenterDelegate,
SecureBackupSetupCoordinatorBridgePresenterDelegate,
SignOutAlertPresenterDelegate,
SingleImagePickerPresenterDelegate,
SettingsDiscoveryTableViewSectionDelegate, SettingsDiscoveryViewModelCoordinatorDelegate,
SettingsIdentityServerCoordinatorBridgePresenterDelegate,
ServiceTermsModalCoordinatorBridgePresenterDelegate,
TableViewSectionsDelegate>
{
    // Current alert (if any).
    __weak UIAlertController *currentAlert;
    
    // listener
    __weak id removedAccountObserver;
    __weak id accountUserInfoObserver;
    __weak id pushInfoUpdateObserver;
    
    __weak id notificationCenterWillUpdateObserver;
    __weak id notificationCenterDidUpdateObserver;
    __weak id notificationCenterDidFailObserver;
    
    // profile updates
    // avatar
    UIImage* newAvatarImage;
    // the avatar image has been uploaded
    NSString* uploadedAvatarURL;
    
    // new display name
    NSString* newDisplayName;
    
    // password update
    UITextField* currentPasswordTextField;
    UITextField* newPasswordTextField1;
    UITextField* newPasswordTextField2;
    UIAlertAction* savePasswordAction;

    // New email address to bind
    UITextField* newEmailTextField;
    
    // New phone number to bind
    TableViewCellWithPhoneNumberTextField * newPhoneNumberCell;
    CountryPickerViewController *newPhoneNumberCountryPicker;
    NBPhoneNumber *newPhoneNumber;
    
    // Flair: the groups data source
    GroupsDataSource *groupsDataSource;
    
    // Observe kAppDelegateDidTapStatusBarNotification to handle tap on clock status bar.
    __weak id kAppDelegateDidTapStatusBarNotificationObserver;
    
    // Observe kThemeServiceDidChangeThemeNotification to handle user interface theme change.
    __weak id kThemeServiceDidChangeThemeNotificationObserver;
    
    // Postpone destroy operation when saving, pwd reset or email binding is in progress
    BOOL isSavingInProgress;
    BOOL isResetPwdInProgress;
    BOOL is3PIDBindingInProgress;
    blockSettingsViewController_onReadyToDestroy onReadyToDestroyHandler;
    
    //
    UIAlertController *resetPwdAlertController;
    
    BOOL keepNewEmailEditing;
    BOOL keepNewPhoneNumberEditing;
    
    // The current pushed view controller
    UIViewController *pushedViewController;

    SettingsIdentityServerCoordinatorBridgePresenter *identityServerSettingsCoordinatorBridgePresenter;
}

/**
 Flag indicating whether the user is typing an email to bind.
 */
@property (nonatomic) BOOL newEmailEditingEnabled;

/**
 Flag indicating whether the user is typing a phone number to bind.
 */
@property (nonatomic) BOOL newPhoneEditingEnabled;

/**
 The current `UNUserNotificationCenter` notification settings for the app.
 */
@property (nonatomic) UNNotificationSettings *systemNotificationSettings;

@property (nonatomic, weak) DeactivateAccountViewController *deactivateAccountViewController;
@property (nonatomic, strong) NotificationSettingsCoordinatorBridgePresenter *notificationSettingsBridgePresenter;
@property (nonatomic, strong) SignOutAlertPresenter *signOutAlertPresenter;
@property (nonatomic, weak) UIButton *signOutButton;
@property (nonatomic, strong) SingleImagePickerPresenter *imagePickerPresenter;

@property (nonatomic, strong) SettingsDiscoveryViewModel *settingsDiscoveryViewModel;
@property (nonatomic, strong) SettingsDiscoveryTableViewSection *settingsDiscoveryTableViewSection;
@property (nonatomic, strong) SettingsDiscoveryThreePidDetailsCoordinatorBridgePresenter *discoveryThreePidDetailsPresenter;

@property (nonatomic, strong) SecureBackupSetupCoordinatorBridgePresenter *secureBackupSetupCoordinatorBridgePresenter;

@property (nonatomic, strong) TableViewSections *tableViewSections;

@property (nonatomic, strong) CrossSigningSetupCoordinatorBridgePresenter *crossSigningSetupCoordinatorBridgePresenter;

@property (nonatomic, strong) ReauthenticationCoordinatorBridgePresenter *reauthenticationCoordinatorBridgePresenter;

@property (nonatomic, strong) UserInteractiveAuthenticationService *userInteractiveAuthenticationService;

/**
 Whether or not to check for contacts access after the user accepts the service terms. The value of this property is
 set automatically when calling `prepareIdentityServiceAndPresentTermsWithSession:checkingAccessForContactsOnAccept`
*/
@property (nonatomic) BOOL serviceTermsModalShouldCheckAccessForContactsOnAccept;
@property (nonatomic) BOOL isPreparingIdentityService;
@property (nonatomic, strong) ServiceTermsModalCoordinatorBridgePresenter *serviceTermsModalCoordinatorBridgePresenter;

@end

@implementation SettingsViewController

- (UserInteractiveAuthenticationService*)userInteractiveAuthenticationService
{
    if (!_userInteractiveAuthenticationService)
    {
        _userInteractiveAuthenticationService = [self createUserInteractiveAuthenticationService];
    }
    
    return _userInteractiveAuthenticationService;
}

+ (instancetype)instantiate
{
    UIStoryboard *storyboard = [UIStoryboard storyboardWithName:@"Main" bundle:[NSBundle mainBundle]];
    SettingsViewController *settingsViewController = [storyboard instantiateViewControllerWithIdentifier:@"SettingsViewController"];
    return settingsViewController;
}

- (void)finalizeInit
{
    [super finalizeInit];
    
    // Setup `MXKViewControllerHandling` properties
    self.enableBarTintColorStatusChange = NO;
    self.rageShakeManager = [RageShakeManager sharedManager];
    
    isSavingInProgress = NO;
    isResetPwdInProgress = NO;
    is3PIDBindingInProgress = NO;
}

- (void)updateSections
{
    NSMutableArray<Section*> *tmpSections = [NSMutableArray arrayWithCapacity:SECTION_TAG_DEACTIVATE_ACCOUNT + 1];
    
    Section *sectionSignOut = [Section sectionWithTag:SECTION_TAG_SIGN_OUT];
    [sectionSignOut addRowWithTag:0];
    [tmpSections addObject:sectionSignOut];
    
    Section *sectionUserSettings = [Section sectionWithTag:SECTION_TAG_USER_SETTINGS];
    [sectionUserSettings addRowWithTag:USER_SETTINGS_PROFILE_PICTURE_INDEX];
    [sectionUserSettings addRowWithTag:USER_SETTINGS_DISPLAYNAME_INDEX];
    if (RiotSettings.shared.settingsScreenShowChangePassword)
    {
        [sectionUserSettings addRowWithTag:USER_SETTINGS_CHANGE_PASSWORD_INDEX];
    }
    if (BuildSettings.settingsScreenShowUserFirstName)
    {
        [sectionUserSettings addRowWithTag:USER_SETTINGS_FIRST_NAME_INDEX];
    }
    if (BuildSettings.settingsScreenShowUserSurname)
    {
        [sectionUserSettings addRowWithTag:USER_SETTINGS_SURNAME_INDEX];
    }
    MXKAccount* account = [MXKAccountManager sharedManager].activeAccounts.firstObject;
    //  add linked emails
    for (NSInteger index = 0; index < account.linkedEmails.count; index++)
    {
        [sectionUserSettings addRowWithTag: USER_SETTINGS_EMAILS_OFFSET + index];
    }
    //  add linked phone numbers
    for (NSInteger index = 0; index < account.linkedPhoneNumbers.count; index++)
    {
        [sectionUserSettings addRowWithTag: USER_SETTINGS_PHONENUMBERS_OFFSET + index];
    }
    if (BuildSettings.settingsScreenAllowAddingEmailThreepids)
    {
        [sectionUserSettings addRowWithTag:USER_SETTINGS_ADD_EMAIL_INDEX];
    }
    if (BuildSettings.settingsScreenAllowAddingPhoneThreepids)
    {
        [sectionUserSettings addRowWithTag:USER_SETTINGS_ADD_PHONENUMBER_INDEX];
    }
    if (BuildSettings.settingsScreenShowThreepidExplanatory)
    {
        NSMutableAttributedString *attributedString = [[NSMutableAttributedString alloc] initWithString:[VectorL10n settingsThreePidsManagementInformationPart1] attributes:@{}];
        [attributedString appendAttributedString:[[NSAttributedString alloc] initWithString:[VectorL10n settingsThreePidsManagementInformationPart2] attributes:@{NSForegroundColorAttributeName: ThemeService.shared.theme.tintColor}]];
        [attributedString appendAttributedString:[[NSAttributedString alloc] initWithString:[VectorL10n settingsThreePidsManagementInformationPart3] attributes:@{}]];
        sectionUserSettings.attributedFooterTitle = attributedString;
    }
    
    sectionUserSettings.headerTitle = [VectorL10n settingsUserSettings];
    [tmpSections addObject:sectionUserSettings];
    
    if (BuildSettings.settingsScreenShowConfirmMediaSize)
    {
        Section *sectionMedia = [Section sectionWithTag:SECTION_TAG_SENDING_MEDIA];
        [sectionMedia addRowWithTag:SENDING_MEDIA_CONFIRM_SIZE];
        sectionMedia.headerTitle = [VectorL10n settingsSendingMedia];
        sectionMedia.footerTitle = VectorL10n.settingsConfirmMediaSizeDescription;
        [tmpSections addObject:sectionMedia];
    }
    
    Section *sectionLinks = [Section sectionWithTag:SECTION_TAG_LINKS];
    [sectionLinks addRowWithTag:LINKS_SHOW_URL_PREVIEWS_INDEX];
    sectionLinks.headerTitle = [VectorL10n settingsLinks];
    sectionLinks.footerTitle = VectorL10n.settingsShowUrlPreviewsDescription;
    [tmpSections addObject:sectionLinks];
    
    Section *sectionSecurity = [Section sectionWithTag:SECTION_TAG_SECURITY];
    [sectionSecurity addRowWithTag:SECURITY_BUTTON_INDEX];
    sectionSecurity.headerTitle = [VectorL10n settingsSecurity];
    [tmpSections addObject:sectionSecurity];
    
    Section *sectionNotificationSettings = [Section sectionWithTag:SECTION_TAG_NOTIFICATIONS];
    [sectionNotificationSettings addRowWithTag:NOTIFICATION_SETTINGS_ENABLE_PUSH_INDEX];
    [sectionNotificationSettings addRowWithTag:NOTIFICATION_SETTINGS_SYSTEM_SETTINGS];
    if (RiotSettings.shared.settingsScreenShowNotificationDecodedContentOption)
    {
        [sectionNotificationSettings addRowWithTag:NOTIFICATION_SETTINGS_SHOW_DECODED_CONTENT];
    }
    
    if (@available(iOS 14.0, *)) {
        // Don't display Global settings footer for iOS 14+
    } else {
        sectionNotificationSettings.footerTitle = [VectorL10n settingsGlobalSettingsInfo:AppInfo.current.displayName];
    }

    [sectionNotificationSettings addRowWithTag:NOTIFICATION_SETTINGS_PIN_MISSED_NOTIFICATIONS_INDEX];
    [sectionNotificationSettings addRowWithTag:NOTIFICATION_SETTINGS_PIN_UNREAD_INDEX];
    
    if (@available(iOS 14.0, *)) {
        [sectionNotificationSettings addRowWithTag:NOTIFICATION_SETTINGS_DEFAULT_SETTINGS_INDEX];
        [sectionNotificationSettings addRowWithTag:NOTIFICATION_SETTINGS_MENTION_AND_KEYWORDS_SETTINGS_INDEX];
        [sectionNotificationSettings addRowWithTag:NOTIFICATION_SETTINGS_OTHER_SETTINGS_INDEX];
    } else {
        // Don't add new sections on pre iOS 14
    }

    sectionNotificationSettings.headerTitle = [VectorL10n settingsNotifications];
    [tmpSections addObject:sectionNotificationSettings];
    
    if (BuildSettings.allowVoIPUsage && BuildSettings.stunServerFallbackUrlString && RiotSettings.shared.settingsScreenShowEnableStunServerFallback)
    {
        Section *sectionCalls = [Section sectionWithTag:SECTION_TAG_CALLS];
        sectionCalls.headerTitle = [VectorL10n settingsCallsSettings];
        
        // Remove "stun:"
        NSString* stunFallbackHost = [BuildSettings.stunServerFallbackUrlString componentsSeparatedByString:@":"].lastObject;
        sectionCalls.footerTitle = [VectorL10n settingsCallsStunServerFallbackDescription:stunFallbackHost];

        [sectionCalls addRowWithTag:CALLS_ENABLE_STUN_SERVER_FALLBACK_INDEX];
        [tmpSections addObject:sectionCalls];
    }
    
    if (BuildSettings.settingsScreenShowDiscoverySettings)
    {
        Section *sectionDiscovery = [Section sectionWithTag:SECTION_TAG_DISCOVERY];
        NSInteger count = self.settingsDiscoveryTableViewSection.numberOfRows;
        for (NSInteger index = 0; index < count; index++)
        {
            [sectionDiscovery addRowWithTag:index];
        }
        sectionDiscovery.headerTitle = [VectorL10n settingsDiscoverySettings];
        sectionDiscovery.attributedFooterTitle = self.settingsDiscoveryTableViewSection.attributedFooterTitle;
        [tmpSections addObject:sectionDiscovery];
    }
    
    if (BuildSettings.settingsScreenAllowIdentityServerConfig)
    {
        Section *sectionIdentityServer = [Section sectionWithTag:SECTION_TAG_IDENTITY_SERVER];
        [sectionIdentityServer addRowWithTag:IDENTITY_SERVER_INDEX];
        
        sectionIdentityServer.headerTitle = [VectorL10n settingsIdentityServerSettings];
        sectionIdentityServer.footerTitle = account.mxSession.identityService.identityServer ? VectorL10n.settingsIdentityServerDescription : VectorL10n.settingsIdentityServerNoIsDescription;
        [tmpSections addObject:sectionIdentityServer];
    }
    
    if (BuildSettings.allowLocalContactsAccess)
    {
        Section *sectionLocalContacts = [Section sectionWithTag:SECTION_TAG_LOCAL_CONTACTS];
        [sectionLocalContacts addRowWithTag:LOCAL_CONTACTS_SYNC_INDEX];
        if (MXKAppSettings.standardAppSettings.syncLocalContacts)
        {
            [sectionLocalContacts addRowWithTag:LOCAL_CONTACTS_PHONEBOOK_COUNTRY_INDEX];
        }
        
        NSString *headerTitle = UIDevice.currentDevice.userInterfaceIdiom == UIUserInterfaceIdiomPhone ? VectorL10n.settingsPhoneContacts : VectorL10n.settingsContacts;
        sectionLocalContacts.headerTitle = headerTitle;
        sectionLocalContacts.footerTitle = VectorL10n.settingsContactsEnableSyncDescription;
        [tmpSections addObject:sectionLocalContacts];
    }
    
    MXSession *session = [AppDelegate theDelegate].mxSessions.firstObject;
    if (session.ignoredUsers.count)
    {
        Section *sectionIgnoredUsers = [Section sectionWithTag:SECTION_TAG_IGNORED_USERS];
        for (NSInteger index = 0; index < session.ignoredUsers.count; index++)
        {
            [sectionIgnoredUsers addRowWithTag:index];
        }
        sectionIgnoredUsers.headerTitle = [VectorL10n settingsIgnoredUsers];
        [tmpSections addObject:sectionIgnoredUsers];
    }
    
    if (RiotSettings.shared.matrixApps)
    {
        Section *sectionIntegrations = [Section sectionWithTag:SECTION_TAG_INTEGRATIONS];
        [sectionIntegrations addRowWithTag:INTEGRATIONS_INDEX];
        sectionIntegrations.headerTitle = [VectorL10n settingsIntegrations];
        
        NSString *integrationManager = [WidgetManager.sharedManager configForUser:session.myUser.userId].apiUrl;
        NSString *integrationManagerDomain = [NSURL URLWithString:integrationManager].host;
        sectionIntegrations.footerTitle = [VectorL10n settingsIntegrationsAllowDescription:integrationManagerDomain];
        
        [tmpSections addObject:sectionIntegrations];
    }
    
    Section *sectionUserInterface = [Section sectionWithTag:SECTION_TAG_USER_INTERFACE];
    [sectionUserInterface addRowWithTag:USER_INTERFACE_LANGUAGE_INDEX];
    [sectionUserInterface addRowWithTag:USER_INTERFACE_THEME_INDEX];
    sectionUserInterface.headerTitle = [VectorL10n settingsUserInterface];
    [tmpSections addObject: sectionUserInterface];
    
    Section *sectionAdvanced = [Section sectionWithTag:SECTION_TAG_ADVANCED];
    sectionAdvanced.headerTitle = [VectorL10n settingsAdvanced];
    
    if (RiotSettings.shared.settingsScreenShowNsfwRoomsOption)
    {
        [sectionAdvanced addRowWithTag:ADVANCED_SHOW_NSFW_ROOMS_INDEX];
    }
    
    if (BuildSettings.settingsScreenAllowChangingCrashUsageDataSettings)
    {
        [sectionAdvanced addRowWithTag:ADVANCED_CRASH_REPORT_INDEX];
    }
    if (BuildSettings.settingsScreenAllowChangingRageshakeSettings)
    {
        [sectionAdvanced addRowWithTag:ADVANCED_ENABLE_RAGESHAKE_INDEX];
    }
    [sectionAdvanced addRowWithTag:ADVANCED_MARK_ALL_AS_READ_INDEX];
    [sectionAdvanced addRowWithTag:ADVANCED_CLEAR_CACHE_INDEX];
    if (BuildSettings.settingsScreenAllowBugReportingManually)
    {
        [sectionAdvanced addRowWithTag:ADVANCED_REPORT_BUG_INDEX];
    }
    
    [tmpSections addObject:sectionAdvanced];
    
    Section *sectionAbout = [Section sectionWithTag:SECTION_TAG_ABOUT];
    if (BuildSettings.applicationCopyrightUrlString.length)
    {
        [sectionAbout addRowWithTag:ABOUT_COPYRIGHT_INDEX];
    }
    if (BuildSettings.applicationTermsConditionsUrlString.length)
    {
        [sectionAbout addRowWithTag:ABOUT_TERM_CONDITIONS_INDEX];
    }
    if (BuildSettings.applicationPrivacyPolicyUrlString.length)
    {
        [sectionAbout addRowWithTag:ABOUT_PRIVACY_INDEX];
    }
    [sectionAbout addRowWithTag:ABOUT_THIRD_PARTY_INDEX];
    sectionAbout.headerTitle = VectorL10n.settingsAbout;

    if (BuildSettings.settingsScreenShowAdvancedSettings)
    {        
        sectionAbout.footerTitle = [self buildAboutSectionFooterTitleWithAccount:account];
    }
    
    [tmpSections addObject:sectionAbout];
    
    if (BuildSettings.settingsScreenShowLabSettings)
    {
        Section *sectionLabs = [Section sectionWithTag:SECTION_TAG_LABS];
        [sectionLabs addRowWithTag:LABS_ENABLE_RINGING_FOR_GROUP_CALLS_INDEX];
<<<<<<< HEAD
        [sectionLabs addRowWithTag:LABS_ENABLE_THREADS_INDEX];
=======
        [sectionLabs addRowWithTag:LABS_ENABLE_POLLS];
        
>>>>>>> c6c086ac
        sectionLabs.headerTitle = [VectorL10n settingsLabs];
        if (sectionLabs.hasAnyRows)
        {
            [tmpSections addObject:sectionLabs];
        }
    }
    
    if ([groupsDataSource numberOfSectionsInTableView:self.tableView] && groupsDataSource.joinedGroupsSection != -1)
    {
        NSInteger count = [groupsDataSource tableView:self.tableView
                                numberOfRowsInSection:groupsDataSource.joinedGroupsSection];
        Section *sectionFlair = [Section sectionWithTag:SECTION_TAG_FLAIR];
        for (NSInteger index = 0; index < count; index++)
        {
            [sectionFlair addRowWithTag:index];
        }
        sectionFlair.headerTitle = [VectorL10n settingsFlair];
        [tmpSections addObject:sectionFlair];
    }
    
    if (BuildSettings.settingsScreenAllowDeactivatingAccount)
    {
        Section *sectionDeactivate = [Section sectionWithTag:SECTION_TAG_DEACTIVATE_ACCOUNT];
        [sectionDeactivate addRowWithTag:0];
        sectionDeactivate.headerTitle = [VectorL10n settingsDeactivateMyAccount];
        [tmpSections addObject:sectionDeactivate];
    }
    
    //  update sections
    _tableViewSections.sections = tmpSections;
}

- (void)viewDidLoad
{
    [super viewDidLoad];
    // Do any additional setup after loading the view, typically from a nib.
    
    self.navigationItem.title = [VectorL10n settingsTitle];
    
    // Remove back bar button title when pushing a view controller
    self.navigationItem.backBarButtonItem = [[UIBarButtonItem alloc] initWithTitle:@"" style:UIBarButtonItemStylePlain target:nil action:nil];
    
    [self.tableView registerClass:MXKTableViewCellWithLabelAndTextField.class forCellReuseIdentifier:[MXKTableViewCellWithLabelAndTextField defaultReuseIdentifier]];
    [self.tableView registerClass:MXKTableViewCellWithLabelAndSwitch.class forCellReuseIdentifier:[MXKTableViewCellWithLabelAndSwitch defaultReuseIdentifier]];
    [self.tableView registerClass:MXKTableViewCellWithLabelAndMXKImageView.class forCellReuseIdentifier:[MXKTableViewCellWithLabelAndMXKImageView defaultReuseIdentifier]];
    [self.tableView registerClass:TableViewCellWithPhoneNumberTextField.class forCellReuseIdentifier:[TableViewCellWithPhoneNumberTextField defaultReuseIdentifier]];
    [self.tableView registerClass:GroupTableViewCellWithSwitch.class forCellReuseIdentifier:[GroupTableViewCellWithSwitch defaultReuseIdentifier]];
    [self.tableView registerNib:MXKTableViewCellWithTextView.nib forCellReuseIdentifier:[MXKTableViewCellWithTextView defaultReuseIdentifier]];
    [self.tableView registerNib:SectionFooterView.nib forHeaderFooterViewReuseIdentifier:[SectionFooterView defaultReuseIdentifier]];
    
    // Enable self sizing cells and footers
    self.tableView.rowHeight = UITableViewAutomaticDimension;
    self.tableView.estimatedRowHeight = 50;
    self.tableView.sectionFooterHeight = UITableViewAutomaticDimension;
    self.tableView.estimatedSectionFooterHeight = 50;
    
    MXWeakify(self);
    
    // Add observer to handle removed accounts
    removedAccountObserver = [[NSNotificationCenter defaultCenter] addObserverForName:kMXKAccountManagerDidRemoveAccountNotification object:nil queue:[NSOperationQueue mainQueue] usingBlock:^(NSNotification *notif) {
        
        MXStrongifyAndReturnIfNil(self);
        
        if ([MXKAccountManager sharedManager].accounts.count)
        {
            // Refresh table to remove this account
            [self refreshSettings];
        }
        
    }];
    
    // Add observer to handle accounts update
    accountUserInfoObserver = [[NSNotificationCenter defaultCenter] addObserverForName:kMXKAccountUserInfoDidChangeNotification object:nil queue:[NSOperationQueue mainQueue] usingBlock:^(NSNotification *notif) {
        
        MXStrongifyAndReturnIfNil(self);
        
        [self stopActivityIndicator];
        
        [self refreshSettings];
        
    }];
    
    // Add observer to push settings
    pushInfoUpdateObserver = [[NSNotificationCenter defaultCenter] addObserverForName:kMXKAccountAPNSActivityDidChangeNotification object:nil queue:[NSOperationQueue mainQueue] usingBlock:^(NSNotification *notif) {
        
        MXStrongifyAndReturnIfNil(self);
        
        [self stopActivityIndicator];
        
        [self refreshSettings];
        
    }];

    [self registerAccountDataDidChangeIdentityServerNotification];
    
    // Add each matrix session, to update the view controller appearance according to mx sessions state
    NSArray *sessions = [AppDelegate theDelegate].mxSessions;
    for (MXSession *mxSession in sessions)
    {
        [self addMatrixSession:mxSession];
    }
    
    [self setupDiscoverySection];

    groupsDataSource = [[GroupsDataSource alloc] initWithMatrixSession:self.mainSession];
    [groupsDataSource finalizeInitialization];
    groupsDataSource.delegate = self;
    
    self.navigationItem.rightBarButtonItem = [[UIBarButtonItem alloc] initWithBarButtonSystemItem:UIBarButtonSystemItemSave target:self action:@selector(onSave:)];
    self.navigationItem.rightBarButtonItem.accessibilityIdentifier=@"SettingsVCNavBarSaveButton";

    
    // Observe user interface theme change.
    kThemeServiceDidChangeThemeNotificationObserver = [[NSNotificationCenter defaultCenter] addObserverForName:kThemeServiceDidChangeThemeNotification object:nil queue:[NSOperationQueue mainQueue] usingBlock:^(NSNotification *notif) {
        
        MXStrongifyAndReturnIfNil(self);
        
        [self userInterfaceThemeDidChange];
        
    }];
    [self userInterfaceThemeDidChange];
    
    self.signOutAlertPresenter = [SignOutAlertPresenter new];
    self.signOutAlertPresenter.delegate = self;
    
    _tableViewSections = [TableViewSections new];
    _tableViewSections.delegate = self;
    [self updateSections];
}

- (void)userInterfaceThemeDidChange
{
    [ThemeService.shared.theme applyStyleOnNavigationBar:self.navigationController.navigationBar];

    self.activityIndicator.backgroundColor = ThemeService.shared.theme.overlayBackgroundColor;
    
    // Check the table view style to select its bg color.
    self.tableView.backgroundColor = ((self.tableView.style == UITableViewStylePlain) ? ThemeService.shared.theme.backgroundColor : ThemeService.shared.theme.headerBackgroundColor);
    self.view.backgroundColor = self.tableView.backgroundColor;
    self.tableView.separatorColor = ThemeService.shared.theme.lineBreakColor;
    
    if (self.tableView.dataSource)
    {
        [self refreshSettings];
    }

    [self setNeedsStatusBarAppearanceUpdate];
}

- (UIStatusBarStyle)preferredStatusBarStyle
{
    return ThemeService.shared.theme.statusBarStyle;
}

- (void)didReceiveMemoryWarning
{
    [super didReceiveMemoryWarning];
    // Dispose of any resources that can be recreated.
}

- (void)destroy
{
    if (groupsDataSource)
    {
        groupsDataSource.delegate = nil;
        [groupsDataSource destroy];
        groupsDataSource = nil;
    }
    
    // Release the potential pushed view controller
    [self releasePushedViewController];
    
    if (kThemeServiceDidChangeThemeNotificationObserver)
    {
        [[NSNotificationCenter defaultCenter] removeObserver:kThemeServiceDidChangeThemeNotificationObserver];
        kThemeServiceDidChangeThemeNotificationObserver = nil;
    }

    if (isSavingInProgress || isResetPwdInProgress || is3PIDBindingInProgress)
    {
        __weak typeof(self) weakSelf = self;
        onReadyToDestroyHandler = ^() {
            
            if (weakSelf)
            {
                typeof(self) self = weakSelf;
                [self destroy];
            }
            
        };
    }
    else
    {
        // Dispose all resources
        [self reset];
        
        [super destroy];
    }

    _secureBackupSetupCoordinatorBridgePresenter = nil;
    identityServerSettingsCoordinatorBridgePresenter = nil;
}

- (void)onMatrixSessionStateDidChange:(NSNotification *)notif
{
    MXSession *mxSession = notif.object;
    
    // Check whether the concerned session is a new one which is not already associated with this view controller.
    if (mxSession.state == MXSessionStateInitialised && [self.mxSessions indexOfObject:mxSession] != NSNotFound)
    {
        // Store this new session
        [self addMatrixSession:mxSession];
    }
    else
    {
        [super onMatrixSessionStateDidChange:notif];
    }
}

- (void)viewWillAppear:(BOOL)animated
{
    [super viewWillAppear:animated];

    // Screen tracking
    [[Analytics sharedInstance] trackScreen:@"Settings"];
    
    // Refresh display
    [self refreshSettings];

    // Refresh linked emails and phone numbers in parallel
    [self loadAccount3PIDs];
    
    MXWeakify(self);
        
    // Observe kAppDelegateDidTapStatusBarNotificationObserver.
    kAppDelegateDidTapStatusBarNotificationObserver = [[NSNotificationCenter defaultCenter] addObserverForName:kAppDelegateDidTapStatusBarNotification object:nil queue:[NSOperationQueue mainQueue] usingBlock:^(NSNotification *notif) {
        
        MXStrongifyAndReturnIfNil(self);
        
        [self.tableView setContentOffset:CGPointMake(-self.tableView.adjustedContentInset.left, -self.tableView.adjustedContentInset.top) animated:YES];
        
    }];
    
    newPhoneNumberCountryPicker = nil;
}

- (void)viewDidAppear:(BOOL)animated
{
    [super viewDidAppear:animated];
    
    // Release the potential pushed view controller
    [self releasePushedViewController];
    
    [self.settingsDiscoveryTableViewSection reload];
}

- (void)viewWillDisappear:(BOOL)animated
{
    [super viewWillDisappear:animated];

    if (currentAlert)
    {
        [currentAlert dismissViewControllerAnimated:NO completion:nil];
        currentAlert = nil;
    }
    
    if (resetPwdAlertController)
    {
        [resetPwdAlertController dismissViewControllerAnimated:NO completion:nil];
        resetPwdAlertController = nil;
    }

    if (notificationCenterWillUpdateObserver)
    {
        [[NSNotificationCenter defaultCenter] removeObserver:notificationCenterWillUpdateObserver];
        notificationCenterWillUpdateObserver = nil;
    }
    
    if (notificationCenterDidUpdateObserver)
    {
        [[NSNotificationCenter defaultCenter] removeObserver:notificationCenterDidUpdateObserver];
        notificationCenterDidUpdateObserver = nil;
    }
    
    if (notificationCenterDidFailObserver)
    {
        [[NSNotificationCenter defaultCenter] removeObserver:notificationCenterDidFailObserver];
        notificationCenterDidFailObserver = nil;
    }
    
    if (kAppDelegateDidTapStatusBarNotificationObserver)
    {
        [[NSNotificationCenter defaultCenter] removeObserver:kAppDelegateDidTapStatusBarNotificationObserver];
        kAppDelegateDidTapStatusBarNotificationObserver = nil;
    }
}

#pragma mark - Internal methods

- (void)pushViewController:(UIViewController*)viewController
{
    // Keep ref on pushed view controller
    pushedViewController = viewController;
    
    // Hide back button title
    self.navigationItem.backBarButtonItem =[[UIBarButtonItem alloc] initWithTitle:@"" style:UIBarButtonItemStylePlain target:nil action:nil];
    
    [self.navigationController pushViewController:viewController animated:YES];
}

- (void)releasePushedViewController
{
    if (pushedViewController)
    {
        if ([pushedViewController isKindOfClass:[UINavigationController class]])
        {
            UINavigationController *navigationController = (UINavigationController*)pushedViewController;
            for (id subViewController in navigationController.viewControllers)
            {
                if ([subViewController respondsToSelector:@selector(destroy)])
                {
                    [subViewController destroy];
                }
            }
        }
        else if ([pushedViewController respondsToSelector:@selector(destroy)])
        {
            [(id)pushedViewController destroy];
        }
        
        pushedViewController = nil;
    }
}

- (void)dismissKeyboard
{
    [currentPasswordTextField resignFirstResponder];
    [newPasswordTextField1 resignFirstResponder];
    [newPasswordTextField2 resignFirstResponder];
    [newEmailTextField resignFirstResponder];
    [newPhoneNumberCell.mxkTextField resignFirstResponder];
}

- (void)reset
{
    // Remove observers
    if (removedAccountObserver)
    {
        [[NSNotificationCenter defaultCenter] removeObserver:removedAccountObserver];
        removedAccountObserver = nil;
    }
    
    if (accountUserInfoObserver)
    {
        [[NSNotificationCenter defaultCenter] removeObserver:accountUserInfoObserver];
        accountUserInfoObserver = nil;
    }
    
    if (pushInfoUpdateObserver)
    {
        [[NSNotificationCenter defaultCenter] removeObserver:pushInfoUpdateObserver];
        pushInfoUpdateObserver = nil;
    }
    
    [[NSNotificationCenter defaultCenter] removeObserver:self];
    
    onReadyToDestroyHandler = nil;
}

-(void)setNewEmailEditingEnabled:(BOOL)newEmailEditingEnabled
{
    if (newEmailEditingEnabled != _newEmailEditingEnabled)
    {
        // Update the flag
        _newEmailEditingEnabled = newEmailEditingEnabled;

        if (!newEmailEditingEnabled)
        {
            // Dismiss the keyboard
            [newEmailTextField resignFirstResponder];
            newEmailTextField = nil;
        }
        
        dispatch_async(dispatch_get_main_queue(), ^{
            
            [self.tableView beginUpdates];
            
            // Refresh the corresponding table view cell with animation
            NSIndexPath *addEmailIndexPath = [self.tableViewSections exactIndexPathForRowTag:USER_SETTINGS_ADD_EMAIL_INDEX
                                                                                  sectionTag:SECTION_TAG_USER_SETTINGS];
            if (addEmailIndexPath)
            {
                [self.tableView reloadRowsAtIndexPaths:@[addEmailIndexPath] withRowAnimation:UITableViewRowAnimationFade];
            }
            
            [self.tableView endUpdates];            
        });
    }
}

-(void)setNewPhoneEditingEnabled:(BOOL)newPhoneEditingEnabled
{
    if (newPhoneEditingEnabled != _newPhoneEditingEnabled)
    {
        // Update the flag
        _newPhoneEditingEnabled = newPhoneEditingEnabled;
        
        if (!newPhoneEditingEnabled)
        {
            // Dismiss the keyboard
            [newPhoneNumberCell.mxkTextField resignFirstResponder];
            newPhoneNumberCell = nil;
        }
        
        dispatch_async(dispatch_get_main_queue(), ^{
            
            [self.tableView beginUpdates];
            
            // Refresh the corresponding table view cell with animation
            NSIndexPath *addPhoneIndexPath = [self.tableViewSections exactIndexPathForRowTag:USER_SETTINGS_ADD_PHONENUMBER_INDEX
                                                                                  sectionTag:SECTION_TAG_USER_SETTINGS];
            if (addPhoneIndexPath)
            {
                [self.tableView reloadRowsAtIndexPaths:@[addPhoneIndexPath] withRowAnimation:UITableViewRowAnimationFade];
            }
            
            [self.tableView endUpdates];
        });
    }
}

- (void)showValidationEmailDialogWithMessage:(NSString*)message for3PidAddSession:(MX3PidAddSession*)threePidAddSession threePidAddManager:(MX3PidAddManager*)threePidAddManager authenticationParameters:(NSDictionary*)authenticationParameters
{
    MXWeakify(self);
    [currentAlert dismissViewControllerAnimated:NO completion:nil];
    UIAlertController *validationAlert = [UIAlertController alertControllerWithTitle:[MatrixKitL10n accountEmailValidationTitle]
                                                                             message:message
                                                                      preferredStyle:UIAlertControllerStyleAlert];

    [validationAlert addAction:[UIAlertAction actionWithTitle:[MatrixKitL10n cancel] style:UIAlertActionStyleDefault handler:^(UIAlertAction * action) {
        MXStrongifyAndReturnIfNil(self);
        self->currentAlert = nil;
        [self stopActivityIndicator];

        // Reset new email adding
        self.newEmailEditingEnabled = NO;
    }]];

    [validationAlert addAction:[UIAlertAction actionWithTitle:[MatrixKitL10n continue] style:UIAlertActionStyleDefault handler:^(UIAlertAction * action) {
        MXStrongifyAndReturnIfNil(self);
        [self tryFinaliseAddEmailSession:threePidAddSession withAuthenticationParameters:authenticationParameters
                      threePidAddManager:threePidAddManager];
    }]];

    [validationAlert mxk_setAccessibilityIdentifier:@"SettingsVCEmailValidationAlert"];
    [self presentViewController:validationAlert animated:YES completion:nil];
    currentAlert = validationAlert;
}

- (void)tryFinaliseAddEmailSession:(MX3PidAddSession*)threePidAddSession withAuthenticationParameters:(NSDictionary*)authParams threePidAddManager:(MX3PidAddManager*)threePidAddManager
{
    self->is3PIDBindingInProgress = YES;
    
    [threePidAddManager tryFinaliseAddEmailSession:threePidAddSession authParams:authParams success:^{

        self->is3PIDBindingInProgress = NO;

        // Check whether destroy has been called during email binding
        if (self->onReadyToDestroyHandler)
        {
            // Ready to destroy
            self->onReadyToDestroyHandler();
            self->onReadyToDestroyHandler = nil;
        }
        else
        {
            self->currentAlert = nil;

            [self stopActivityIndicator];

            // Reset new email adding
            self.newEmailEditingEnabled = NO;

            // Update linked emails
            [self loadAccount3PIDs];
        }

    } failure:^(NSError * _Nonnull error) {
        MXLogDebug(@"[SettingsViewController] tryFinaliseAddEmailSession: Failed to bind email");

        MXError *mxError = [[MXError alloc] initWithNSError:error];
        if (mxError && [mxError.errcode isEqualToString:kMXErrCodeStringForbidden])
        {
            MXLogDebug(@"[SettingsViewController] tryFinaliseAddEmailSession: Wrong credentials");

            // Ask password again
            UIAlertController *passwordPrompt = [UIAlertController alertControllerWithTitle:nil
                                                                                    message:[VectorL10n settingsAdd3pidInvalidPasswordMessage]
                                                                             preferredStyle:UIAlertControllerStyleAlert];

            MXWeakify(self);
            [passwordPrompt addAction:[UIAlertAction actionWithTitle:[VectorL10n retry] style:UIAlertActionStyleDefault handler:^(UIAlertAction * action) {
                MXStrongifyAndReturnIfNil(self);
                self->currentAlert = nil;
                
                [self showAuthenticationIfNeededForAdding:kMX3PIDMediumEmail withSession:self.mainSession completion:^(NSDictionary *authParams) {
                    [self tryFinaliseAddEmailSession:threePidAddSession withAuthenticationParameters:authParams threePidAddManager:threePidAddManager];
                }];
            }]];

            [self presentViewController:passwordPrompt animated:YES completion:nil];
            self->currentAlert = passwordPrompt;

            return;
        }

        self->is3PIDBindingInProgress = NO;

        // Check whether destroy has been called during email binding
        if (self->onReadyToDestroyHandler)
        {
            // Ready to destroy
            self->onReadyToDestroyHandler();
            self->onReadyToDestroyHandler = nil;
        }
        else
        {
            self->currentAlert = nil;

            // Display the same popup again if the error is M_THREEPID_AUTH_FAILED
            MXError *mxError = [[MXError alloc] initWithNSError:error];
            if (mxError && [mxError.errcode isEqualToString:kMXErrCodeStringThreePIDAuthFailed])
            {
                [self showValidationEmailDialogWithMessage:[MatrixKitL10n accountEmailValidationError] for3PidAddSession:threePidAddSession threePidAddManager:threePidAddManager authenticationParameters:authParams];
            }
            else
            {
                [self stopActivityIndicator];

                // Notify user
                NSString *myUserId = self.mainSession.myUser.userId; // TODO: Hanlde multi-account
                [[NSNotificationCenter defaultCenter] postNotificationName:kMXKErrorNotification object:error userInfo:myUserId ? @{kMXKErrorUserIdKey: myUserId} : nil];
            }
        }
    }];
}

- (void)showValidationMsisdnDialogWithMessage:(NSString*)message for3PidAddSession:(MX3PidAddSession*)threePidAddSession threePidAddManager:(MX3PidAddManager*)threePidAddManager authenticationParameters:(NSDictionary*)authenticationParameters
{
    MXWeakify(self);
    
    [currentAlert dismissViewControllerAnimated:NO completion:nil];
    UIAlertController *validationAlert = [UIAlertController alertControllerWithTitle:[MatrixKitL10n accountMsisdnValidationTitle]
                                                                             message:message
                                                                      preferredStyle:UIAlertControllerStyleAlert];
    
    [validationAlert addAction:[UIAlertAction actionWithTitle:[MatrixKitL10n cancel] style:UIAlertActionStyleDefault handler:^(UIAlertAction * action) {
        MXStrongifyAndReturnIfNil(self);

        self->currentAlert = nil;

        [self stopActivityIndicator];

        // Reset new phone adding
        self.newPhoneEditingEnabled = NO;
    }]];

    [validationAlert addTextFieldWithConfigurationHandler:^(UITextField *textField) {
        textField.secureTextEntry = NO;
        textField.placeholder = nil;
        textField.keyboardType = UIKeyboardTypeDecimalPad;
    }];
    
    [validationAlert addAction:[UIAlertAction actionWithTitle:[MatrixKitL10n submit] style:UIAlertActionStyleDefault handler:^(UIAlertAction * action) {

        MXStrongifyAndReturnIfNil(self);

        NSString *smsCode = [self->currentAlert textFields].firstObject.text;

        self->currentAlert = nil;

        if (smsCode.length)
        {
            [self finaliseAddPhoneNumberSession:threePidAddSession withToken:smsCode andAuthenticationParameters:authenticationParameters message:message threePidAddManager:threePidAddManager];
        }
        else
        {
            // Ask again the sms token
            [self showValidationMsisdnDialogWithMessage:message for3PidAddSession:threePidAddSession threePidAddManager:threePidAddManager authenticationParameters:authenticationParameters];
        }
    }]];
    
    [validationAlert mxk_setAccessibilityIdentifier: @"SettingsVCMsisdnValidationAlert"];
    [self presentViewController:validationAlert animated:YES completion:nil];
    currentAlert = validationAlert;
}

- (void)finaliseAddPhoneNumberSession:(MX3PidAddSession*)threePidAddSession withToken:(NSString*)token andAuthenticationParameters:(NSDictionary*)authParams message:(NSString*)message threePidAddManager:(MX3PidAddManager*)threePidAddManager
{
    self->is3PIDBindingInProgress = YES;

    [threePidAddManager finaliseAddPhoneNumberSession:threePidAddSession withToken:token authParams:authParams success:^{
        
        self->is3PIDBindingInProgress = NO;

        // Check whether destroy has been called during the binding
        if (self->onReadyToDestroyHandler)
        {
            // Ready to destroy
            self->onReadyToDestroyHandler();
            self->onReadyToDestroyHandler = nil;
        }
        else
        {
            [self stopActivityIndicator];

            // Reset new phone adding
            self.newPhoneEditingEnabled = NO;

            // Update linked 3pids
            [self loadAccount3PIDs];
        }

    } failure:^(NSError * _Nonnull error) {

        MXLogDebug(@"[SettingsViewController] finaliseAddPhoneNumberSession: Failed to submit the sms token");
   
        MXError *mxError = [[MXError alloc] initWithNSError:error];
        if (mxError && [mxError.errcode isEqualToString:kMXErrCodeStringForbidden])
        {
            MXLogDebug(@"[SettingsViewController] finaliseAddPhoneNumberSession: Wrong authentication credentials");

            // Ask password again
            UIAlertController *passwordPrompt = [UIAlertController alertControllerWithTitle:nil
                                                                                    message:[VectorL10n settingsAdd3pidInvalidPasswordMessage]
                                                                             preferredStyle:UIAlertControllerStyleAlert];

            MXWeakify(self);
            [passwordPrompt addAction:[UIAlertAction actionWithTitle:[VectorL10n retry] style:UIAlertActionStyleDefault handler:^(UIAlertAction * action) {
                MXStrongifyAndReturnIfNil(self);
                self->currentAlert = nil;
                
                [self showAuthenticationIfNeededForAdding:kMX3PIDMediumMSISDN withSession:self.mainSession completion:^(NSDictionary *authParams) {
                    [self finaliseAddPhoneNumberSession:threePidAddSession withToken:token andAuthenticationParameters:authParams message:message threePidAddManager:threePidAddManager];
                }];
            }]];

            [self presentViewController:passwordPrompt animated:YES completion:nil];
            self->currentAlert = passwordPrompt;

            return;
        }

        self->is3PIDBindingInProgress = NO;

        // Check whether destroy has been called during phone binding
        if (self->onReadyToDestroyHandler)
        {
            // Ready to destroy
            self->onReadyToDestroyHandler();
            self->onReadyToDestroyHandler = nil;
        }
        else
        {
            // Ignore connection cancellation error
            if (([error.domain isEqualToString:NSURLErrorDomain] && error.code == NSURLErrorCancelled))
            {
                [self stopActivityIndicator];
                return;
            }

            // Alert user
            NSString *title = [error.userInfo valueForKey:NSLocalizedFailureReasonErrorKey];
            NSString *msg = [error.userInfo valueForKey:NSLocalizedDescriptionKey];
            if (!title)
            {
                if (msg)
                {
                    title = msg;
                    msg = nil;
                }
                else
                {
                    title = [MatrixKitL10n error];
                }
            }


            UIAlertController *errorAlert = [UIAlertController alertControllerWithTitle:title message:msg preferredStyle:UIAlertControllerStyleAlert];

            MXWeakify(self);
            [errorAlert addAction:[UIAlertAction actionWithTitle:[MatrixKitL10n ok] style:UIAlertActionStyleDefault handler:^(UIAlertAction * action) {
                MXStrongifyAndReturnIfNil(self);
                self->currentAlert = nil;

                // Ask again the sms token
                [self showValidationMsisdnDialogWithMessage:message for3PidAddSession:threePidAddSession threePidAddManager:threePidAddManager authenticationParameters:authParams];
            }]];

            [errorAlert mxk_setAccessibilityIdentifier: @"SettingsVCErrorAlert"];
            [self presentViewController:errorAlert animated:YES completion:nil];
            self->currentAlert = errorAlert;
        }
    }];
}

- (void)loadAccount3PIDs
{
    // Refresh the account 3PIDs list
    MXKAccount* account = [MXKAccountManager sharedManager].activeAccounts.firstObject;
    [account load3PIDs:^{

        NSArray<MXThirdPartyIdentifier*> *thirdPartyIdentifiers = account.threePIDs ?: @[];
        [self.settingsDiscoveryViewModel updateWithThirdPartyIdentifiers:thirdPartyIdentifiers];
        
        // Refresh all the table (A slide down animation is observed when we limit the refresh to the concerned section).
        // Note: The use of 'reloadData' handles the case where the account has been logged out.
        [self refreshSettings];

    } failure:^(NSError *error) {
        
        // Display the data that has been loaded last time
        // Note: The use of 'reloadData' handles the case where the account has been logged out.
        [self refreshSettings];
        
    }];
}

- (void)editNewEmailTextField
{
    if (newEmailTextField && ![newEmailTextField becomeFirstResponder])
    {
        // Retry asynchronously
        dispatch_async(dispatch_get_main_queue(), ^{
            
            [self editNewEmailTextField];
            
        });
    }
}

- (void)editNewPhoneNumberTextField
{
    if (newPhoneNumberCell && ![newPhoneNumberCell.mxkTextField becomeFirstResponder])
    {
        // Retry asynchronously
        dispatch_async(dispatch_get_main_queue(), ^{
            
            [self editNewPhoneNumberTextField];
            
        });
    }
}

- (void)refreshSettings
{
    // Check whether a text input is currently edited
    keepNewEmailEditing = newEmailTextField ? newEmailTextField.isFirstResponder : NO;
    keepNewPhoneNumberEditing = newPhoneNumberCell ? newPhoneNumberCell.mxkTextField.isFirstResponder : NO;
    
    // Trigger a full table reloadData
    [self updateSections];
    
    // Restore the previous edited field
    if (keepNewEmailEditing)
    {
        [self editNewEmailTextField];
        keepNewEmailEditing = NO;
    }
    else if (keepNewPhoneNumberEditing)
    {
        [self editNewPhoneNumberTextField];
        keepNewPhoneNumberEditing = NO;
    }
    
    // Update notification access
    [self refreshSystemNotificationSettings];
}

- (void)refreshSystemNotificationSettings
{
    MXWeakify(self);
    
    // Get the system notification settings to check authorization status and configuration.
    [UNUserNotificationCenter.currentNotificationCenter getNotificationSettingsWithCompletionHandler:^(UNNotificationSettings * _Nonnull settings) {
        dispatch_async(dispatch_get_main_queue(), ^{
            MXStrongifyAndReturnIfNil(self);
            
            self.systemNotificationSettings = settings;
            [self.tableView reloadData];
        });
    }];
}

- (void)formatNewPhoneNumber
{
    if (newPhoneNumber)
    {
        NSString *formattedNumber = [[NBPhoneNumberUtil sharedInstance] format:newPhoneNumber numberFormat:NBEPhoneNumberFormatINTERNATIONAL error:nil];
        NSString *prefix = newPhoneNumberCell.mxkLabel.text;
        if ([formattedNumber hasPrefix:prefix])
        {
            // Format the display phone number
            newPhoneNumberCell.mxkTextField.text = [formattedNumber substringFromIndex:prefix.length];
        }
    }
}

- (void)setupDiscoverySection
{
    MXKAccount* account = [MXKAccountManager sharedManager].activeAccounts.firstObject;
    
    NSArray<MXThirdPartyIdentifier*> *thirdPartyIdentifiers = account.threePIDs ?: @[];
    
    SettingsDiscoveryViewModel *viewModel = [[SettingsDiscoveryViewModel alloc] initWithSession:self.mainSession thirdPartyIdentifiers:thirdPartyIdentifiers];
    viewModel.coordinatorDelegate = self;
    
    SettingsDiscoveryTableViewSection *discoverySection = [[SettingsDiscoveryTableViewSection alloc] initWithViewModel:viewModel];
    discoverySection.delegate = self;
    
    self.settingsDiscoveryViewModel = viewModel;
    self.settingsDiscoveryTableViewSection = discoverySection;
}

- (UserInteractiveAuthenticationService*)createUserInteractiveAuthenticationService
{
    MXSession *session = self.mainSession;
    UserInteractiveAuthenticationService *userInteractiveAuthenticationService;
    
    if (session)
    {
        userInteractiveAuthenticationService = [[UserInteractiveAuthenticationService alloc] initWithSession:session];
    }
    
    return userInteractiveAuthenticationService;
}

- (void)scrollToDiscoverySection
{
    // settingsDiscoveryTableViewSection is a dynamic section, so check number of rows before scroll to avoid crashes
    if (self.settingsDiscoveryTableViewSection.numberOfRows > 0)
    {
        NSIndexPath *discoveryIndexPath = [_tableViewSections exactIndexPathForRowTag:0 sectionTag:SECTION_TAG_DISCOVERY];
        if (discoveryIndexPath)
        {
            [self.tableView scrollToRowAtIndexPath:discoveryIndexPath atScrollPosition:UITableViewScrollPositionTop animated:YES];
        }
    }
    else
    {
        //  this won't be precise in scroll location, but seems the best option for now
        NSIndexPath *discoveryIndexPath = [_tableViewSections nearestIndexPathForRowTag:0 sectionTag:SECTION_TAG_DISCOVERY];
        if (discoveryIndexPath)
        {
            [self.tableView scrollToRowAtIndexPath:discoveryIndexPath atScrollPosition:UITableViewScrollPositionMiddle animated:YES];
        }
    }
}

- (void)scrollToUserSettingsSection
{
    NSIndexPath *discoveryIndexPath = [_tableViewSections exactIndexPathForRowTag:USER_SETTINGS_ADD_EMAIL_INDEX
                                                         sectionTag:SECTION_TAG_USER_SETTINGS];
    if (discoveryIndexPath)
    {
        [self.tableView scrollToRowAtIndexPath:discoveryIndexPath atScrollPosition:UITableViewScrollPositionTop animated:YES];
    }
}

- (NSString*)buildAboutSectionFooterTitleWithAccount:(MXKAccount*)account
{    
    NSMutableString *footerText = [NSMutableString new];
    
    AppInfo *appInfo = AppInfo.current;
    
    NSString *appName = appInfo.displayName;
    NSString *appVersion = appInfo.appVersion.bundleShortVersion;
    NSString *buildVersion = appInfo.appVersion.bundleVersion;
    
    NSString *appVersionInfo = [NSString stringWithFormat:@"%@ %@ (%@)", appName, appVersion, buildVersion];
 
    NSString *loggedUserInfo = [MatrixKitL10n settingsConfigUserId:account.mxCredentials.userId];
    
    NSString *homeserverInfo = [MatrixKitL10n settingsConfigHomeServer:account.mxCredentials.homeServer];       
    
    NSString *sdkVersionInfo = [NSString stringWithFormat:@"Matrix SDK %@", MatrixSDKVersion];
    
    NSString *olmVersionInfo = [NSString stringWithFormat:@"OLM %@", [OLMKit versionString]];    
    
    [footerText appendFormat:@"%@\n", loggedUserInfo];
    [footerText appendFormat:@"%@\n", homeserverInfo];
    [footerText appendFormat:@"%@\n", appVersionInfo];
    [footerText appendFormat:@"%@\n", sdkVersionInfo];
    [footerText appendFormat:@"%@", olmVersionInfo];
    
    return [footerText copy];
}

#pragma mark - 3Pid Add

- (void)showAuthenticationIfNeededForAdding:(MX3PIDMedium)medium withSession:(MXSession*)session completion:(void (^)(NSDictionary* authParams))completion
{
    [self startActivityIndicator];
    
    MXWeakify(self);
    
    void (^animationCompletion)(void) = ^void () {
        MXStrongifyAndReturnIfNil(self);
        
        [self stopActivityIndicator];
        [self.reauthenticationCoordinatorBridgePresenter dismissWithAnimated:YES completion:^{}];
        self.reauthenticationCoordinatorBridgePresenter = nil;
    };
        
    NSString *title;
    
    if ([medium isEqualToString:kMX3PIDMediumMSISDN])
    {
        title = [VectorL10n settingsAdd3pidPasswordTitleMsidsn];
    }
    else
    {
        title = [VectorL10n settingsAdd3pidPasswordTitleEmail];
    }
    
    NSString *message = [VectorL10n settingsAdd3pidPasswordMessage];
    
    
    [session.matrixRestClient add3PIDOnlyWithSessionId:@"" clientSecret:[MXTools generateSecret] authParams:nil success:^{
        
    } failure:^(NSError *error) {
        
        if (error)
        {
            [self.userInteractiveAuthenticationService authenticationSessionFromRequestError:error success:^(MXAuthenticationSession * _Nullable authenticationSession) {
                                
                if (authenticationSession)
                {
                    ReauthenticationCoordinatorParameters *coordinatorParameters = [[ReauthenticationCoordinatorParameters alloc] initWithSession:self.mainSession presenter:self title:title message:message authenticationSession:authenticationSession];
                    
                    ReauthenticationCoordinatorBridgePresenter *reauthenticationPresenter = [ReauthenticationCoordinatorBridgePresenter new];
                    
                    [reauthenticationPresenter presentWith:coordinatorParameters animated:YES success:^(NSDictionary<NSString *,id> *_Nullable authParams) {
                        completion(authParams);
                    } cancel:^{
                        animationCompletion();
                    } failure:^(NSError * _Nonnull error) {
                        animationCompletion();
                        [[AppDelegate theDelegate] showErrorAsAlert:error];
                    }];
                    
                    self.reauthenticationCoordinatorBridgePresenter = reauthenticationPresenter;
                }
                else
                {
                    animationCompletion();
                    completion(nil);
                }
            } failure:^(NSError * _Nonnull error) {
                animationCompletion();
                [[AppDelegate theDelegate] showErrorAsAlert:error];
            }];
        }
        else
        {
            animationCompletion();
            [[AppDelegate theDelegate] showErrorAsAlert:error];
        }
    }];            
}

#pragma mark - Segues

- (void)prepareForSegue:(UIStoryboardSegue *)segue sender:(id)sender
{
    // Keep ref on destinationViewController
    [super prepareForSegue:segue sender:sender];
    
    // FIXME add night mode
}

#pragma mark - UITableView data source

- (NSInteger)numberOfSectionsInTableView:(UITableView *)tableView
{
    // update the save button if there is an update
    [self updateSaveButtonStatus];
    
    return _tableViewSections.sections.count;
}

- (NSInteger)tableView:(UITableView *)tableView numberOfRowsInSection:(NSInteger)section
{
    Section *sectionObject = [_tableViewSections sectionAtIndex:section];
    return sectionObject.rows.count;
}

- (MXKTableViewCellWithLabelAndTextField*)getLabelAndTextFieldCell:(UITableView*)tableview forIndexPath:(NSIndexPath *)indexPath
{
    MXKTableViewCellWithLabelAndTextField *cell = [tableview dequeueReusableCellWithIdentifier:[MXKTableViewCellWithLabelAndTextField defaultReuseIdentifier] forIndexPath:indexPath];
    
    cell.mxkLabelLeadingConstraint.constant = cell.vc_separatorInset.left;
    cell.mxkTextFieldLeadingConstraint.constant = 16;
    cell.mxkTextFieldTrailingConstraint.constant = 15;
    
    cell.mxkLabel.textColor = ThemeService.shared.theme.textPrimaryColor;
    
    cell.mxkTextField.userInteractionEnabled = YES;
    cell.mxkTextField.borderStyle = UITextBorderStyleNone;
    cell.mxkTextField.textAlignment = NSTextAlignmentRight;
    cell.mxkTextField.textColor = ThemeService.shared.theme.textSecondaryColor;
    cell.mxkTextField.tintColor = ThemeService.shared.theme.tintColor;
    cell.mxkTextField.font = [UIFont systemFontOfSize:16];
    cell.mxkTextField.placeholder = nil;
    
    cell.accessoryType = UITableViewCellAccessoryNone;
    cell.accessoryView = nil;
    
    cell.alpha = 1.0f;
    cell.userInteractionEnabled = YES;
    
    [cell layoutIfNeeded];
    
    return cell;
}

- (MXKTableViewCellWithLabelAndSwitch*)getLabelAndSwitchCell:(UITableView*)tableview forIndexPath:(NSIndexPath *)indexPath
{
    MXKTableViewCellWithLabelAndSwitch *cell = [tableview dequeueReusableCellWithIdentifier:[MXKTableViewCellWithLabelAndSwitch defaultReuseIdentifier] forIndexPath:indexPath];
    
    cell.mxkLabelLeadingConstraint.constant = cell.vc_separatorInset.left;
    cell.mxkSwitchTrailingConstraint.constant = 15;
    
    cell.mxkLabel.textColor = ThemeService.shared.theme.textPrimaryColor;
    
    [cell.mxkSwitch removeTarget:self action:nil forControlEvents:UIControlEventTouchUpInside];
    
    // Force layout before reusing a cell (fix switch displayed outside the screen)
    [cell layoutIfNeeded];
    
    return cell;
}

- (MXKTableViewCell*)getDefaultTableViewCell:(UITableView*)tableView
{
    MXKTableViewCell *cell = [tableView dequeueReusableCellWithIdentifier:[MXKTableViewCell defaultReuseIdentifier]];
    if (!cell)
    {
        cell = [[MXKTableViewCell alloc] init];
    }
    else
    {
        cell.selectionStyle = UITableViewCellSelectionStyleDefault;
        
        cell.accessoryType = UITableViewCellAccessoryNone;
        cell.accessoryView = nil;
    }
    cell.textLabel.accessibilityIdentifier = nil;
    cell.textLabel.font = [UIFont systemFontOfSize:17];
    cell.textLabel.textColor = ThemeService.shared.theme.textPrimaryColor;
    cell.contentView.backgroundColor = UIColor.clearColor;
    
    return cell;
}

- (MXKTableViewCellWithTextView*)textViewCellForTableView:(UITableView*)tableView atIndexPath:(NSIndexPath *)indexPath
{
    MXKTableViewCellWithTextView *textViewCell = [tableView dequeueReusableCellWithIdentifier:[MXKTableViewCellWithTextView defaultReuseIdentifier] forIndexPath:indexPath];
    
    textViewCell.mxkTextView.textColor = ThemeService.shared.theme.textPrimaryColor;
    textViewCell.mxkTextView.font = [UIFont systemFontOfSize:17];
    textViewCell.mxkTextView.backgroundColor = [UIColor clearColor];
    textViewCell.mxkTextViewLeadingConstraint.constant = tableView.vc_separatorInset.left;
    textViewCell.mxkTextViewTrailingConstraint.constant = tableView.vc_separatorInset.right;
    textViewCell.mxkTextView.accessibilityIdentifier = nil;
    
    return textViewCell;
}

- (UITableViewCell *)tableView:(UITableView *)tableView cellForRowAtIndexPath:(NSIndexPath *)indexPath
{
    NSIndexPath *tagsIndexPath = [_tableViewSections tagsIndexPathFromTableViewIndexPath:indexPath];
    NSInteger section = tagsIndexPath.section;
    NSInteger row = tagsIndexPath.row;

    // set the cell to a default value to avoid application crashes
    UITableViewCell *cell = [[UITableViewCell alloc] init];
    cell.backgroundColor = [UIColor redColor];
    
    // check if there is a valid session
    if (([AppDelegate theDelegate].mxSessions.count == 0) || ([MXKAccountManager sharedManager].activeAccounts.count == 0))
    {
        // else use a default cell
        return cell;
    }
    
    MXSession* session = self.mainSession;
    MXKAccount* account = [MXKAccountManager sharedManager].activeAccounts.firstObject;

    if (section == SECTION_TAG_SIGN_OUT)
    {
        MXKTableViewCellWithButton *signOutCell = [tableView dequeueReusableCellWithIdentifier:[MXKTableViewCellWithButton defaultReuseIdentifier]];
        if (!signOutCell)
        {
            signOutCell = [[MXKTableViewCellWithButton alloc] init];
        }
        else
        {
            // Fix https://github.com/vector-im/riot-ios/issues/1354
            // Do not move this line in prepareForReuse because of https://github.com/vector-im/riot-ios/issues/1323
            signOutCell.mxkButton.titleLabel.text = nil;
        }
        
        NSString* title = [VectorL10n settingsSignOut];
        
        [signOutCell.mxkButton setTitle:title forState:UIControlStateNormal];
        [signOutCell.mxkButton setTitle:title forState:UIControlStateHighlighted];
        [signOutCell.mxkButton setTintColor:ThemeService.shared.theme.tintColor];
        signOutCell.mxkButton.titleLabel.font = [UIFont systemFontOfSize:17];
        
        [signOutCell.mxkButton  removeTarget:self action:nil forControlEvents:UIControlEventTouchUpInside];
        [signOutCell.mxkButton addTarget:self action:@selector(onSignout:) forControlEvents:UIControlEventTouchUpInside];
        signOutCell.mxkButton.accessibilityIdentifier=@"SettingsVCSignOutButton";
        
        cell = signOutCell;
    }
    else if (section == SECTION_TAG_USER_SETTINGS)
    {
        MXMyUser* myUser = session.myUser;
        
        if (row == USER_SETTINGS_PROFILE_PICTURE_INDEX)
        {
            MXKTableViewCellWithLabelAndMXKImageView *profileCell = [tableView dequeueReusableCellWithIdentifier:[MXKTableViewCellWithLabelAndMXKImageView defaultReuseIdentifier] forIndexPath:indexPath];
            
            profileCell.mxkLabelLeadingConstraint.constant = profileCell.vc_separatorInset.left;
            profileCell.mxkImageViewTrailingConstraint.constant = 10;
            
            profileCell.mxkImageViewWidthConstraint.constant = profileCell.mxkImageViewHeightConstraint.constant = 30;
            profileCell.mxkImageViewDisplayBoxType = MXKTableViewCellDisplayBoxTypeCircle;
            
            if (!profileCell.mxkImageView.gestureRecognizers.count)
            {
                // tap on avatar to update it
                UITapGestureRecognizer *tap = [[UITapGestureRecognizer alloc] initWithTarget:self action:@selector(onProfileAvatarTap:)];
                [profileCell.mxkImageView addGestureRecognizer:tap];
            }
            
            profileCell.mxkLabel.text = [VectorL10n settingsProfilePicture];
            profileCell.accessibilityIdentifier=@"SettingsVCProfilPictureStaticText";
            profileCell.mxkLabel.textColor = ThemeService.shared.theme.textPrimaryColor;
            
            // if the user defines a new avatar
            if (newAvatarImage)
            {
                profileCell.mxkImageView.image = newAvatarImage;
            }
            else
            {
                UIImage* avatarImage = [AvatarGenerator generateAvatarForMatrixItem:myUser.userId withDisplayName:myUser.displayname];
                
                if (myUser.avatarUrl)
                {
                    profileCell.mxkImageView.enableInMemoryCache = YES;
                    
                    [profileCell.mxkImageView setImageURI:myUser.avatarUrl
                                                 withType:nil
                                      andImageOrientation:UIImageOrientationUp
                                            toFitViewSize:profileCell.mxkImageView.frame.size
                                               withMethod:MXThumbnailingMethodCrop
                                             previewImage:avatarImage
                                             mediaManager:session.mediaManager];
                }
                else
                {
                    profileCell.mxkImageView.image = avatarImage;
                }
            }
            
            cell = profileCell;
        }
        else if (row == USER_SETTINGS_DISPLAYNAME_INDEX)
        {
            MXKTableViewCellWithLabelAndTextField *displaynameCell = [self getLabelAndTextFieldCell:tableView forIndexPath:indexPath];
            
            displaynameCell.mxkLabel.text = [VectorL10n settingsDisplayName];
            displaynameCell.mxkTextField.text = myUser.displayname;
            
            displaynameCell.mxkTextField.tag = row;
            displaynameCell.mxkTextField.delegate = self;
            [displaynameCell.mxkTextField removeTarget:self action:@selector(textFieldDidChange:) forControlEvents:UIControlEventEditingChanged];
            [displaynameCell.mxkTextField addTarget:self action:@selector(textFieldDidChange:) forControlEvents:UIControlEventEditingChanged];
            displaynameCell.mxkTextField.accessibilityIdentifier=@"SettingsVCDisplayNameTextField";
            
            cell = displaynameCell;
        }
        else if (row == USER_SETTINGS_FIRST_NAME_INDEX)
        {
            MXKTableViewCellWithLabelAndTextField *firstCell = [self getLabelAndTextFieldCell:tableView forIndexPath:indexPath];
        
            firstCell.mxkLabel.text = [VectorL10n settingsFirstName];
            firstCell.mxkTextField.userInteractionEnabled = NO;
            
            cell = firstCell;
        }
        else if (row == USER_SETTINGS_SURNAME_INDEX)
        {
            MXKTableViewCellWithLabelAndTextField *surnameCell = [self getLabelAndTextFieldCell:tableView forIndexPath:indexPath];
            
            surnameCell.mxkLabel.text = [VectorL10n settingsSurname];
            surnameCell.mxkTextField.userInteractionEnabled = NO;
            
            cell = surnameCell;
        }
        else if (row >= USER_SETTINGS_EMAILS_OFFSET)
        {
            NSInteger emailIndex = row - USER_SETTINGS_EMAILS_OFFSET;
            MXKTableViewCellWithLabelAndTextField *emailCell = [self getLabelAndTextFieldCell:tableView forIndexPath:indexPath];
            
            emailCell.mxkLabel.text = [VectorL10n settingsEmailAddress];
            emailCell.mxkTextField.text = account.linkedEmails[emailIndex];
            emailCell.mxkTextField.userInteractionEnabled = NO;
            
            cell = emailCell;
        }
        else if (row >= USER_SETTINGS_PHONENUMBERS_OFFSET)
        {
            NSInteger phoneNumberIndex = row - USER_SETTINGS_PHONENUMBERS_OFFSET;
            MXKTableViewCellWithLabelAndTextField *phoneCell = [self getLabelAndTextFieldCell:tableView forIndexPath:indexPath];
            
            phoneCell.mxkLabel.text = [VectorL10n settingsPhoneNumber];
            
            phoneCell.mxkTextField.text = [MXKTools readableMSISDN:account.linkedPhoneNumbers[phoneNumberIndex]];
            phoneCell.mxkTextField.userInteractionEnabled = NO;
            
            cell = phoneCell;
        }
        else if (row == USER_SETTINGS_ADD_EMAIL_INDEX)
        {
            MXKTableViewCellWithLabelAndTextField *newEmailCell = [self getLabelAndTextFieldCell:tableView forIndexPath:indexPath];

            // Render the cell according to the `newEmailEditingEnabled` property
            if (!_newEmailEditingEnabled)
            {
                newEmailCell.mxkLabel.text = [VectorL10n settingsAddEmailAddress];
                newEmailCell.mxkTextField.text = nil;
                newEmailCell.mxkTextField.userInteractionEnabled = NO;
                newEmailCell.accessoryView = [[UIImageView alloc] initWithImage:[[UIImage imageNamed:@"plus_icon"] vc_tintedImageUsingColor:ThemeService.shared.theme.textPrimaryColor]];
            }
            else
            {
                newEmailCell.mxkLabel.text = nil;
                newEmailCell.mxkTextField.placeholder = [VectorL10n settingsEmailAddressPlaceholder];
                newEmailCell.mxkTextField.attributedPlaceholder = [[NSAttributedString alloc]
                                                                   initWithString:newEmailCell.mxkTextField.placeholder
                                                                   attributes:@{NSForegroundColorAttributeName: ThemeService.shared.theme.placeholderTextColor}];
                newEmailCell.mxkTextField.text = newEmailTextField.text;
                newEmailCell.mxkTextField.userInteractionEnabled = YES;
                newEmailCell.mxkTextField.keyboardType = UIKeyboardTypeEmailAddress;
                newEmailCell.mxkTextField.autocorrectionType = UITextAutocorrectionTypeNo;
                newEmailCell.mxkTextField.spellCheckingType = UITextSpellCheckingTypeNo;
                newEmailCell.mxkTextField.delegate = self;
                newEmailCell.mxkTextField.accessibilityIdentifier=@"SettingsVCAddEmailTextField";

                [newEmailCell.mxkTextField removeTarget:self action:@selector(textFieldDidChange:) forControlEvents:UIControlEventEditingChanged];
                [newEmailCell.mxkTextField addTarget:self action:@selector(textFieldDidChange:) forControlEvents:UIControlEventEditingChanged];

                [newEmailCell.mxkTextField removeTarget:self action:@selector(textFieldDidEnd:) forControlEvents:UIControlEventEditingDidEnd];
                [newEmailCell.mxkTextField addTarget:self action:@selector(textFieldDidEnd:) forControlEvents:UIControlEventEditingDidEnd];

                // When displaying the textfield the 1st time, open the keyboard
                if (!newEmailTextField)
                {
                    newEmailTextField = newEmailCell.mxkTextField;
                    [self editNewEmailTextField];
                }
                else
                {
                    // Update the current text field.
                    newEmailTextField = newEmailCell.mxkTextField;
                }
                
                UIImage *accessoryViewImage = [[UIImage imageNamed:@"plus_icon"] vc_tintedImageUsingColor:ThemeService.shared.theme.tintColor];
                newEmailCell.accessoryView = [[UIImageView alloc] initWithImage:accessoryViewImage];
            }
            
            newEmailCell.mxkTextField.tag = row;

            cell = newEmailCell;
        }
        else if (row == USER_SETTINGS_ADD_PHONENUMBER_INDEX)
        {
            // Render the cell according to the `newPhoneEditingEnabled` property
            if (!_newPhoneEditingEnabled)
            {
                MXKTableViewCellWithLabelAndTextField *newPhoneCell = [self getLabelAndTextFieldCell:tableView forIndexPath:indexPath];
                
                newPhoneCell.mxkLabel.text = [VectorL10n settingsAddPhoneNumber];
                newPhoneCell.mxkTextField.text = nil;
                newPhoneCell.mxkTextField.userInteractionEnabled = NO;
                newPhoneCell.accessoryView = [[UIImageView alloc] initWithImage:[[UIImage imageNamed:@"plus_icon"] vc_tintedImageUsingColor:ThemeService.shared.theme.textPrimaryColor]];
                
                cell = newPhoneCell;
            }
            else
            {
                TableViewCellWithPhoneNumberTextField * newPhoneCell = [self.tableView dequeueReusableCellWithIdentifier:[TableViewCellWithPhoneNumberTextField defaultReuseIdentifier] forIndexPath:indexPath];
                
                [newPhoneCell.countryCodeButton removeTarget:self action:nil forControlEvents:UIControlEventTouchUpInside];
                [newPhoneCell.countryCodeButton addTarget:self action:@selector(selectPhoneNumberCountry:) forControlEvents:UIControlEventTouchUpInside];
                newPhoneCell.countryCodeButton.accessibilityIdentifier = @"SettingsVCPhoneCountryButton";
                
                newPhoneCell.mxkLabel.font = newPhoneCell.mxkTextField.font = [UIFont systemFontOfSize:16];
                
                newPhoneCell.mxkTextField.userInteractionEnabled = YES;
                newPhoneCell.mxkTextField.keyboardType = UIKeyboardTypePhonePad;
                newPhoneCell.mxkTextField.autocorrectionType = UITextAutocorrectionTypeNo;
                newPhoneCell.mxkTextField.spellCheckingType = UITextSpellCheckingTypeNo;
                newPhoneCell.mxkTextField.delegate = self;
                newPhoneCell.mxkTextField.accessibilityIdentifier=@"SettingsVCAddPhoneTextField";
                
                [newPhoneCell.mxkTextField removeTarget:self action:@selector(textFieldDidChange:) forControlEvents:UIControlEventEditingChanged];
                [newPhoneCell.mxkTextField addTarget:self action:@selector(textFieldDidChange:) forControlEvents:UIControlEventEditingChanged];
                
                [newPhoneCell.mxkTextField removeTarget:self action:@selector(textFieldDidEnd:) forControlEvents:UIControlEventEditingDidEnd];
                [newPhoneCell.mxkTextField addTarget:self action:@selector(textFieldDidEnd:) forControlEvents:UIControlEventEditingDidEnd];
                
                newPhoneCell.mxkTextField.tag = row;
                
                // When displaying the textfield the 1st time, open the keyboard
                if (!newPhoneNumberCell)
                {
                    NSString *countryCode = [MXKAppSettings standardAppSettings].phonebookCountryCode;
                    if (!countryCode)
                    {
                        // If none, consider the preferred locale
                        NSLocale *local = [[NSLocale alloc] initWithLocaleIdentifier:[[NSBundle mainBundle] preferredLocalizations][0]];
                        if ([local respondsToSelector:@selector(countryCode)])
                        {
                            countryCode = local.countryCode;
                        }
                        
                        if (!countryCode)
                        {
                            countryCode = @"GB";
                        }
                    }
                    newPhoneCell.isoCountryCode = countryCode;
                    newPhoneCell.mxkTextField.text = nil;
                    
                    newPhoneNumberCell = newPhoneCell;

                    [self editNewPhoneNumberTextField];
                }
                else
                {
                    newPhoneCell.isoCountryCode = newPhoneNumberCell.isoCountryCode;
                    newPhoneCell.mxkTextField.text = newPhoneNumberCell.mxkTextField.text;
                    
                    newPhoneNumberCell = newPhoneCell;
                }
                
                UIImage *accessoryViewImage = [[UIImage imageNamed:@"plus_icon"] vc_tintedImageUsingColor:ThemeService.shared.theme.tintColor];
                newPhoneCell.accessoryView = [[UIImageView alloc] initWithImage:accessoryViewImage];
                
                cell = newPhoneCell;
            }
        }
        else if (row == USER_SETTINGS_CHANGE_PASSWORD_INDEX)
        {
            MXKTableViewCellWithLabelAndTextField *passwordCell = [self getLabelAndTextFieldCell:tableView forIndexPath:indexPath];
            
            passwordCell.mxkLabel.text = [VectorL10n settingsChangePassword];
            passwordCell.mxkTextField.text = @"*********";
            passwordCell.mxkTextField.userInteractionEnabled = NO;
            passwordCell.mxkLabel.accessibilityIdentifier=@"SettingsVCChangePwdStaticText";
            
            cell = passwordCell;
        }
    }
    else if (section == SECTION_TAG_SENDING_MEDIA)
    {
        if (row == SENDING_MEDIA_CONFIRM_SIZE)
        {
            MXKTableViewCellWithLabelAndSwitch* labelAndSwitchCell = [self getLabelAndSwitchCell:tableView forIndexPath:indexPath];
    
            labelAndSwitchCell.mxkLabel.text = [VectorL10n settingsConfirmMediaSize];
            labelAndSwitchCell.mxkSwitch.on =  RiotSettings.shared.showMediaCompressionPrompt;
            labelAndSwitchCell.mxkSwitch.onTintColor = ThemeService.shared.theme.tintColor;
            labelAndSwitchCell.mxkSwitch.enabled = YES;
            [labelAndSwitchCell.mxkSwitch addTarget:self action:@selector(toggleConfirmMediaSize:) forControlEvents:UIControlEventTouchUpInside];
            
            cell = labelAndSwitchCell;
        }
    }
    else if (section == SECTION_TAG_LINKS)
    {
        if (row == LINKS_SHOW_URL_PREVIEWS_INDEX)
        {
            MXKTableViewCellWithLabelAndSwitch *labelAndSwitchCell = [self getLabelAndSwitchCell:tableView forIndexPath:indexPath];
            
            labelAndSwitchCell.mxkLabel.text = [VectorL10n settingsShowUrlPreviews];
            labelAndSwitchCell.mxkSwitch.on = RiotSettings.shared.roomScreenShowsURLPreviews;
            labelAndSwitchCell.mxkSwitch.onTintColor = ThemeService.shared.theme.tintColor;
            labelAndSwitchCell.mxkSwitch.enabled = YES;
            
            [labelAndSwitchCell.mxkSwitch addTarget:self action:@selector(toggleEnableURLPreviews:) forControlEvents:UIControlEventValueChanged];
            
            cell = labelAndSwitchCell;
        }
        else if (row == LINKS_SHOW_URL_PREVIEWS_DESCRIPTION_INDEX)
        {
            MXKTableViewCell *descriptionCell = [self getDefaultTableViewCell:tableView];
            descriptionCell.textLabel.text = [VectorL10n settingsShowUrlPreviewsDescription];
            descriptionCell.textLabel.numberOfLines = 0;
            descriptionCell.selectionStyle = UITableViewCellSelectionStyleNone;

            cell = descriptionCell;
        }
    }
    else if (section == SECTION_TAG_NOTIFICATIONS)
    {
        if (row == NOTIFICATION_SETTINGS_ENABLE_PUSH_INDEX)
        {
            MXKTableViewCellWithLabelAndSwitch* labelAndSwitchCell = [self getLabelAndSwitchCell:tableView forIndexPath:indexPath];
    
            labelAndSwitchCell.mxkLabel.text = [VectorL10n settingsEnablePushNotif];
            labelAndSwitchCell.mxkSwitch.onTintColor = ThemeService.shared.theme.tintColor;
            labelAndSwitchCell.mxkSwitch.enabled = YES;
            [labelAndSwitchCell.mxkSwitch addTarget:self action:@selector(togglePushNotifications:) forControlEvents:UIControlEventTouchUpInside];
            
            BOOL isPushEnabled = account.pushNotificationServiceIsActive;
            
            // Even if push is enabled for the account, the user may have turned off notifications in system settings
            if (isPushEnabled && self.systemNotificationSettings)
            {
                isPushEnabled = self.systemNotificationSettings.authorizationStatus == UNAuthorizationStatusAuthorized;
            }
            
            labelAndSwitchCell.mxkSwitch.on = isPushEnabled;
            
            cell = labelAndSwitchCell;
        }
        else if (row == NOTIFICATION_SETTINGS_SYSTEM_SETTINGS)
        {
            cell = [tableView dequeueReusableCellWithIdentifier:kSettingsViewControllerPhoneBookCountryCellId];
            if (!cell)
            {
                cell = [[UITableViewCell alloc] initWithStyle:UITableViewCellStyleValue1 reuseIdentifier:kSettingsViewControllerPhoneBookCountryCellId];
            }

            cell.textLabel.textColor = ThemeService.shared.theme.textPrimaryColor;

            cell.textLabel.text = [VectorL10n settingsDeviceNotifications];
            cell.detailTextLabel.text = @"";

            [cell vc_setAccessoryDisclosureIndicatorWithCurrentTheme];
            cell.selectionStyle = UITableViewCellSelectionStyleDefault;
        }
        else if (row == NOTIFICATION_SETTINGS_SHOW_DECODED_CONTENT)
        {
            MXKTableViewCellWithLabelAndSwitch* labelAndSwitchCell = [self getLabelAndSwitchCell:tableView forIndexPath:indexPath];
            
            labelAndSwitchCell.mxkLabel.text = [VectorL10n settingsShowDecryptedContent];
            labelAndSwitchCell.mxkSwitch.on = RiotSettings.shared.showDecryptedContentInNotifications;
            labelAndSwitchCell.mxkSwitch.onTintColor = ThemeService.shared.theme.tintColor;
            labelAndSwitchCell.mxkSwitch.enabled = account.pushNotificationServiceIsActive;
            [labelAndSwitchCell.mxkSwitch addTarget:self action:@selector(toggleShowDecodedContent:) forControlEvents:UIControlEventTouchUpInside];
            
            
            cell = labelAndSwitchCell;
        }
        else if (row == NOTIFICATION_SETTINGS_PIN_MISSED_NOTIFICATIONS_INDEX)
        {
            MXKTableViewCellWithLabelAndSwitch* labelAndSwitchCell = [self getLabelAndSwitchCell:tableView forIndexPath:indexPath];
            
            labelAndSwitchCell.mxkLabel.text = [VectorL10n settingsPinRoomsWithMissedNotif];
            labelAndSwitchCell.mxkSwitch.on = RiotSettings.shared.pinRoomsWithMissedNotificationsOnHome;
            labelAndSwitchCell.mxkSwitch.onTintColor = ThemeService.shared.theme.tintColor;
            labelAndSwitchCell.mxkSwitch.enabled = YES;
            [labelAndSwitchCell.mxkSwitch addTarget:self action:@selector(togglePinRoomsWithMissedNotif:) forControlEvents:UIControlEventTouchUpInside];
            
            cell = labelAndSwitchCell;
        }
        else if (row == NOTIFICATION_SETTINGS_PIN_UNREAD_INDEX)
        {
            MXKTableViewCellWithLabelAndSwitch* labelAndSwitchCell = [self getLabelAndSwitchCell:tableView forIndexPath:indexPath];
            
            labelAndSwitchCell.mxkLabel.text = [VectorL10n settingsPinRoomsWithUnread];
            labelAndSwitchCell.mxkSwitch.on = RiotSettings.shared.pinRoomsWithUnreadMessagesOnHome;
            labelAndSwitchCell.mxkSwitch.onTintColor = ThemeService.shared.theme.tintColor;
            labelAndSwitchCell.mxkSwitch.enabled = YES;
            [labelAndSwitchCell.mxkSwitch addTarget:self action:@selector(togglePinRoomsWithUnread:) forControlEvents:UIControlEventTouchUpInside];
            
            cell = labelAndSwitchCell;
        }
        else if (row == NOTIFICATION_SETTINGS_DEFAULT_SETTINGS_INDEX || row == NOTIFICATION_SETTINGS_MENTION_AND_KEYWORDS_SETTINGS_INDEX || row == NOTIFICATION_SETTINGS_OTHER_SETTINGS_INDEX)
        {
            cell = [self getDefaultTableViewCell:tableView];
            if (row == NOTIFICATION_SETTINGS_DEFAULT_SETTINGS_INDEX)
            {
                cell.textLabel.text = [VectorL10n settingsDefault];
            }
            else if (row == NOTIFICATION_SETTINGS_MENTION_AND_KEYWORDS_SETTINGS_INDEX)
            {
                cell.textLabel.text = [VectorL10n settingsMentionsAndKeywords];
            }
            else if (row == NOTIFICATION_SETTINGS_OTHER_SETTINGS_INDEX)
            {
                cell.textLabel.text = [VectorL10n settingsOther];
            }
            [cell vc_setAccessoryDisclosureIndicatorWithCurrentTheme];
        }
    }
    else if (section == SECTION_TAG_CALLS)
    {
        if (row == CALLS_ENABLE_STUN_SERVER_FALLBACK_INDEX)
        {
            MXKTableViewCellWithLabelAndSwitch* labelAndSwitchCell = [self getLabelAndSwitchCell:tableView forIndexPath:indexPath];
            labelAndSwitchCell.mxkLabel.text = [VectorL10n settingsCallsStunServerFallbackButton];
            labelAndSwitchCell.mxkSwitch.on = RiotSettings.shared.allowStunServerFallback;
            labelAndSwitchCell.mxkSwitch.onTintColor = ThemeService.shared.theme.tintColor;
            labelAndSwitchCell.mxkSwitch.enabled = YES;
            [labelAndSwitchCell.mxkSwitch addTarget:self action:@selector(toggleStunServerFallback:) forControlEvents:UIControlEventTouchUpInside];

            cell = labelAndSwitchCell;
        }
    }
    else if (section == SECTION_TAG_DISCOVERY)
    {
        cell = [self.settingsDiscoveryTableViewSection cellForRowAtRow:row];
    }
    else if (section == SECTION_TAG_IDENTITY_SERVER)
    {
        switch (row)
        {
            case IDENTITY_SERVER_INDEX:
            {
                MXKTableViewCell *isCell = [self getDefaultTableViewCell:tableView];

                if (account.mxSession.identityService.identityServer)
                {
                    isCell.textLabel.text = account.mxSession.identityService.identityServer;
                }
                else
                {
                    isCell.textLabel.text = [VectorL10n settingsIdentityServerNoIs];
                }
                [isCell vc_setAccessoryDisclosureIndicatorWithCurrentTheme];
                cell = isCell;
                break;
            }

            default:
                break;
        }
    }
    else if (section == SECTION_TAG_INTEGRATIONS)
    {
        switch (row) {
            case INTEGRATIONS_INDEX:
            {
                RiotSharedSettings *sharedSettings = [[RiotSharedSettings alloc] initWithSession:session];

                MXKTableViewCellWithLabelAndSwitch* labelAndSwitchCell = [self getLabelAndSwitchCell:tableView forIndexPath:indexPath];
                labelAndSwitchCell.mxkLabel.text = [VectorL10n settingsIntegrationsAllowButton];
                labelAndSwitchCell.mxkSwitch.on = sharedSettings.hasIntegrationProvisioningEnabled;
                labelAndSwitchCell.mxkSwitch.onTintColor = ThemeService.shared.theme.tintColor;
                labelAndSwitchCell.mxkSwitch.enabled = YES;
                [labelAndSwitchCell.mxkSwitch addTarget:self action:@selector(toggleAllowIntegrations:) forControlEvents:UIControlEventTouchUpInside];

                cell = labelAndSwitchCell;
                break;
            }

            default:
                break;
        }
    }
    else if (section == SECTION_TAG_USER_INTERFACE)
    {
        if (row == USER_INTERFACE_LANGUAGE_INDEX)
        {
            cell = [tableView dequeueReusableCellWithIdentifier:kSettingsViewControllerPhoneBookCountryCellId];
            if (!cell)
            {
                cell = [[UITableViewCell alloc] initWithStyle:UITableViewCellStyleValue1 reuseIdentifier:kSettingsViewControllerPhoneBookCountryCellId];
            }

            NSString *language = [NSBundle mxk_language];
            if (!language)
            {
                language = [MXKLanguagePickerViewController defaultLanguage];
            }
            NSString *languageDescription = [MXKLanguagePickerViewController languageDescription:language];

            // Capitalise the description in the language locale
            NSLocale *locale = [[NSLocale alloc] initWithLocaleIdentifier:language];
            languageDescription = [languageDescription capitalizedStringWithLocale:locale];

            cell.textLabel.textColor = ThemeService.shared.theme.textPrimaryColor;

            cell.textLabel.text = [VectorL10n settingsUiLanguage];
            cell.detailTextLabel.text = languageDescription;

            [cell vc_setAccessoryDisclosureIndicatorWithCurrentTheme];
            cell.selectionStyle = UITableViewCellSelectionStyleDefault;
        }
        else if (row == USER_INTERFACE_THEME_INDEX)
        {
            cell = [tableView dequeueReusableCellWithIdentifier:kSettingsViewControllerPhoneBookCountryCellId];
            if (!cell)
            {
                cell = [[UITableViewCell alloc] initWithStyle:UITableViewCellStyleValue1 reuseIdentifier:kSettingsViewControllerPhoneBookCountryCellId];
            }

            NSString *theme = RiotSettings.shared.userInterfaceTheme;
            
            if (!theme)
            {
                theme = @"auto";
            }

            theme = [NSString stringWithFormat:@"settings_ui_theme_%@", theme];
            NSString *i18nTheme = NSLocalizedStringFromTable(theme, @"Vector", nil);

            cell.textLabel.textColor = ThemeService.shared.theme.textPrimaryColor;

            cell.textLabel.text = [VectorL10n settingsUiTheme];
            cell.detailTextLabel.text = i18nTheme;

            [cell vc_setAccessoryDisclosureIndicatorWithCurrentTheme];
            cell.selectionStyle = UITableViewCellSelectionStyleDefault;
        }
    }
    else if (section == SECTION_TAG_IGNORED_USERS)
    {
        MXKTableViewCell *ignoredUserCell = [self getDefaultTableViewCell:tableView];

        ignoredUserCell.textLabel.text = session.ignoredUsers[row];

        cell = ignoredUserCell;
    }
    else if (section == SECTION_TAG_LOCAL_CONTACTS)
    {
        if (row == LOCAL_CONTACTS_SYNC_INDEX)
        {
            MXKTableViewCellWithLabelAndSwitch* labelAndSwitchCell = [self getLabelAndSwitchCell:tableView forIndexPath:indexPath];

            labelAndSwitchCell.mxkLabel.numberOfLines = 0;
            labelAndSwitchCell.mxkLabel.text = VectorL10n.settingsContactsEnableSync;
            labelAndSwitchCell.mxkSwitch.on = [MXKAppSettings standardAppSettings].syncLocalContacts;
            labelAndSwitchCell.mxkSwitch.onTintColor = ThemeService.shared.theme.tintColor;
            labelAndSwitchCell.mxkSwitch.enabled = YES;
            [labelAndSwitchCell.mxkSwitch addTarget:self action:@selector(toggleLocalContactsSync:) forControlEvents:UIControlEventTouchUpInside];

            cell = labelAndSwitchCell;
        }
        else if (row == LOCAL_CONTACTS_PHONEBOOK_COUNTRY_INDEX)
        {
            cell = [tableView dequeueReusableCellWithIdentifier:kSettingsViewControllerPhoneBookCountryCellId];
            if (!cell)
            {
                cell = [[UITableViewCell alloc] initWithStyle:UITableViewCellStyleValue1 reuseIdentifier:kSettingsViewControllerPhoneBookCountryCellId];
            }
            
            NSString* countryCode = [[MXKAppSettings standardAppSettings] phonebookCountryCode];
            NSLocale *local = [[NSLocale alloc] initWithLocaleIdentifier:[[NSBundle mainBundle] preferredLocalizations][0]];
            NSString *countryName = [local displayNameForKey:NSLocaleCountryCode value:countryCode];
            
            cell.textLabel.textColor = ThemeService.shared.theme.textPrimaryColor;
            
            cell.textLabel.text = [VectorL10n settingsContactsPhonebookCountry];
            cell.detailTextLabel.text = countryName;
            
            [cell vc_setAccessoryDisclosureIndicatorWithCurrentTheme];
            cell.selectionStyle = UITableViewCellSelectionStyleDefault;
        }
    }
    else if (section == SECTION_TAG_ADVANCED)
    {
        if (row == ADVANCED_SHOW_NSFW_ROOMS_INDEX)
        {
            MXKTableViewCellWithLabelAndSwitch* labelAndSwitchCell = [self getLabelAndSwitchCell:tableView forIndexPath:indexPath];
            
            labelAndSwitchCell.mxkLabel.text = [VectorL10n settingsShowNSFWPublicRooms];
            
            labelAndSwitchCell.mxkSwitch.on = RiotSettings.shared.showNSFWPublicRooms;
            labelAndSwitchCell.mxkSwitch.onTintColor = ThemeService.shared.theme.tintColor;
            labelAndSwitchCell.mxkSwitch.enabled = YES;
            [labelAndSwitchCell.mxkSwitch addTarget:self action:@selector(toggleNSFWPublicRoomsFiltering:) forControlEvents:UIControlEventTouchUpInside];
            
            cell = labelAndSwitchCell;
        }
        else if (row == ADVANCED_CRASH_REPORT_INDEX)
        {
            MXKTableViewCellWithLabelAndSwitch* sendCrashReportCell = [self getLabelAndSwitchCell:tableView forIndexPath:indexPath];
            
            sendCrashReportCell.mxkLabel.text = [VectorL10n settingsSendCrashReport];
            sendCrashReportCell.mxkSwitch.on = RiotSettings.shared.enableCrashReport;
            sendCrashReportCell.mxkSwitch.onTintColor = ThemeService.shared.theme.tintColor;
            sendCrashReportCell.mxkSwitch.enabled = YES;
            [sendCrashReportCell.mxkSwitch addTarget:self action:@selector(toggleSendCrashReport:) forControlEvents:UIControlEventTouchUpInside];
            
            cell = sendCrashReportCell;
        }
        else if (row == ADVANCED_ENABLE_RAGESHAKE_INDEX)
        {
            MXKTableViewCellWithLabelAndSwitch* enableRageShakeCell = [self getLabelAndSwitchCell:tableView forIndexPath:indexPath];

            enableRageShakeCell.mxkLabel.text = [VectorL10n settingsEnableRageshake];
            enableRageShakeCell.mxkSwitch.on = RiotSettings.shared.enableRageShake;
            enableRageShakeCell.mxkSwitch.onTintColor = ThemeService.shared.theme.tintColor;
            enableRageShakeCell.mxkSwitch.enabled = YES;
            [enableRageShakeCell.mxkSwitch addTarget:self action:@selector(toggleEnableRageShake:) forControlEvents:UIControlEventTouchUpInside];

            cell = enableRageShakeCell;
        }
        else if (row == ADVANCED_MARK_ALL_AS_READ_INDEX)
        {
            MXKTableViewCellWithButton *markAllBtnCell = [tableView dequeueReusableCellWithIdentifier:[MXKTableViewCellWithButton defaultReuseIdentifier]];
            if (!markAllBtnCell)
            {
                markAllBtnCell = [[MXKTableViewCellWithButton alloc] init];
            }
            else
            {
                // Fix https://github.com/vector-im/riot-ios/issues/1354
                markAllBtnCell.mxkButton.titleLabel.text = nil;
            }
            
            NSString *btnTitle = [VectorL10n settingsMarkAllAsRead];
            [markAllBtnCell.mxkButton setTitle:btnTitle forState:UIControlStateNormal];
            [markAllBtnCell.mxkButton setTitle:btnTitle forState:UIControlStateHighlighted];
            [markAllBtnCell.mxkButton setTintColor:ThemeService.shared.theme.tintColor];
            markAllBtnCell.mxkButton.titleLabel.font = [UIFont systemFontOfSize:17];
            
            [markAllBtnCell.mxkButton removeTarget:self action:nil forControlEvents:UIControlEventTouchUpInside];
            [markAllBtnCell.mxkButton addTarget:self action:@selector(markAllAsRead:) forControlEvents:UIControlEventTouchUpInside];
            markAllBtnCell.mxkButton.accessibilityIdentifier = nil;
            
            cell = markAllBtnCell;
        }
        else if (row == ADVANCED_CLEAR_CACHE_INDEX)
        {
            MXKTableViewCellWithButton *clearCacheBtnCell = [tableView dequeueReusableCellWithIdentifier:[MXKTableViewCellWithButton defaultReuseIdentifier]];
            if (!clearCacheBtnCell)
            {
                clearCacheBtnCell = [[MXKTableViewCellWithButton alloc] init];
            }
            else
            {
                // Fix https://github.com/vector-im/riot-ios/issues/1354
                clearCacheBtnCell.mxkButton.titleLabel.text = nil;
            }
            
            NSString *btnTitle = [VectorL10n settingsClearCache];
            [clearCacheBtnCell.mxkButton setTitle:btnTitle forState:UIControlStateNormal];
            [clearCacheBtnCell.mxkButton setTitle:btnTitle forState:UIControlStateHighlighted];
            [clearCacheBtnCell.mxkButton setTintColor:ThemeService.shared.theme.tintColor];
            clearCacheBtnCell.mxkButton.titleLabel.font = [UIFont systemFontOfSize:17];
            
            [clearCacheBtnCell.mxkButton removeTarget:self action:nil forControlEvents:UIControlEventTouchUpInside];
            [clearCacheBtnCell.mxkButton addTarget:self action:@selector(clearCache:) forControlEvents:UIControlEventTouchUpInside];
            clearCacheBtnCell.mxkButton.accessibilityIdentifier = nil;
            
            cell = clearCacheBtnCell;
        }
        else if (row == ADVANCED_REPORT_BUG_INDEX)
        {
            MXKTableViewCellWithButton *reportBugBtnCell = [tableView dequeueReusableCellWithIdentifier:[MXKTableViewCellWithButton defaultReuseIdentifier]];
            if (!reportBugBtnCell)
            {
                reportBugBtnCell = [[MXKTableViewCellWithButton alloc] init];
            }
            else
            {
                // Fix https://github.com/vector-im/riot-ios/issues/1354
                reportBugBtnCell.mxkButton.titleLabel.text = nil;
            }

            NSString *btnTitle = [VectorL10n settingsReportBug];
            [reportBugBtnCell.mxkButton setTitle:btnTitle forState:UIControlStateNormal];
            [reportBugBtnCell.mxkButton setTitle:btnTitle forState:UIControlStateHighlighted];
            [reportBugBtnCell.mxkButton setTintColor:ThemeService.shared.theme.tintColor];
            reportBugBtnCell.mxkButton.titleLabel.font = [UIFont systemFontOfSize:17];

            [reportBugBtnCell.mxkButton removeTarget:self action:nil forControlEvents:UIControlEventTouchUpInside];
            [reportBugBtnCell.mxkButton addTarget:self action:@selector(reportBug:) forControlEvents:UIControlEventTouchUpInside];
            reportBugBtnCell.mxkButton.accessibilityIdentifier = nil;

            cell = reportBugBtnCell;
        }
    }
    else if (section == SECTION_TAG_ABOUT)
    {
        if (row == ABOUT_TERM_CONDITIONS_INDEX)
        {
            MXKTableViewCell *termAndConditionCell = [self getDefaultTableViewCell:tableView];

            termAndConditionCell.textLabel.text = [VectorL10n settingsTermConditions];
            
            [termAndConditionCell vc_setAccessoryDisclosureIndicatorWithCurrentTheme];
            
            cell = termAndConditionCell;
        }
        else if (row == ABOUT_COPYRIGHT_INDEX)
        {
            MXKTableViewCell *copyrightCell = [self getDefaultTableViewCell:tableView];

            copyrightCell.textLabel.text = [VectorL10n settingsCopyright];
            
            [copyrightCell vc_setAccessoryDisclosureIndicatorWithCurrentTheme];
            
            cell = copyrightCell;
        }
        else if (row == ABOUT_PRIVACY_INDEX)
        {
            MXKTableViewCell *privacyPolicyCell = [self getDefaultTableViewCell:tableView];
            
            privacyPolicyCell.textLabel.text = [VectorL10n settingsPrivacyPolicy];
            
            [privacyPolicyCell vc_setAccessoryDisclosureIndicatorWithCurrentTheme];
            
            cell = privacyPolicyCell;
        }
        else if (row == ABOUT_THIRD_PARTY_INDEX)
        {
            MXKTableViewCell *thirdPartyCell = [self getDefaultTableViewCell:tableView];
            
            thirdPartyCell.textLabel.text = [VectorL10n settingsThirdPartyNotices];
            
            [thirdPartyCell vc_setAccessoryDisclosureIndicatorWithCurrentTheme];
            
            cell = thirdPartyCell;
        }
    }
    else if (section == SECTION_TAG_LABS)
    {
        if (row == LABS_ENABLE_RINGING_FOR_GROUP_CALLS_INDEX)
        {
            MXKTableViewCellWithLabelAndSwitch *labelAndSwitchCell = [self getLabelAndSwitchCell:tableView forIndexPath:indexPath];
            
            labelAndSwitchCell.mxkLabel.text = [VectorL10n settingsLabsEnableRingingForGroupCalls];
            labelAndSwitchCell.mxkSwitch.on = RiotSettings.shared.enableRingingForGroupCalls;
            labelAndSwitchCell.mxkSwitch.onTintColor = ThemeService.shared.theme.tintColor;
            
            [labelAndSwitchCell.mxkSwitch addTarget:self action:@selector(toggleEnableRingingForGroupCalls:) forControlEvents:UIControlEventValueChanged];
            
            cell = labelAndSwitchCell;
        }
<<<<<<< HEAD
        else if (row == LABS_ENABLE_THREADS_INDEX)
        {
            MXKTableViewCellWithLabelAndSwitch *labelAndSwitchCell = [self getLabelAndSwitchCell:tableView forIndexPath:indexPath];
            
            labelAndSwitchCell.mxkLabel.text = [VectorL10n settingsLabsEnableThreads];
            labelAndSwitchCell.mxkSwitch.on = RiotSettings.shared.enableThreads;
            labelAndSwitchCell.mxkSwitch.onTintColor = ThemeService.shared.theme.tintColor;
            
            [labelAndSwitchCell.mxkSwitch addTarget:self action:@selector(toggleEnableThreads:) forControlEvents:UIControlEventValueChanged];
=======
        
        if (row == LABS_ENABLE_POLLS && BuildSettings.pollsEnabled)
        {
            MXKTableViewCellWithLabelAndSwitch *labelAndSwitchCell = [self getLabelAndSwitchCell:tableView forIndexPath:indexPath];
            
            labelAndSwitchCell.mxkLabel.text = [VectorL10n settingsLabsEnabledPolls];
            labelAndSwitchCell.mxkSwitch.on = RiotSettings.shared.roomScreenAllowPollsAction;
            labelAndSwitchCell.mxkSwitch.onTintColor = ThemeService.shared.theme.tintColor;
            
            [labelAndSwitchCell.mxkSwitch addTarget:self action:@selector(toggleEnablePolls:) forControlEvents:UIControlEventValueChanged];
>>>>>>> c6c086ac
            
            cell = labelAndSwitchCell;
        }
    }
    else if (section == SECTION_TAG_FLAIR)
    {
        NSIndexPath *indexPath = [NSIndexPath indexPathForRow:row inSection:groupsDataSource.joinedGroupsSection];
        cell = [groupsDataSource tableView:tableView cellForRowAtIndexPath:indexPath];
        
        if ([cell isKindOfClass:GroupTableViewCellWithSwitch.class])
        {
            GroupTableViewCellWithSwitch* groupWithSwitchCell = (GroupTableViewCellWithSwitch*)cell;
            id<MXKGroupCellDataStoring> groupCellData = [groupsDataSource cellDataAtIndex:indexPath];
            
            // Display the groupId in the description label, except if the group has no name
            if (![groupWithSwitchCell.groupName.text isEqualToString:groupCellData.group.groupId])
            {
                groupWithSwitchCell.groupDescription.hidden = NO;
                groupWithSwitchCell.groupDescription.text = groupCellData.group.groupId;
            }
            
            // Update the toogle button
            groupWithSwitchCell.toggleButton.on = groupCellData.group.summary.user.isPublicised;
            groupWithSwitchCell.toggleButton.enabled = YES;
            groupWithSwitchCell.toggleButton.tag = row;
            
            [groupWithSwitchCell.toggleButton removeTarget:self action:nil forControlEvents:UIControlEventTouchUpInside];
            [groupWithSwitchCell.toggleButton addTarget:self action:@selector(toggleCommunityFlair:) forControlEvents:UIControlEventTouchUpInside];
        }
    }
    else if (section == SECTION_TAG_SECURITY)
    {
        switch (row)
        {
            case SECURITY_BUTTON_INDEX:
                cell = [self getDefaultTableViewCell:tableView];
                cell.textLabel.text = [VectorL10n securitySettingsTitle];
                [cell vc_setAccessoryDisclosureIndicatorWithCurrentTheme];
                break;
        }
    }
    else if (section == SECTION_TAG_DEACTIVATE_ACCOUNT)
    {
        MXKTableViewCellWithButton *deactivateAccountBtnCell = [tableView dequeueReusableCellWithIdentifier:[MXKTableViewCellWithButton defaultReuseIdentifier]];
        
        if (!deactivateAccountBtnCell)
        {
            deactivateAccountBtnCell = [[MXKTableViewCellWithButton alloc] init];
        }
        else
        {
            // Fix https://github.com/vector-im/riot-ios/issues/1354
            deactivateAccountBtnCell.mxkButton.titleLabel.text = nil;
        }
        
        NSString *btnTitle = [VectorL10n settingsDeactivateMyAccount];
        [deactivateAccountBtnCell.mxkButton setTitle:btnTitle forState:UIControlStateNormal];
        [deactivateAccountBtnCell.mxkButton setTitle:btnTitle forState:UIControlStateHighlighted];
        [deactivateAccountBtnCell.mxkButton setTintColor:ThemeService.shared.theme.warningColor];
        deactivateAccountBtnCell.mxkButton.titleLabel.font = [UIFont systemFontOfSize:17];
        
        [deactivateAccountBtnCell.mxkButton removeTarget:self action:nil forControlEvents:UIControlEventTouchUpInside];
        [deactivateAccountBtnCell.mxkButton addTarget:self action:@selector(deactivateAccountAction) forControlEvents:UIControlEventTouchUpInside];
        deactivateAccountBtnCell.mxkButton.accessibilityIdentifier = nil;
        
        cell = deactivateAccountBtnCell;
    }

    return cell;
}

- (nullable NSString *)tableView:(UITableView *)tableView titleForHeaderInSection:(NSInteger)section
{
    Section *sectionObj = [_tableViewSections sectionAtIndex:section];
    return sectionObj.headerTitle;
}

- (void)tableView:(UITableView *)tableView willDisplayHeaderView:(UIView *)view forSection:(NSInteger)section
{
    if ([view isKindOfClass:UITableViewHeaderFooterView.class])
    {
        // Customize label style
        UITableViewHeaderFooterView *tableViewHeaderFooterView = (UITableViewHeaderFooterView*)view;
        tableViewHeaderFooterView.textLabel.textColor = ThemeService.shared.theme.colors.secondaryContent;
        tableViewHeaderFooterView.textLabel.font = ThemeService.shared.theme.fonts.footnote;
    }
}

- (UIView *)tableView:(UITableView *)tableView viewForFooterInSection:(NSInteger)section
{
    NSAttributedString *attributedFooterTitle = [_tableViewSections sectionAtIndex:section].attributedFooterTitle;
    
    if (!attributedFooterTitle)
    {
        return nil;
    }
    
    SectionFooterView *view = [tableView dequeueReusableHeaderFooterViewWithIdentifier:SectionFooterView.defaultReuseIdentifier];
    [view updateWithTheme:ThemeService.shared.theme];
    view.leadingInset = tableView.vc_separatorInset.left;
    [view updateWithAttributedText:attributedFooterTitle];
    
    if (section == SECTION_TAG_USER_SETTINGS)
    {
        UIGestureRecognizer *recognizer = [[UITapGestureRecognizer alloc] initWithTarget:self action:@selector(scrollToDiscoverySection)];
        [view addGestureRecognizer:recognizer];
    }
    else if (section == SECTION_TAG_DISCOVERY && self.settingsDiscoveryTableViewSection.footerShouldScrollToUserSettings)
    {
        UIGestureRecognizer *recognizer = [[UITapGestureRecognizer alloc] initWithTarget:self action:@selector(scrollToUserSettingsSection)];
        [view addGestureRecognizer:recognizer];
    }
    
    return view;
}

- (BOOL)tableView:(UITableView *)tableView canEditRowAtIndexPath:(NSIndexPath *)indexPath
{
    NSIndexPath *tagsIndexPath = [_tableViewSections tagsIndexPathFromTableViewIndexPath:indexPath];
    NSInteger section = tagsIndexPath.section;
    NSInteger row = tagsIndexPath.row;
    
    if (section == SECTION_TAG_USER_SETTINGS)
    {
        return row >= USER_SETTINGS_PHONENUMBERS_OFFSET;
    }
    return NO;
}

- (void)tableView:(UITableView*)tableView commitEditingStyle:(UITableViewCellEditingStyle)editingStyle forRowAtIndexPath:(NSIndexPath*)indexPath
{
    // iOS8 requires this method to enable editing (see editActionsForRowAtIndexPath).
}

#pragma mark - UITableView delegate

- (void)tableView:(UITableView *)tableView willDisplayCell:(UITableViewCell *)cell forRowAtIndexPath:(NSIndexPath *)indexPath;
{
    cell.backgroundColor = ThemeService.shared.theme.backgroundColor;
    
    if (cell.selectionStyle != UITableViewCellSelectionStyleNone)
    {        
        // Update the selected background view
        if (ThemeService.shared.theme.selectedBackgroundColor)
        {
            cell.selectedBackgroundView = [[UIView alloc] init];
            cell.selectedBackgroundView.backgroundColor = ThemeService.shared.theme.selectedBackgroundColor;
        }
        else
        {
            if (tableView.style == UITableViewStylePlain)
            {
                cell.selectedBackgroundView = nil;
            }
            else
            {
                cell.selectedBackgroundView.backgroundColor = nil;
            }
        }
    }
}

- (NSArray *)tableView:(UITableView *)tableView editActionsForRowAtIndexPath:(NSIndexPath *)indexPath
{
    NSIndexPath *tagsIndexPath = [_tableViewSections tagsIndexPathFromTableViewIndexPath:indexPath];
    NSInteger section = tagsIndexPath.section;
    NSInteger row = tagsIndexPath.row;
    
    NSMutableArray* actions;
    
    // Add the swipe to delete user's email or phone number
    if (section == SECTION_TAG_USER_SETTINGS)
    {
        if (row >= USER_SETTINGS_PHONENUMBERS_OFFSET)
        {
            actions = [[NSMutableArray alloc] init];
            
            UITableViewCell *cell = [tableView cellForRowAtIndexPath:indexPath];
            CGFloat cellHeight = cell ? cell.frame.size.height : 50;
            
            // Patch: Force the width of the button by adding whitespace characters into the title string.
            UITableViewRowAction *leaveAction = [UITableViewRowAction rowActionWithStyle:UITableViewRowActionStyleDestructive title:@"    "  handler:^(UITableViewRowAction *action, NSIndexPath *indexPath){
                
                [self onRemove3PID:indexPath];
                
            }];
            
            leaveAction.backgroundColor = [MXKTools convertImageToPatternColor:@"remove_icon_pink" backgroundColor:ThemeService.shared.theme.headerBackgroundColor patternSize:CGSizeMake(50, cellHeight) resourceSize:CGSizeMake(24, 24)];
            [actions insertObject:leaveAction atIndex:0];
        }
    }
    
    return actions;
}

- (void)tableView:(UITableView *)tableView didSelectRowAtIndexPath:(NSIndexPath *)indexPath
{
    if (self.tableView == tableView)
    {
        NSIndexPath *tagsIndexPath = [_tableViewSections tagsIndexPathFromTableViewIndexPath:indexPath];
        NSInteger section = tagsIndexPath.section;
        NSInteger row = tagsIndexPath.row;

        if (section == SECTION_TAG_USER_INTERFACE)
        {
            if (row == USER_INTERFACE_LANGUAGE_INDEX)
            {
                // Display the language picker
                LanguagePickerViewController *languagePickerViewController = [LanguagePickerViewController languagePickerViewController];
                languagePickerViewController.selectedLanguage = [NSBundle mxk_language];
                languagePickerViewController.delegate = self;
                [self pushViewController:languagePickerViewController];
            }
            else if (row == USER_INTERFACE_THEME_INDEX)
            {
                [self showThemePicker];
            }
        }
        else if (section == SECTION_TAG_NOTIFICATIONS && row == NOTIFICATION_SETTINGS_SYSTEM_SETTINGS)
        {
            [self openSystemSettingsApp];
        }
        else if (section == SECTION_TAG_DISCOVERY)
        {
            [self.settingsDiscoveryTableViewSection selectRow:row];
        }
        else if (section == SECTION_TAG_IDENTITY_SERVER)
        {
            switch (row)
            {
                case IDENTITY_SERVER_INDEX:
                    [self showIdentityServerSettingsScreen];
                    break;
            }
        }
        else if (section == SECTION_TAG_IGNORED_USERS)
        {
            MXSession* session = self.mainSession;

            NSString *ignoredUserId = session.ignoredUsers[row];

            if (ignoredUserId)
            {
                [currentAlert dismissViewControllerAnimated:NO completion:nil];

                __weak typeof(self) weakSelf = self;
                
                UIAlertController *unignorePrompt = [UIAlertController alertControllerWithTitle:[VectorL10n settingsUnignoreUser:ignoredUserId] message:nil preferredStyle:UIAlertControllerStyleAlert];

                [unignorePrompt addAction:[UIAlertAction actionWithTitle:[MatrixKitL10n yes]
                                                                   style:UIAlertActionStyleDefault
                                                                 handler:^(UIAlertAction * action) {
                                                                   
                                                                   if (weakSelf)
                                                                   {
                                                                       typeof(self) self = weakSelf;
                                                                       self->currentAlert = nil;
                                                                       
                                                                       MXSession* session = self.mainSession;
                                                                       
                                                                       // Remove the member from the ignored user list
                                                                       [self startActivityIndicator];
                                                                       [session unIgnoreUsers:@[ignoredUserId] success:^{
                                                                           
                                                                           [self stopActivityIndicator];
                                                                           
                                                                       } failure:^(NSError *error) {
                                                                           
                                                                           [self stopActivityIndicator];
                                                                           
                                                                           MXLogDebug(@"[SettingsViewController] Unignore %@ failed", ignoredUserId);
                                                                           
                                                                           NSString *myUserId = session.myUser.userId;
                                                                           [[NSNotificationCenter defaultCenter] postNotificationName:kMXKErrorNotification object:error userInfo:myUserId ? @{kMXKErrorUserIdKey: myUserId} : nil];
                                                                           
                                                                       }];
                                                                   }
                                                                   
                                                               }]];
                
                [unignorePrompt addAction:[UIAlertAction actionWithTitle:[MatrixKitL10n no]
                                                                   style:UIAlertActionStyleDefault
                                                                 handler:^(UIAlertAction * action) {
                                                                   
                                                                   if (weakSelf)
                                                                   {
                                                                       typeof(self) self = weakSelf;
                                                                       self->currentAlert = nil;
                                                                   }
                                                                   
                                                               }]];
                
                [unignorePrompt mxk_setAccessibilityIdentifier: @"SettingsVCUnignoreAlert"];
                [self presentViewController:unignorePrompt animated:YES completion:nil];
                currentAlert = unignorePrompt;
            }
        }
        else if (section == SECTION_TAG_ABOUT)
        {
            if (row == ABOUT_COPYRIGHT_INDEX)
            {
                WebViewViewController *webViewViewController = [[WebViewViewController alloc] initWithURL:BuildSettings.applicationCopyrightUrlString];
                
                webViewViewController.title = [VectorL10n settingsCopyright];
                
                [self pushViewController:webViewViewController];
            }
            else if (row == ABOUT_TERM_CONDITIONS_INDEX)
            {
                WebViewViewController *webViewViewController = [[WebViewViewController alloc] initWithURL:BuildSettings.applicationTermsConditionsUrlString];
                
                webViewViewController.title = [VectorL10n settingsTermConditions];
                
                [self pushViewController:webViewViewController];
            }
            else if (row == ABOUT_PRIVACY_INDEX)
            {
                WebViewViewController *webViewViewController = [[WebViewViewController alloc] initWithURL:BuildSettings.applicationPrivacyPolicyUrlString];
                
                webViewViewController.title = [VectorL10n settingsPrivacyPolicy];
                
                [self pushViewController:webViewViewController];
            }
            else if (row == ABOUT_THIRD_PARTY_INDEX)
            {
                NSString *htmlFile = [[NSBundle mainBundle] pathForResource:@"third_party_licenses" ofType:@"html" inDirectory:nil];

                WebViewViewController *webViewViewController = [[WebViewViewController alloc] initWithLocalHTMLFile:htmlFile];
                
                webViewViewController.title = [VectorL10n settingsThirdPartyNotices];
                
                [self pushViewController:webViewViewController];
            }
        }
        else if (section == SECTION_TAG_USER_SETTINGS)
        {
            if (row == USER_SETTINGS_PROFILE_PICTURE_INDEX)
            {
                [self onProfileAvatarTap:nil];
            }
            else if (row == USER_SETTINGS_CHANGE_PASSWORD_INDEX)
            {
                [self displayPasswordAlert];
            }
            else if (row == USER_SETTINGS_ADD_EMAIL_INDEX)
            {
                if (!self.newEmailEditingEnabled)
                {
                    // Enable the new email text field
                    self.newEmailEditingEnabled = YES;
                }
                else if (newEmailTextField)
                {
                    [self onAddNewEmail:newEmailTextField];
                }
            }
            else if (row == USER_SETTINGS_ADD_PHONENUMBER_INDEX)
            {
                if (!self.newPhoneEditingEnabled)
                {
                    // Enable the new phone text field
                    self.newPhoneEditingEnabled = YES;
                }
                else if (newPhoneNumberCell.mxkTextField)
                {
                    [self onAddNewPhone:newPhoneNumberCell.mxkTextField];
                }
            }
        }
        else if (section == SECTION_TAG_LOCAL_CONTACTS)
        {
            if (row == LOCAL_CONTACTS_PHONEBOOK_COUNTRY_INDEX)
            {
                CountryPickerViewController *countryPicker = [CountryPickerViewController countryPickerViewController];
                countryPicker.view.tag = SECTION_TAG_LOCAL_CONTACTS;
                countryPicker.delegate = self;
                countryPicker.showCountryCallingCode = YES;
                [self pushViewController:countryPicker];
            }
        }
        else if (section == SECTION_TAG_SECURITY)
        {
            switch (row)
            {
                case SECURITY_BUTTON_INDEX:
                {
                    SecurityViewController *securityViewController = [SecurityViewController instantiateWithMatrixSession:self.mainSession];

                    [self pushViewController:securityViewController];
                    break;
                }
            }
        }
        else if (section == SECTION_TAG_NOTIFICATIONS)
        {
            if (@available(iOS 14.0, *)) {
                switch (row) {
                    case NOTIFICATION_SETTINGS_DEFAULT_SETTINGS_INDEX:
                        [self showNotificationSettings:NotificationSettingsScreenDefaultNotifications];
                        break;
                    case NOTIFICATION_SETTINGS_MENTION_AND_KEYWORDS_SETTINGS_INDEX:
                        [self showNotificationSettings:NotificationSettingsScreenMentionsAndKeywords];
                        break;
                    case NOTIFICATION_SETTINGS_OTHER_SETTINGS_INDEX:
                        [self showNotificationSettings:NotificationSettingsScreenOther];
                        break;
                }
            }
        }
        
        [tableView deselectRowAtIndexPath:indexPath animated:YES];
    }
}

#pragma mark - actions


- (void)onSignout:(id)sender
{
    self.signOutButton = (UIButton*)sender;
    
    MXKeyBackup *keyBackup = self.mainSession.crypto.backup;
    
    [self.signOutAlertPresenter presentFor:keyBackup.state
                      areThereKeysToBackup:keyBackup.hasKeysToBackup
                                      from:self
                                sourceView:self.signOutButton
                                  animated:YES];
}

- (void)onRemove3PID:(NSIndexPath*)indexPath
{
    NSIndexPath *tagsIndexPath = [_tableViewSections tagsIndexPathFromTableViewIndexPath:indexPath];
    NSInteger section = tagsIndexPath.section;
    NSInteger row = tagsIndexPath.row;
    
    if (section == SECTION_TAG_USER_SETTINGS)
    {
        NSString *address, *medium;
        MXKAccount* account = [MXKAccountManager sharedManager].activeAccounts.firstObject;
        NSString *promptMsg;
        
        if (row >= USER_SETTINGS_EMAILS_OFFSET)
        {
            medium = kMX3PIDMediumEmail;
            row = row - USER_SETTINGS_EMAILS_OFFSET;
            NSArray<NSString *> *linkedEmails = account.linkedEmails;
            if (row < linkedEmails.count)
            {
                address = linkedEmails[row];
                promptMsg = [VectorL10n settingsRemoveEmailPromptMsg:address];
            }
        }
        else if (row >= USER_SETTINGS_PHONENUMBERS_OFFSET)
        {
            medium = kMX3PIDMediumMSISDN;
            row = row - USER_SETTINGS_PHONENUMBERS_OFFSET;
            NSArray<NSString *> *linkedPhones = account.linkedPhoneNumbers;
            if (row < linkedPhones.count)
            {
                address = linkedPhones[row];
                NSString *e164 = [NSString stringWithFormat:@"+%@", address];
                NBPhoneNumber *phoneNb = [[NBPhoneNumberUtil sharedInstance] parse:e164 defaultRegion:nil error:nil];
                NSString *phoneNumber = [[NBPhoneNumberUtil sharedInstance] format:phoneNb numberFormat:NBEPhoneNumberFormatINTERNATIONAL error:nil];
                
                promptMsg = [VectorL10n settingsRemovePhonePromptMsg:phoneNumber];
            }
        }
        
        if (address && medium)
        {
            __weak typeof(self) weakSelf = self;
            
            if (currentAlert)
            {
                [currentAlert dismissViewControllerAnimated:NO completion:nil];
                currentAlert = nil;
            }
            
            // Remove ?
            UIAlertController *removePrompt = [UIAlertController alertControllerWithTitle:[VectorL10n settingsRemovePromptTitle] message:promptMsg preferredStyle:UIAlertControllerStyleAlert];
            
            [removePrompt addAction:[UIAlertAction actionWithTitle:[MatrixKitL10n cancel]
                                                             style:UIAlertActionStyleCancel
                                                           handler:^(UIAlertAction * action) {
                                                               
                                                               if (weakSelf)
                                                               {
                                                                   typeof(self) self = weakSelf;
                                                                   self->currentAlert = nil;
                                                               }
                                                               
                                                           }]];
            
            [removePrompt addAction:[UIAlertAction actionWithTitle:[VectorL10n remove]
                                                             style:UIAlertActionStyleDefault
                                                           handler:^(UIAlertAction * action) {
                                                               
                                                               if (weakSelf)
                                                               {
                                                                   typeof(self) self = weakSelf;
                                                                   self->currentAlert = nil;
                                                                   
                                                                   [self startActivityIndicator];
                                                                   
                                                                   [self.mainSession.matrixRestClient remove3PID:address medium:medium success:^{
                                                                       
                                                                       if (weakSelf)
                                                                       {
                                                                           typeof(self) self = weakSelf;
                                                                           
                                                                           [self stopActivityIndicator];
                                                                           
                                                                           // Update linked 3pids
                                                                           [self loadAccount3PIDs];
                                                                       }
                                                                       
                                                                   } failure:^(NSError *error) {
                                                                       
                                                                       MXLogDebug(@"[SettingsViewController] Remove 3PID: %@ failed", address);
                                                                       if (weakSelf)
                                                                       {
                                                                           typeof(self) self = weakSelf;
                                                                           
                                                                           [self stopActivityIndicator];
                                                                           
                                                                           NSString *myUserId = self.mainSession.myUser.userId; // TODO: Hanlde multi-account
                                                                           [[NSNotificationCenter defaultCenter] postNotificationName:kMXKErrorNotification object:error userInfo:myUserId ? @{kMXKErrorUserIdKey: myUserId} : nil];
                                                                       }
                                                                   }];
                                                               }
                                                               
                                                           }]];
            
            [removePrompt mxk_setAccessibilityIdentifier: @"SettingsVCRemove3PIDAlert"];
            [self presentViewController:removePrompt animated:YES completion:nil];
            currentAlert = removePrompt;
        }
    }
}

- (void)toggleConfirmMediaSize:(UISwitch *)sender
{
    RiotSettings.shared.showMediaCompressionPrompt = sender.on;
}

- (void)togglePushNotifications:(UISwitch *)sender
{
    // Check first whether the user allow notification from system settings
    if (self.systemNotificationSettings.authorizationStatus == UNAuthorizationStatusDenied)
    {
        [currentAlert dismissViewControllerAnimated:NO completion:nil];
        
        __weak typeof(self) weakSelf = self;
        
        NSString *title = [VectorL10n settingsNotificationsDisabledAlertTitle];
        NSString *message = [VectorL10n settingsNotificationsDisabledAlertMessage];
        
        UIAlertController *showSettingsPrompt = [UIAlertController alertControllerWithTitle:title message:message preferredStyle:UIAlertControllerStyleAlert];
        
        [showSettingsPrompt addAction:[UIAlertAction actionWithTitle:[MatrixKitL10n cancel]
                                                         style:UIAlertActionStyleCancel
                                                       handler:^(UIAlertAction * action) {
                                                           
                                                           if (weakSelf)
                                                           {
                                                               typeof(self) self = weakSelf;
                                                               self->currentAlert = nil;
                                                           }
                                                           
                                                       }]];
        
        UIAlertAction *settingsAction = [UIAlertAction actionWithTitle:[MatrixKitL10n settings]
                                                                 style:UIAlertActionStyleDefault
                                                               handler:^(UIAlertAction * action) {
                                                            if (weakSelf)
                                                            {
                                                                typeof(self) self = weakSelf;
                                                                self->currentAlert = nil;
                                                                
                                                                [self openSystemSettingsApp];
                                                            }
                                                        }];
        
        [showSettingsPrompt addAction:settingsAction];
        showSettingsPrompt.preferredAction = settingsAction;
        
        [showSettingsPrompt mxk_setAccessibilityIdentifier: @"SettingsVCPushNotificationsAlert"];
        [self presentViewController:showSettingsPrompt animated:YES completion:nil];
        currentAlert = showSettingsPrompt;
        
        // Keep the the switch off.
        sender.on = NO;
    }
    else if ([MXKAccountManager sharedManager].activeAccounts.count)
    {
        [self startActivityIndicator];
        
        MXKAccountManager *accountManager = [MXKAccountManager sharedManager];
        MXKAccount* account = accountManager.activeAccounts.firstObject;

        if (accountManager.apnsDeviceToken)
        {
            [account enablePushNotifications:!account.pushNotificationServiceIsActive success:^{
                [self stopActivityIndicator];
            } failure:^(NSError *error) {
                [self stopActivityIndicator];
            }];
        }
        else
        {
            // Obtain device token when user has just enabled access to notifications from system settings
            [[AppDelegate theDelegate] registerForRemoteNotificationsWithCompletion:^(NSError * error) {
                if (error)
                {
                    [sender setOn:NO animated:YES];
                    [self stopActivityIndicator];
                }
                else
                {
                    [account enablePushNotifications:YES success:^{
                        [self stopActivityIndicator];
                    } failure:^(NSError *error) {
                        [self stopActivityIndicator];
                    }];
                }
            }];
        }
    }
}

- (void)openSystemSettingsApp
{
    NSURL *settingsAppURL = [NSURL URLWithString:UIApplicationOpenSettingsURLString];
    [[UIApplication sharedApplication] openURL:settingsAppURL options:@{} completionHandler:nil];
}

- (void)toggleCallKit:(UISwitch *)sender
{
    [MXKAppSettings standardAppSettings].enableCallKit = sender.isOn;
}

- (void)toggleStunServerFallback:(UISwitch *)sender
{
    RiotSettings.shared.allowStunServerFallback = sender.isOn;

    self.mainSession.callManager.fallbackSTUNServer = RiotSettings.shared.allowStunServerFallback ? BuildSettings.stunServerFallbackUrlString : nil;
}

- (void)toggleAllowIntegrations:(UISwitch *)sender
{
    MXSession *session = self.mainSession;
    [self startActivityIndicator];
    
    __block RiotSharedSettings *sharedSettings = [[RiotSharedSettings alloc] initWithSession:session];
    [sharedSettings setIntegrationProvisioningWithEnabled:sender.isOn success:^{
        sharedSettings = nil;
        [self stopActivityIndicator];
    } failure:^(NSError * _Nullable error) {
        sharedSettings = nil;
        [sender setOn:!sender.isOn animated:YES];
        [self stopActivityIndicator];
    }];
}

- (void)toggleShowDecodedContent:(UISwitch *)sender
{
    RiotSettings.shared.showDecryptedContentInNotifications = sender.isOn;
}

- (void)toggleLocalContactsSync:(UISwitch *)sender
{
    if (sender.on)
    {
        // First check if the service terms have already been accepted
        MXSession *session = self.mxSessions.firstObject;
        if (session.identityService.areAllTermsAgreed)
        {
            // If they have we only require local contacts access.
            [self checkAccessForContacts];
        }
        else
        {
            [self prepareIdentityServiceAndPresentTermsWithSession:session checkingAccessForContactsOnAccept:YES];
        }
    }
    else
    {
        [MXKAppSettings standardAppSettings].syncLocalContacts = NO;
        [self updateSections];
    }
}

- (void)toggleEnableURLPreviews:(UISwitch *)sender
{
    RiotSettings.shared.roomScreenShowsURLPreviews = sender.on;
    
    // Any loaded cell data is now invalid and should be refreshed for the new value.
    [[MXKRoomDataSourceManager sharedManagerForMatrixSession:self.mainSession] reset];
}

- (void)toggleSendCrashReport:(id)sender
{
    BOOL enable = RiotSettings.shared.enableCrashReport;
    if (enable)
    {
        MXLogDebug(@"[SettingsViewController] disable automatic crash report and analytics sending");
        
        RiotSettings.shared.enableCrashReport = NO;
        
        [[Analytics sharedInstance] stop];
        
        // Remove potential crash file.
        [MXLogger deleteCrashLog];
    }
    else
    {
        MXLogDebug(@"[SettingsViewController] enable automatic crash report and analytics sending");
        
        RiotSettings.shared.enableCrashReport = YES;
        
        [[Analytics sharedInstance] start];
    }
}

- (void)toggleEnableRageShake:(UISwitch *)sender
{
    RiotSettings.shared.enableRageShake = sender.isOn;
    
    [self updateSections];
}

- (void)toggleEnableRingingForGroupCalls:(UISwitch *)sender
{
    RiotSettings.shared.enableRingingForGroupCalls = sender.isOn;
}

<<<<<<< HEAD
- (void)toggleEnableThreads:(UISwitch *)sender
{
    RiotSettings.shared.enableThreads = sender.isOn;
    [[MXKRoomDataSourceManager sharedManagerForMatrixSession:self.mainSession] reset];
=======
- (void)toggleEnablePolls:(UISwitch *)sender
{
    RiotSettings.shared.roomScreenAllowPollsAction = sender.isOn;
>>>>>>> c6c086ac
}

- (void)togglePinRoomsWithMissedNotif:(UISwitch *)sender
{
    RiotSettings.shared.pinRoomsWithMissedNotificationsOnHome = sender.isOn;
}

- (void)togglePinRoomsWithUnread:(UISwitch *)sender
{
    RiotSettings.shared.pinRoomsWithUnreadMessagesOnHome = sender.on;
}

- (void)toggleCommunityFlair:(UISwitch *)sender
{
    NSIndexPath *indexPath = [NSIndexPath indexPathForRow:sender.tag inSection:groupsDataSource.joinedGroupsSection];
    id<MXKGroupCellDataStoring> groupCellData = [groupsDataSource cellDataAtIndex:indexPath];
    MXGroup *group = groupCellData.group;
    
    if (group)
    {
        [self startActivityIndicator];
        
        __weak typeof(self) weakSelf = self;
        
        [self.mainSession updateGroupPublicity:group isPublicised:sender.isOn success:^{
            
            if (weakSelf)
            {
                typeof(self) self = weakSelf;
                [self stopActivityIndicator];
            }
            
        } failure:^(NSError *error) {
            
            if (weakSelf)
            {
                typeof(self) self = weakSelf;
                [self stopActivityIndicator];
                
                // Come back to previous state button
                [sender setOn:!sender.isOn animated:YES];
                
                // Notify user
                [[AppDelegate theDelegate] showErrorAsAlert:error];
            }
        }];
    }
}

- (void)markAllAsRead:(id)sender
{
    // Feedback: disable button and run activity indicator
    UIButton *button = (UIButton*)sender;
    button.enabled = NO;
    [self startActivityIndicator];
    
    dispatch_after(dispatch_time(DISPATCH_TIME_NOW, 0.3 * NSEC_PER_SEC), dispatch_get_main_queue(), ^{
        
        [[AppDelegate theDelegate] markAllMessagesAsRead];
        
        [self stopActivityIndicator];
        button.enabled = YES;
        
    });
}

- (void)clearCache:(id)sender
{
    // Feedback: disable button and run activity indicator
    UIButton *button = (UIButton*)sender;
    button.enabled = NO;

    [self launchClearCache];
}

- (void)launchClearCache
{
    [self startActivityIndicator];

    dispatch_after(dispatch_time(DISPATCH_TIME_NOW, 0.3 * NSEC_PER_SEC), dispatch_get_main_queue(), ^{

        [[AppDelegate theDelegate] reloadMatrixSessions:YES];

    });
}

- (void)reportBug:(id)sender
{
    BugReportViewController *bugReportViewController = [BugReportViewController bugReportViewController];
    [bugReportViewController showInViewController:self];
}

- (void)selectPhoneNumberCountry:(id)sender
{
    newPhoneNumberCountryPicker = [CountryPickerViewController countryPickerViewController];
    newPhoneNumberCountryPicker.view.tag = SECTION_TAG_USER_SETTINGS;
    newPhoneNumberCountryPicker.delegate = self;
    newPhoneNumberCountryPicker.showCountryCallingCode = YES;
    [self pushViewController:newPhoneNumberCountryPicker];
}

- (void)onSave:(id)sender
{
    // sanity check
    if ([MXKAccountManager sharedManager].activeAccounts.count == 0)
    {
        return;
    }
    
    self.navigationItem.rightBarButtonItem.enabled = NO;
    [self startActivityIndicator];
    isSavingInProgress = YES;
    __weak typeof(self) weakSelf = self;
    
    MXKAccount* account = [MXKAccountManager sharedManager].activeAccounts.firstObject;
    MXMyUser* myUser = account.mxSession.myUser;
    
    if (newDisplayName && ![myUser.displayname isEqualToString:newDisplayName])
    {
        // Save display name
        [account setUserDisplayName:newDisplayName success:^{
            
            if (weakSelf)
            {
                // Update the current displayname
                typeof(self) self = weakSelf;
                self->newDisplayName = nil;
                
                // Go to the next change saving step
                [self onSave:nil];
            }
            
        } failure:^(NSError *error) {
            
            MXLogDebug(@"[SettingsViewController] Failed to set displayName");
            
            if (weakSelf)
            {
                typeof(self) self = weakSelf;
                [self handleErrorDuringProfileChangeSaving:error];
            }
            
        }];
        
        return;
    }
    
    if (newAvatarImage)
    {
        // Retrieve the current picture and make sure its orientation is up
        UIImage *updatedPicture = [MXKTools forceImageOrientationUp:newAvatarImage];
        
        // Upload picture
        MXMediaLoader *uploader = [MXMediaManager prepareUploaderWithMatrixSession:account.mxSession initialRange:0 andRange:1.0];
        
        [uploader uploadData:UIImageJPEGRepresentation(updatedPicture, 0.5) filename:nil mimeType:@"image/jpeg" success:^(NSString *url) {
            
            if (weakSelf)
            {
                typeof(self) self = weakSelf;
                
                // Store uploaded picture url and trigger picture saving
                self->uploadedAvatarURL = url;
                self->newAvatarImage = nil;
                [self onSave:nil];
            }
            
            
        } failure:^(NSError *error) {
            
            MXLogDebug(@"[SettingsViewController] Failed to upload image");
            
            if (weakSelf)
            {
                typeof(self) self = weakSelf;
                [self handleErrorDuringProfileChangeSaving:error];
            }
            
        }];
        
        return;
    }
    else if (uploadedAvatarURL)
    {
        [account setUserAvatarUrl:uploadedAvatarURL
                             success:^{
                                 
                                 if (weakSelf)
                                 {
                                     typeof(self) self = weakSelf;
                                     self->uploadedAvatarURL = nil;
                                     [self onSave:nil];
                                 }
                                 
                             }
                             failure:^(NSError *error) {
                                 
                                 MXLogDebug(@"[SettingsViewController] Failed to set avatar url");
                                
                                 if (weakSelf)
                                 {
                                     typeof(self) self = weakSelf;
                                     [self handleErrorDuringProfileChangeSaving:error];
                                 }
                                 
                             }];
        
        return;
    }
    
    // Backup is complete
    isSavingInProgress = NO;
    [self stopActivityIndicator];
    
    // Check whether destroy has been called durign saving
    if (onReadyToDestroyHandler)
    {
        // Ready to destroy
        onReadyToDestroyHandler();
        onReadyToDestroyHandler = nil;
    }
    else
    {
        [self updateSections];
    }
}

- (void)handleErrorDuringProfileChangeSaving:(NSError*)error
{
    // Sanity check: retrieve the current root view controller
    UIViewController *rootViewController = [AppDelegate theDelegate].window.rootViewController;
    if (rootViewController)
    {
        __weak typeof(self) weakSelf = self;
        
        // Alert user
        NSString *title = [error.userInfo valueForKey:NSLocalizedFailureReasonErrorKey];
        if (!title)
        {
            title = [VectorL10n settingsFailToUpdateProfile];
        }
        NSString *msg = [error.userInfo valueForKey:NSLocalizedDescriptionKey];
        
        [currentAlert dismissViewControllerAnimated:NO completion:nil];
        
        UIAlertController *errorAlert = [UIAlertController alertControllerWithTitle:title message:msg preferredStyle:UIAlertControllerStyleAlert];
        
        [errorAlert addAction:[UIAlertAction actionWithTitle:[MatrixKitL10n cancel]
                                                       style:UIAlertActionStyleDefault
                                                     handler:^(UIAlertAction * action) {
                                                           
                                                           if (weakSelf)
                                                           {
                                                               typeof(self) self = weakSelf;
                                                               
                                                               self->currentAlert = nil;
                                                               
                                                               // Reset the updated displayname
                                                               self->newDisplayName = nil;
                                                               
                                                               // Discard picture change
                                                               self->uploadedAvatarURL = nil;
                                                               self->newAvatarImage = nil;
                                                               
                                                               // Loop to end saving
                                                               [self onSave:nil];
                                                           }
                                                           
                                                       }]];
        
        [errorAlert addAction:[UIAlertAction actionWithTitle:[MatrixKitL10n retry]
                                                       style:UIAlertActionStyleDefault
                                                     handler:^(UIAlertAction * action) {
                                                           
                                                           if (weakSelf)
                                                           {
                                                               typeof(self) self = weakSelf;
                                                               
                                                               self->currentAlert = nil;
                                                               
                                                               // Loop to retry saving
                                                               [self onSave:nil];
                                                           }
                                                           
                                                       }]];
        
        [errorAlert mxk_setAccessibilityIdentifier: @"SettingsVCSaveChangesFailedAlert"];
        [rootViewController presentViewController:errorAlert animated:YES completion:nil];
        currentAlert = errorAlert;
    }
}

- (IBAction)onAddNewEmail:(id)sender
{
    // Ignore empty field
    if (!newEmailTextField.text.length)
    {
        // Reset new email adding
        self.newEmailEditingEnabled = NO;
        return;
    }
    
    // Email check
    if (![MXTools isEmailAddress:newEmailTextField.text])
    {
         __weak typeof(self) weakSelf = self;
        
        [currentAlert dismissViewControllerAnimated:NO completion:nil];
        
        UIAlertController *errorAlert = [UIAlertController alertControllerWithTitle:[MatrixKitL10n accountErrorEmailWrongTitle]
                                                                            message:[MatrixKitL10n accountErrorEmailWrongDescription]
                                                                     preferredStyle:UIAlertControllerStyleAlert];
        
        [errorAlert addAction:[UIAlertAction actionWithTitle:[MatrixKitL10n ok]
                                                       style:UIAlertActionStyleDefault
                                                     handler:^(UIAlertAction * action) {
                                                           
                                                           if (weakSelf)
                                                           {
                                                               typeof(self) self = weakSelf;
                                                               
                                                               self->currentAlert = nil;
                                                           }
                                                           
                                                       }]];
        
        [errorAlert mxk_setAccessibilityIdentifier: @"SettingsVCAddEmailAlert"];
        [self presentViewController:errorAlert animated:YES completion:nil];
        currentAlert = errorAlert;

        return;
    }

    // Dismiss the keyboard
    [newEmailTextField resignFirstResponder];

    MXSession* session = self.mainSession;

    [self showAuthenticationIfNeededForAdding:kMX3PIDMediumEmail withSession:session completion:^(NSDictionary *authParams) {
        [self startActivityIndicator];

        __block MX3PidAddSession *thirdPidAddSession;
        thirdPidAddSession = [session.threePidAddManager startAddEmailSessionWithEmail:self->newEmailTextField.text nextLink:nil success:^{

            [self showValidationEmailDialogWithMessage:[MatrixKitL10n accountEmailValidationMessage]
                                     for3PidAddSession:thirdPidAddSession
                                    threePidAddManager:session.threePidAddManager
                                              authenticationParameters:authParams];

        } failure:^(NSError * _Nonnull error) {

            [self stopActivityIndicator];

            MXLogDebug(@"[SettingsViewController] Failed to request email token");

            // Translate the potential MX error.
            MXError *mxError = [[MXError alloc] initWithNSError:error];
            if (mxError
                && ([mxError.errcode isEqualToString:kMXErrCodeStringThreePIDInUse]
                    || [mxError.errcode isEqualToString:kMXErrCodeStringServerNotTrusted]))
            {
                NSMutableDictionary *userInfo;
                if (error.userInfo)
                {
                    userInfo = [NSMutableDictionary dictionaryWithDictionary:error.userInfo];
                }
                else
                {
                    userInfo = [NSMutableDictionary dictionary];
                }

                userInfo[NSLocalizedFailureReasonErrorKey] = nil;

                if ([mxError.errcode isEqualToString:kMXErrCodeStringThreePIDInUse])
                {
                    userInfo[NSLocalizedDescriptionKey] = [VectorL10n authEmailInUse];
                    userInfo[@"error"] = [VectorL10n authEmailInUse];
                }
                else
                {
                    userInfo[NSLocalizedDescriptionKey] = [VectorL10n authUntrustedIdServer];
                    userInfo[@"error"] = [VectorL10n authUntrustedIdServer];
                }

                error = [NSError errorWithDomain:error.domain code:error.code userInfo:userInfo];
            }
            else if ([error.domain isEqualToString:MX3PidAddManagerErrorDomain]
                     && error.code == MX3PidAddManagerErrorDomainIdentityServerRequired)
            {
                error = [NSError errorWithDomain:error.domain
                                            code:error.code
                                        userInfo:@{
                                                   NSLocalizedDescriptionKey: [VectorL10n authEmailIsRequired]
                                                   }];
            }

            // Notify user
            NSString *myUserId = session.myUser.userId; // TODO: Hanlde multi-account
            [[NSNotificationCenter defaultCenter] postNotificationName:kMXKErrorNotification object:error userInfo:myUserId ? @{kMXKErrorUserIdKey: myUserId} : nil];

        }];
    }];
}

- (IBAction)onAddNewPhone:(id)sender
{
    // Ignore empty field
    if (!newPhoneNumberCell.mxkTextField.text.length)
    {
        // Disable the new phone edition if the text field is empty
        self.newPhoneEditingEnabled = NO;
        return;
    }

    // Phone check
    if (![[NBPhoneNumberUtil sharedInstance] isValidNumber:newPhoneNumber])
    {
        [currentAlert dismissViewControllerAnimated:NO completion:nil];
        __weak typeof(self) weakSelf = self;

        UIAlertController *errorAlert = [UIAlertController alertControllerWithTitle:[MatrixKitL10n accountErrorMsisdnWrongTitle]
                                                                            message:[MatrixKitL10n accountErrorMsisdnWrongDescription]
                                                                     preferredStyle:UIAlertControllerStyleAlert];

        [errorAlert addAction:[UIAlertAction actionWithTitle:[MatrixKitL10n ok]
                                                         style:UIAlertActionStyleDefault
                                                       handler:^(UIAlertAction * action) {

                                                           if (weakSelf)
                                                           {
                                                               typeof(self) self = weakSelf;
                                                               self->currentAlert = nil;
                                                           }

                                                       }]];

        [errorAlert mxk_setAccessibilityIdentifier: @"SettingsVCAddMsisdnAlert"];
        [self presentViewController:errorAlert animated:YES completion:nil];
        currentAlert = errorAlert;

        return;
    }

    // Dismiss the keyboard
    [newPhoneNumberCell.mxkTextField resignFirstResponder];

    MXSession* session = self.mainSession;

    NSString *e164 = [[NBPhoneNumberUtil sharedInstance] format:newPhoneNumber numberFormat:NBEPhoneNumberFormatE164 error:nil];
    NSString *msisdn;
    if ([e164 hasPrefix:@"+"])
    {
        msisdn = e164;
    }
    else if ([e164 hasPrefix:@"00"])
    {
        msisdn = [NSString stringWithFormat:@"+%@", [e164 substringFromIndex:2]];
    }
    
    [self showAuthenticationIfNeededForAdding:kMX3PIDMediumMSISDN withSession:session completion:^(NSDictionary *authParams) {
        [self startActivityIndicator];

        __block MX3PidAddSession *new3Pid;
        new3Pid = [session.threePidAddManager startAddPhoneNumberSessionWithPhoneNumber:msisdn countryCode:nil success:^{

            [self showValidationMsisdnDialogWithMessage:[MatrixKitL10n accountMsisdnValidationMessage] for3PidAddSession:new3Pid threePidAddManager:session.threePidAddManager authenticationParameters:authParams];

        } failure:^(NSError *error) {

            [self stopActivityIndicator];

            MXLogDebug(@"[SettingsViewController] Failed to request msisdn token");

            // Translate the potential MX error.
            MXError *mxError = [[MXError alloc] initWithNSError:error];
            if (mxError
                && ([mxError.errcode isEqualToString:kMXErrCodeStringThreePIDInUse]
                    || [mxError.errcode isEqualToString:kMXErrCodeStringServerNotTrusted]))
            {
                NSMutableDictionary *userInfo;
                if (error.userInfo)
                {
                    userInfo = [NSMutableDictionary dictionaryWithDictionary:error.userInfo];
                }
                else
                {
                    userInfo = [NSMutableDictionary dictionary];
                }

                userInfo[NSLocalizedFailureReasonErrorKey] = nil;

                if ([mxError.errcode isEqualToString:kMXErrCodeStringThreePIDInUse])
                {
                    userInfo[NSLocalizedDescriptionKey] = [VectorL10n authPhoneInUse];
                    userInfo[@"error"] = [VectorL10n authPhoneInUse];
                }
                else
                {
                    userInfo[NSLocalizedDescriptionKey] = [VectorL10n authUntrustedIdServer];
                    userInfo[@"error"] = [VectorL10n authUntrustedIdServer];
                }

                error = [NSError errorWithDomain:error.domain code:error.code userInfo:userInfo];
            }
            else if ([error.domain isEqualToString:MX3PidAddManagerErrorDomain]
                     && error.code == MX3PidAddManagerErrorDomainIdentityServerRequired)
            {
                error = [NSError errorWithDomain:error.domain
                                            code:error.code
                                        userInfo:@{
                                                   NSLocalizedDescriptionKey: [VectorL10n authPhoneIsRequired]
                                                   }];
            }

            // Notify user
            NSString *myUserId = session.myUser.userId;
            [[NSNotificationCenter defaultCenter] postNotificationName:kMXKErrorNotification object:error userInfo:myUserId ? @{kMXKErrorUserIdKey: myUserId} : nil];
        }];
    }];
}

- (void)updateSaveButtonStatus
{
    if ([AppDelegate theDelegate].mxSessions.count > 0)
    {
        MXSession* session = self.mainSession;
        MXMyUser* myUser = session.myUser;
        
        BOOL saveButtonEnabled = (nil != newAvatarImage);
        
        if (!saveButtonEnabled)
        {
            if (newDisplayName)
            {
                saveButtonEnabled = ![myUser.displayname isEqualToString:newDisplayName];
            }
        }
        
        self.navigationItem.rightBarButtonItem.enabled = saveButtonEnabled;
    }
}

- (void)onProfileAvatarTap:(UITapGestureRecognizer *)recognizer
{
    SingleImagePickerPresenter *singleImagePickerPresenter = [[SingleImagePickerPresenter alloc] initWithSession:self.mainSession];
    singleImagePickerPresenter.delegate = self;
    
    NSIndexPath *indexPath = [_tableViewSections exactIndexPathForRowTag:USER_SETTINGS_PROFILE_PICTURE_INDEX
                                                              sectionTag:SECTION_TAG_USER_SETTINGS];
    if (indexPath)
    {
        UITableViewCell *cell = [self.tableView cellForRowAtIndexPath:indexPath];
        
        UIView *sourceView = cell;
        
        [singleImagePickerPresenter presentFrom:self sourceView:sourceView sourceRect:sourceView.bounds animated:YES];
        
        self.imagePickerPresenter = singleImagePickerPresenter;
    }
}

- (void)showThemePicker
{
    __weak typeof(self) weakSelf = self;

    __block UIAlertAction *autoAction, *lightAction, *darkAction, *blackAction;
    NSString *themePickerMessage;

    void (^actionBlock)(UIAlertAction *action) = ^(UIAlertAction * action) {

        if (weakSelf)
        {
            typeof(self) self = weakSelf;

            NSString *newTheme;
            if (action == autoAction)
            {
                newTheme = @"auto";
            }
            else  if (action == lightAction)
            {
                newTheme = @"light";
            }
            else if (action == darkAction)
            {
                newTheme = @"dark";
            }
            else if (action == blackAction)
            {
                newTheme = @"black";
            }

            NSString *theme = RiotSettings.shared.userInterfaceTheme;
            if (newTheme && ![newTheme isEqualToString:theme])
            {
                // Clear fake Riot Avatars based on the previous theme.
                [AvatarGenerator clear];

                // The user wants to select this theme
                RiotSettings.shared.userInterfaceTheme = newTheme;
                ThemeService.shared.themeId = newTheme;

                [self updateSections];
            }
        }
    };
    
    // Show "auto" only from iOS 11
    autoAction = [UIAlertAction actionWithTitle:[VectorL10n settingsUiThemeAuto]
                                          style:UIAlertActionStyleDefault
                                        handler:actionBlock];

    // Explain what is "auto"
    if (@available(iOS 13, *))
    {
        // Observe application did become active for iOS appearance setting changes
        themePickerMessage = [VectorL10n settingsUiThemePickerMessageMatchSystemTheme];
    }
    else
    {
        // Observe "Invert Colours" settings changes (available since iOS 11)
        themePickerMessage = [VectorL10n settingsUiThemePickerMessageInvertColours];
    }
    
    lightAction = [UIAlertAction actionWithTitle:[VectorL10n settingsUiThemeLight]
                                           style:UIAlertActionStyleDefault
                                         handler:actionBlock];
    
    darkAction = [UIAlertAction actionWithTitle:[VectorL10n settingsUiThemeDark]
                                          style:UIAlertActionStyleDefault
                                        handler:actionBlock];
    blackAction = [UIAlertAction actionWithTitle:[VectorL10n settingsUiThemeBlack]
                                           style:UIAlertActionStyleDefault
                                         handler:actionBlock];


    UIAlertController *themePicker = [UIAlertController alertControllerWithTitle:[VectorL10n settingsUiThemePickerTitle]
                                                                         message:themePickerMessage
                                                                  preferredStyle:UIAlertControllerStyleActionSheet];

    if (autoAction)
    {
        [themePicker addAction:autoAction];
    }
    [themePicker addAction:lightAction];
    [themePicker addAction:darkAction];
    [themePicker addAction:blackAction];

    // Cancel button
    [themePicker addAction:[UIAlertAction actionWithTitle:[MatrixKitL10n cancel]
                                                        style:UIAlertActionStyleCancel
                                                      handler:nil]];

    NSIndexPath *indexPath = [_tableViewSections exactIndexPathForRowTag:USER_INTERFACE_THEME_INDEX
                                                sectionTag:SECTION_TAG_USER_INTERFACE];
    if (indexPath)
    {
        UIView *fromCell = [self.tableView cellForRowAtIndexPath:indexPath];
        [themePicker popoverPresentationController].sourceView = fromCell;
        [themePicker popoverPresentationController].sourceRect = fromCell.bounds;
        [self presentViewController:themePicker animated:YES completion:nil];
    }
}

- (void)deactivateAccountAction
{
    DeactivateAccountViewController *deactivateAccountViewController = [DeactivateAccountViewController instantiateWithMatrixSession:self.mainSession];
    
    UINavigationController *navigationController = [[RiotNavigationController alloc] initWithRootViewController:deactivateAccountViewController];
    navigationController.modalPresentationStyle = UIModalPresentationFormSheet;
    
    [self presentViewController:navigationController animated:YES completion:nil];
    
    deactivateAccountViewController.delegate = self;
    
    self.deactivateAccountViewController = deactivateAccountViewController;
}

- (void)toggleNSFWPublicRoomsFiltering:(UISwitch *)sender
{
    RiotSettings.shared.showNSFWPublicRooms = sender.isOn;
}

#pragma mark - TextField listener

- (IBAction)textFieldDidChange:(id)sender
{
    UITextField* textField = (UITextField*)sender;
    
    if (textField.tag == USER_SETTINGS_DISPLAYNAME_INDEX)
    {
        // Remove white space from both ends
        newDisplayName = [textField.text stringByTrimmingCharactersInSet:[NSCharacterSet whitespaceCharacterSet]];
        [self updateSaveButtonStatus];
    }
    else if (textField.tag == USER_SETTINGS_ADD_PHONENUMBER_INDEX)
    {
        newPhoneNumber = [[NBPhoneNumberUtil sharedInstance] parse:textField.text defaultRegion:newPhoneNumberCell.isoCountryCode error:nil];
        
        [self formatNewPhoneNumber];
    }
}

- (IBAction)textFieldDidEnd:(id)sender
{
    UITextField* textField = (UITextField*)sender;

    // Disable the new email edition if the user leaves the text field empty
    if (textField.tag == USER_SETTINGS_ADD_EMAIL_INDEX && textField.text.length == 0 && !keepNewEmailEditing)
    {
        self.newEmailEditingEnabled = NO;
    }
    else if (textField.tag == USER_SETTINGS_ADD_PHONENUMBER_INDEX && textField.text.length == 0 && !keepNewPhoneNumberEditing && !newPhoneNumberCountryPicker)
    {
        // Disable the new phone edition if the user leaves the text field empty
        self.newPhoneEditingEnabled = NO;
    }
}

#pragma mark - UITextField delegate

- (void)textFieldDidBeginEditing:(UITextField *)textField
{
    if (textField.tag == USER_SETTINGS_DISPLAYNAME_INDEX)
    {
        textField.textAlignment = NSTextAlignmentLeft;
    }
}

- (void)textFieldDidEndEditing:(UITextField *)textField
{
    if (textField.tag == USER_SETTINGS_DISPLAYNAME_INDEX)
    {
        textField.textAlignment = NSTextAlignmentRight;
    }
}

- (BOOL)textFieldShouldReturn:(UITextField *)textField
{
    if (textField.tag == USER_SETTINGS_DISPLAYNAME_INDEX)
    {
        [textField resignFirstResponder];
    }
    else if (textField.tag == USER_SETTINGS_ADD_EMAIL_INDEX)
    {
        [self onAddNewEmail:textField];
    }
    
    return YES;
}

#pragma password update management

- (IBAction)passwordTextFieldDidChange:(id)sender
{
    savePasswordAction.enabled = (currentPasswordTextField.text.length > 0) && (newPasswordTextField1.text.length > 2) && [newPasswordTextField1.text isEqualToString:newPasswordTextField2.text];
}

- (void)displayPasswordAlert
{
    __weak typeof(self) weakSelf = self;
    [resetPwdAlertController dismissViewControllerAnimated:NO completion:nil];
    
    resetPwdAlertController = [UIAlertController alertControllerWithTitle:[VectorL10n settingsChangePassword] message:nil preferredStyle:UIAlertControllerStyleAlert];
    resetPwdAlertController.accessibilityLabel=@"ChangePasswordAlertController";
    savePasswordAction = [UIAlertAction actionWithTitle:[VectorL10n save] style:UIAlertActionStyleDefault handler:^(UIAlertAction * action) {
        
        if (weakSelf)
        {
            typeof(self) self = weakSelf;
            
            self->resetPwdAlertController = nil;
            
            if ([MXKAccountManager sharedManager].activeAccounts.count > 0)
            {
                [self startActivityIndicator];
                self->isResetPwdInProgress = YES;
                
                MXKAccount* account = [MXKAccountManager sharedManager].activeAccounts.firstObject;
                
                [account changePassword:self->currentPasswordTextField.text with:self->newPasswordTextField1.text success:^{
                    
                    if (weakSelf)
                    {
                        typeof(self) self = weakSelf;
                        
                        self->isResetPwdInProgress = NO;
                        [self stopActivityIndicator];
                        
                        // Display a successful message only if the settings screen is still visible (destroy is not called yet)
                        if (!self->onReadyToDestroyHandler)
                        {
                            [self->currentAlert dismissViewControllerAnimated:NO completion:nil];
                            
                            UIAlertController *successAlert = [UIAlertController alertControllerWithTitle:nil message:[VectorL10n settingsPasswordUpdated] preferredStyle:UIAlertControllerStyleAlert];
                            
                            [successAlert addAction:[UIAlertAction actionWithTitle:[MatrixKitL10n ok]
                                                                             style:UIAlertActionStyleDefault
                                                                           handler:^(UIAlertAction * action) {
                                                                               
                                                                               if (weakSelf)
                                                                               {
                                                                                   typeof(self) self = weakSelf;
                                                                                   self->currentAlert = nil;
                                                                                   
                                                                                   // Check whether destroy has been called durign pwd change
                                                                                   if (self->onReadyToDestroyHandler)
                                                                                   {
                                                                                       // Ready to destroy
                                                                                       self->onReadyToDestroyHandler();
                                                                                       self->onReadyToDestroyHandler = nil;
                                                                                   }
                                                                               }
                                                                               
                                                                           }]];
                            
                            [successAlert mxk_setAccessibilityIdentifier:@"SettingsVCOnPasswordUpdatedAlert"];
                            [self presentViewController:successAlert animated:YES completion:nil];
                            self->currentAlert = successAlert;
                        }
                        else
                        {
                            // Ready to destroy
                            self->onReadyToDestroyHandler();
                            self->onReadyToDestroyHandler = nil;
                        }
                    }
                    
                } failure:^(NSError *error) {
                    
                    if (weakSelf)
                    {
                        typeof(self) self = weakSelf;
                        
                        self->isResetPwdInProgress = NO;
                        [self stopActivityIndicator];
                        
                        // Display a failure message on the current screen
                        UIViewController *rootViewController = [AppDelegate theDelegate].window.rootViewController;
                        if (rootViewController)
                        {
                            [self->currentAlert dismissViewControllerAnimated:NO completion:nil];
                            
                            UIAlertController *errorAlert = [UIAlertController alertControllerWithTitle:nil message:[VectorL10n settingsFailToUpdatePassword] preferredStyle:UIAlertControllerStyleAlert];
                            
                            [errorAlert addAction:[UIAlertAction actionWithTitle:[MatrixKitL10n ok]
                                                                                   style:UIAlertActionStyleDefault
                                                                                 handler:^(UIAlertAction * action) {
                                                                                     
                                                                                     if (weakSelf)
                                                                                     {
                                                                                         typeof(self) self = weakSelf;
                                                                                         
                                                                                         self->currentAlert = nil;
                                                                                         
                                                                                         // Check whether destroy has been called durign pwd change
                                                                                         if (self->onReadyToDestroyHandler)
                                                                                         {
                                                                                             // Ready to destroy
                                                                                             self->onReadyToDestroyHandler();
                                                                                             self->onReadyToDestroyHandler = nil;
                                                                                         }
                                                                                     }
                                                                                     
                                                                                 }]];
                            
                            [errorAlert mxk_setAccessibilityIdentifier:@"SettingsVCPasswordChangeFailedAlert"];
                            [rootViewController presentViewController:errorAlert animated:YES completion:nil];
                            self->currentAlert = errorAlert;
                        }
                    }
                    
                }];
            }
        }
        
    }];
    
    // disable by default
    // check if the textfields have the right value
    savePasswordAction.enabled = NO;
    
    UIAlertAction* cancel = [UIAlertAction actionWithTitle:@"Cancel" style:UIAlertActionStyleCancel handler:^(UIAlertAction * action) {
        
        if (weakSelf)
        {
            typeof(self) self = weakSelf;
            
            self->resetPwdAlertController = nil;
        }
        
    }];
    
    [resetPwdAlertController addTextFieldWithConfigurationHandler:^(UITextField *textField) {
        
        if (weakSelf)
        {
            typeof(self) self = weakSelf;
            
            self->currentPasswordTextField = textField;
            self->currentPasswordTextField.placeholder = [VectorL10n settingsOldPassword];
            self->currentPasswordTextField.secureTextEntry = YES;
            [self->currentPasswordTextField addTarget:self action:@selector(passwordTextFieldDidChange:) forControlEvents:UIControlEventEditingChanged];
        }
         
     }];
    
    [resetPwdAlertController addTextFieldWithConfigurationHandler:^(UITextField *textField) {
        
        if (weakSelf)
        {
            typeof(self) self = weakSelf;
            
            self->newPasswordTextField1 = textField;
            self->newPasswordTextField1.placeholder = [VectorL10n settingsNewPassword];
            self->newPasswordTextField1.secureTextEntry = YES;
            [self->newPasswordTextField1 addTarget:self action:@selector(passwordTextFieldDidChange:) forControlEvents:UIControlEventEditingChanged];
        }
        
    }];
    
    [resetPwdAlertController addTextFieldWithConfigurationHandler:^(UITextField *textField) {
        
        if (weakSelf)
        {
            typeof(self) self = weakSelf;
            
            self->newPasswordTextField2 = textField;
            self->newPasswordTextField2.placeholder = [VectorL10n settingsConfirmPassword];
            self->newPasswordTextField2.secureTextEntry = YES;
            [self->newPasswordTextField2 addTarget:self action:@selector(passwordTextFieldDidChange:) forControlEvents:UIControlEventEditingChanged];
        }
    }];

    
    [resetPwdAlertController addAction:cancel];
    [resetPwdAlertController addAction:savePasswordAction];
    [self presentViewController:resetPwdAlertController animated:YES completion:nil];
}


#pragma mark - MXKCountryPickerViewControllerDelegate

- (void)countryPickerViewController:(MXKCountryPickerViewController *)countryPickerViewController didSelectCountry:(NSString *)isoCountryCode
{
    if (countryPickerViewController.view.tag == SECTION_TAG_LOCAL_CONTACTS)
    {
        [MXKAppSettings standardAppSettings].phonebookCountryCode = isoCountryCode;
    }
    else if (countryPickerViewController.view.tag == SECTION_TAG_USER_SETTINGS)
    {
        if (newPhoneNumberCell)
        {
            newPhoneNumberCell.isoCountryCode = isoCountryCode;
            
            newPhoneNumber = [[NBPhoneNumberUtil sharedInstance] parse:newPhoneNumberCell.mxkTextField.text defaultRegion:isoCountryCode error:nil];
            [self formatNewPhoneNumber];
        }
    }
    
    [countryPickerViewController withdrawViewControllerAnimated:YES completion:nil];
}

#pragma mark - MXKCountryPickerViewControllerDelegate

- (void)languagePickerViewController:(MXKLanguagePickerViewController *)languagePickerViewController didSelectLangugage:(NSString *)language
{
    if (![language isEqualToString:[NSBundle mxk_language]]
        || (language == nil && [NSBundle mxk_language]))
    {
        [NSBundle mxk_setLanguage:language];

        // Store user settings
        NSUserDefaults *sharedUserDefaults = [MXKAppSettings standardAppSettings].sharedUserDefaults;
        [sharedUserDefaults setObject:language forKey:@"appLanguage"];

        // Do a reload in order to recompute strings in the new language
        // Note that "reloadMatrixSessions:NO" will reset room summaries
        [self startActivityIndicator];
        dispatch_after(dispatch_time(DISPATCH_TIME_NOW, 0.3 * NSEC_PER_SEC), dispatch_get_main_queue(), ^{

            [[AppDelegate theDelegate] reloadMatrixSessions:NO];
        });
    }
}

#pragma mark - MXKDataSourceDelegate

- (Class<MXKCellRendering>)cellViewClassForCellData:(MXKCellData*)cellData
{
    // Return the class used to display a group with a toogle button
    return GroupTableViewCellWithSwitch.class;
}

- (NSString *)cellReuseIdentifierForCellData:(MXKCellData*)cellData
{
    return GroupTableViewCellWithSwitch.defaultReuseIdentifier;
}

- (void)dataSource:(MXKDataSource *)dataSource didCellChange:(id)changes
{
    // Group data has been updated. Do a simple full reload
    [self refreshSettings];
}

#pragma mark - DeactivateAccountViewControllerDelegate

- (void)deactivateAccountViewControllerDidDeactivateWithSuccess:(DeactivateAccountViewController *)deactivateAccountViewController
{
    MXLogDebug(@"[SettingsViewController] Deactivate account with success");
    
    [[AppDelegate theDelegate] logoutSendingRequestServer:NO completion:^(BOOL isLoggedOut) {
        MXLogDebug(@"[SettingsViewController] Complete clear user data after account deactivation");
    }];
}

- (void)deactivateAccountViewControllerDidCancel:(DeactivateAccountViewController *)deactivateAccountViewController
{
    [deactivateAccountViewController dismissViewControllerAnimated:YES completion:nil];
}

#pragma mark - NotificationSettingsCoordinatorBridgePresenter

- (void)showNotificationSettings: (NotificationSettingsScreen)screen API_AVAILABLE(ios(14.0))
{
    NotificationSettingsCoordinatorBridgePresenter *notificationSettingsBridgePresenter = [[NotificationSettingsCoordinatorBridgePresenter alloc] initWithSession:self.mainSession];
    notificationSettingsBridgePresenter.delegate = self;
    
    MXWeakify(self);
    [notificationSettingsBridgePresenter pushFrom:self.navigationController animated:YES screen:screen popCompletion:^{
        MXStrongifyAndReturnIfNil(self);
        self.notificationSettingsBridgePresenter = nil;
    }];
    
    self.notificationSettingsBridgePresenter = notificationSettingsBridgePresenter;
}

#pragma mark - NotificationSettingsCoordinatorBridgePresenterDelegate

- (void)notificationSettingsCoordinatorBridgePresenterDelegateDidComplete:(NotificationSettingsCoordinatorBridgePresenter *)coordinatorBridgePresenter API_AVAILABLE(ios(14.0))
{
    [self.notificationSettingsBridgePresenter dismissWithAnimated:YES completion:nil];
    self.notificationSettingsBridgePresenter = nil;
}


#pragma mark - SecureBackupSetupCoordinatorBridgePresenter

- (void)showSecureBackupSetupFromSignOutFlow
{
    if (self.canSetupSecureBackup)
    {
        [self setupSecureBackup2];
    }
    else
    {
        // Set up cross-signing first
        [self setupCrossSigningWithTitle:[VectorL10n secureKeyBackupSetupIntroTitle]
                                 message:[VectorL10n securitySettingsUserPasswordDescription]
                                 success:^{
                                     [self setupSecureBackup2];
                                 } failure:^(NSError *error) {
                                 }];
    }
}

- (void)setupSecureBackup2
{
    SecureBackupSetupCoordinatorBridgePresenter *secureBackupSetupCoordinatorBridgePresenter = [[SecureBackupSetupCoordinatorBridgePresenter alloc] initWithSession:self.mainSession allowOverwrite:YES];
    secureBackupSetupCoordinatorBridgePresenter.delegate = self;
    
    [secureBackupSetupCoordinatorBridgePresenter presentFrom:self animated:YES];
    
    self.secureBackupSetupCoordinatorBridgePresenter = secureBackupSetupCoordinatorBridgePresenter;
}

- (BOOL)canSetupSecureBackup
{
    // Accept to create a setup only if we have the 3 cross-signing keys
    // This is the path to have a sane state
    // TODO: What about missing MSK that was not gossiped before?
    
    MXRecoveryService *recoveryService = self.mainSession.crypto.recoveryService;
    
    NSArray *crossSigningServiceSecrets = @[
                                            MXSecretId.crossSigningMaster,
                                            MXSecretId.crossSigningSelfSigning,
                                            MXSecretId.crossSigningUserSigning];
    
    return ([recoveryService.secretsStoredLocally mx_intersectArray:crossSigningServiceSecrets].count
            == crossSigningServiceSecrets.count);
}

#pragma mark - SecureBackupSetupCoordinatorBridgePresenterDelegate

- (void)secureBackupSetupCoordinatorBridgePresenterDelegateDidComplete:(SecureBackupSetupCoordinatorBridgePresenter *)coordinatorBridgePresenter
{
    [self.secureBackupSetupCoordinatorBridgePresenter dismissWithAnimated:YES completion:nil];
    self.secureBackupSetupCoordinatorBridgePresenter = nil;
}

- (void)secureBackupSetupCoordinatorBridgePresenterDelegateDidCancel:(SecureBackupSetupCoordinatorBridgePresenter *)coordinatorBridgePresenter
{
    [self.secureBackupSetupCoordinatorBridgePresenter dismissWithAnimated:YES completion:nil];
    self.secureBackupSetupCoordinatorBridgePresenter = nil;
}

#pragma mark - SignOutAlertPresenterDelegate

- (void)signOutAlertPresenterDidTapBackupAction:(SignOutAlertPresenter * _Nonnull)presenter
{
    [self showSecureBackupSetupFromSignOutFlow];
}

- (void)signOutAlertPresenterDidTapSignOutAction:(SignOutAlertPresenter * _Nonnull)presenter
{
    // Prevent user to perform user interaction in settings when sign out
    // TODO: Prevent user interaction in all application (navigation controller and split view controller included)
    self.view.userInteractionEnabled = NO;
    self.signOutButton.enabled = NO;
    
    [self startActivityIndicator];
    
    MXWeakify(self);
    
    [[AppDelegate theDelegate] logoutWithConfirmation:NO completion:^(BOOL isLoggedOut) {
        MXStrongifyAndReturnIfNil(self);
        
        [self stopActivityIndicator];
        
        self.view.userInteractionEnabled = YES;
        self.signOutButton.enabled = YES;
    }];
}

- (void)setupCrossSigningWithTitle:(NSString*)title
                           message:(NSString*)message
                           success:(void (^)(void))success
                           failure:(void (^)(NSError *error))failure

{
    [self startActivityIndicator];
    self.view.userInteractionEnabled = NO;
    
    MXWeakify(self);
    
    void (^animationCompletion)(void) = ^void () {
        MXStrongifyAndReturnIfNil(self);
        
        [self stopActivityIndicator];
        self.view.userInteractionEnabled = YES;
        [self.crossSigningSetupCoordinatorBridgePresenter dismissWithAnimated:YES completion:^{}];
        self.crossSigningSetupCoordinatorBridgePresenter = nil;
    };
    
    CrossSigningSetupCoordinatorBridgePresenter *crossSigningSetupCoordinatorBridgePresenter = [[CrossSigningSetupCoordinatorBridgePresenter alloc] initWithSession:self.mainSession];
        
    [crossSigningSetupCoordinatorBridgePresenter presentWith:title
                                                     message:message
                                                        from:self
                                                    animated:YES
                                                     success:^{
        animationCompletion();
        success();
    } cancel:^{
        animationCompletion();
        failure(nil);
    } failure:^(NSError * _Nonnull error) {
        animationCompletion();
        [[AppDelegate theDelegate] showErrorAsAlert:error];
        failure(error);
    }];
    
    self.crossSigningSetupCoordinatorBridgePresenter = crossSigningSetupCoordinatorBridgePresenter;
}

#pragma mark - SingleImagePickerPresenterDelegate

- (void)singleImagePickerPresenterDidCancel:(SingleImagePickerPresenter *)presenter
{
    [presenter dismissWithAnimated:YES completion:nil];
    self.imagePickerPresenter = nil;
}

- (void)singleImagePickerPresenter:(SingleImagePickerPresenter *)presenter didSelectImageData:(NSData *)imageData withUTI:(MXKUTI *)uti
{
    [presenter dismissWithAnimated:YES completion:nil];
    self.imagePickerPresenter = nil;
    
    newAvatarImage = [UIImage imageWithData:imageData];
    
    [self updateSections];
}


#pragma mark - Identity server updates

- (void)registerAccountDataDidChangeIdentityServerNotification
{
    [[NSNotificationCenter defaultCenter] addObserver:self selector:@selector(handleAccountDataDidChangeIdentityServerNotification:) name:kMXSessionAccountDataDidChangeIdentityServerNotification object:nil];
}

- (void)handleAccountDataDidChangeIdentityServerNotification:(NSNotification*)notification
{
    [self refreshSettings];
}

#pragma mark - SettingsDiscoveryTableViewSectionDelegate

- (void)settingsDiscoveryTableViewSectionDidUpdate:(SettingsDiscoveryTableViewSection *)settingsDiscoveryTableViewSection
{
    [self updateSections];
}

- (MXKTableViewCell *)settingsDiscoveryTableViewSection:(SettingsDiscoveryTableViewSection *)settingsDiscoveryTableViewSection tableViewCellClass:(Class)tableViewCellClass forRow:(NSInteger)forRow
{
    MXKTableViewCell *tableViewCell;
    
    if ([tableViewCellClass isEqual:[MXKTableViewCell class]])
    {
        tableViewCell = [self getDefaultTableViewCell:self.tableView];
    }
    else if ([tableViewCellClass isEqual:[MXKTableViewCellWithTextView class]])
    {
        NSIndexPath *indexPath = [_tableViewSections exactIndexPathForRowTag:forRow sectionTag:SECTION_TAG_DISCOVERY];
        if (indexPath)
        {
            tableViewCell = [self textViewCellForTableView:self.tableView atIndexPath:indexPath];
        }
    }
    else if ([tableViewCellClass isEqual:[MXKTableViewCellWithButton class]])
    {
        MXKTableViewCellWithButton *cell = [self.tableView dequeueReusableCellWithIdentifier:[MXKTableViewCellWithButton defaultReuseIdentifier]];
        
        if (!cell)
        {
            cell = [[MXKTableViewCellWithButton alloc] init];
        }
        else
        {
            // Fix https://github.com/vector-im/riot-ios/issues/1354
            cell.mxkButton.titleLabel.text = nil;
        }
        
        cell.mxkButton.titleLabel.font = [UIFont systemFontOfSize:17];
        [cell.mxkButton setTintColor:ThemeService.shared.theme.tintColor];
        
        tableViewCell = cell;
    }
    else if ([tableViewCellClass isEqual:[MXKTableViewCellWithLabelAndSwitch class]])
    {
        NSIndexPath *indexPath = [_tableViewSections exactIndexPathForRowTag:forRow sectionTag:SECTION_TAG_DISCOVERY];
        if (indexPath)
        {
            tableViewCell = [self getLabelAndSwitchCell:self.tableView forIndexPath:indexPath];
        }
    }
    
    return tableViewCell;
}

#pragma mark - SettingsDiscoveryViewModelCoordinatorDelegate

- (void)settingsDiscoveryViewModel:(SettingsDiscoveryViewModel *)viewModel didSelectThreePidWith:(NSString *)medium and:(NSString *)address
{
    SettingsDiscoveryThreePidDetailsCoordinatorBridgePresenter *discoveryThreePidDetailsPresenter = [[SettingsDiscoveryThreePidDetailsCoordinatorBridgePresenter alloc] initWithSession:self.mainSession medium:medium adress:address];
    
    MXWeakify(self);
    
    [discoveryThreePidDetailsPresenter pushFrom:self.navigationController animated:YES popCompletion:^{
        MXStrongifyAndReturnIfNil(self);
        
        self.discoveryThreePidDetailsPresenter = nil;
    }];
    
    self.discoveryThreePidDetailsPresenter = discoveryThreePidDetailsPresenter;
}

- (void)settingsDiscoveryViewModelDidTapAcceptIdentityServerTerms:(SettingsDiscoveryViewModel *)viewModel
{
    MXSession *session = self.mainSession;
    if (!session.identityService.areAllTermsAgreed)
    {
        [self prepareIdentityServiceAndPresentTermsWithSession:session checkingAccessForContactsOnAccept:NO];
    }
}

#pragma mark - Local Contacts Sync
    
 - (void)checkAccessForContacts
{
    MXWeakify(self);
    
    // Check for contacts access, showing a pop-up if necessary.
    [MXKTools checkAccessForContacts:VectorL10n.contactsAddressBookPermissionDeniedAlertTitle
             withManualChangeMessage:VectorL10n.contactsAddressBookPermissionDeniedAlertMessage
           showPopUpInViewController:self
                   completionHandler:^(BOOL granted) {
        
        MXStrongifyAndReturnIfNil(self);
        
        if (granted)
        {
            // When granted, local contacts can be shown.
            [MXKAppSettings standardAppSettings].syncLocalContacts = YES;
            [self updateSections];
        }
    }];
}

#pragma mark - Identity server

- (void)showIdentityServerSettingsScreen
{
    identityServerSettingsCoordinatorBridgePresenter = [[SettingsIdentityServerCoordinatorBridgePresenter alloc] initWithSession:self.mainSession];

    [identityServerSettingsCoordinatorBridgePresenter pushFrom:self.navigationController animated:YES popCompletion:nil];
    identityServerSettingsCoordinatorBridgePresenter.delegate = self;
}

- (void)prepareIdentityServiceAndPresentTermsWithSession:(MXSession *)session
                       checkingAccessForContactsOnAccept:(BOOL)checkAccessForContacts
{
    if (self.isPreparingIdentityService)
    {
        return;
    }
    
    self.isPreparingIdentityService = YES;
    self.serviceTermsModalShouldCheckAccessForContactsOnAccept = checkAccessForContacts;
    
    MXWeakify(self);
    
    // The preparation can take some time so indicate this to the user
    [self startActivityIndicator];
    
    [session prepareIdentityServiceForTermsWithDefault:RiotSettings.shared.identityServerUrlString
                                               success:^(MXSession *session, NSString *baseURL, NSString *accessToken) {
        MXStrongifyAndReturnIfNil(self);
        
        [self stopActivityIndicator];
        self.isPreparingIdentityService = NO;
        
        // Present the terms of the identity server.
        [self presentIdentityServerTermsWithSession:session baseURL:baseURL andAccessToken:accessToken];
    } failure:^(NSError *error) {
        MXStrongifyAndReturnIfNil(self);
        
        [self stopActivityIndicator];
        self.isPreparingIdentityService = NO;
        
        UIAlertController *alertController = [UIAlertController alertControllerWithTitle:VectorL10n.findYourContactsIdentityServiceError
                                                                                 message:nil
                                                                          preferredStyle:UIAlertControllerStyleAlert];
        
        [alertController addAction:[UIAlertAction actionWithTitle:MatrixKitL10n.ok
                                                            style:UIAlertActionStyleDefault
                                                          handler:nil]];
        
        [self presentViewController:alertController animated:YES completion:nil];
        
        [MXKAppSettings standardAppSettings].syncLocalContacts = NO;
        [self updateSections];
    }];
}

- (void)presentIdentityServerTermsWithSession:(MXSession*)mxSession baseURL:(NSString*)baseURL andAccessToken:(NSString*)accessToken
{
    if (!mxSession || !baseURL || !accessToken || self.serviceTermsModalCoordinatorBridgePresenter.isPresenting)
    {
        return;
    }
    
    self.serviceTermsModalCoordinatorBridgePresenter = [[ServiceTermsModalCoordinatorBridgePresenter alloc] initWithSession:mxSession
                                                                                                                    baseUrl:baseURL
                                                                                                                serviceType:MXServiceTypeIdentityService
                                                                                                                accessToken:accessToken];
    
    self.serviceTermsModalCoordinatorBridgePresenter.delegate = self;
    [self.serviceTermsModalCoordinatorBridgePresenter presentFrom:self animated:YES];
}

#pragma mark SettingsIdentityServerCoordinatorBridgePresenterDelegate

- (void)settingsIdentityServerCoordinatorBridgePresenterDelegateDidComplete:(SettingsIdentityServerCoordinatorBridgePresenter *)coordinatorBridgePresenter
{
    identityServerSettingsCoordinatorBridgePresenter = nil;
    [self refreshSettings];
}

#pragma mark ServiceTermsModalCoordinatorBridgePresenterDelegate

- (void)serviceTermsModalCoordinatorBridgePresenterDelegateDidAccept:(ServiceTermsModalCoordinatorBridgePresenter * _Nonnull)coordinatorBridgePresenter
{
    [coordinatorBridgePresenter dismissWithAnimated:YES completion:^{
        [self.settingsDiscoveryTableViewSection reload];
        if (self.serviceTermsModalShouldCheckAccessForContactsOnAccept)
        {
            [self checkAccessForContacts];
        }
    }];
    self.serviceTermsModalCoordinatorBridgePresenter = nil;
}

- (void)serviceTermsModalCoordinatorBridgePresenterDelegateDidDecline:(ServiceTermsModalCoordinatorBridgePresenter * _Nonnull)coordinatorBridgePresenter session:(MXSession *)session
{
    // Terms weren't accepted: disable contacts toggle and refresh discovery
    [self updateSections];
    [self.settingsDiscoveryTableViewSection reload];
    
    [coordinatorBridgePresenter dismissWithAnimated:YES completion:nil];
    self.serviceTermsModalCoordinatorBridgePresenter = nil;
}

- (void)serviceTermsModalCoordinatorBridgePresenterDelegateDidClose:(ServiceTermsModalCoordinatorBridgePresenter * _Nonnull)coordinatorBridgePresenter
{
    // Terms weren't accepted: disable contacts toggle and refresh discovery
    [self updateSections];
    [self.settingsDiscoveryTableViewSection reload];
    
    self.serviceTermsModalCoordinatorBridgePresenter = nil;
}

#pragma mark - TableViewSectionsDelegate

- (void)tableViewSectionsDidUpdateSections:(TableViewSections *)sections
{
    [self.tableView reloadData];
}

@end<|MERGE_RESOLUTION|>--- conflicted
+++ resolved
@@ -155,13 +155,9 @@
 
 typedef NS_ENUM(NSUInteger, LABS_ENABLE)
 {
-<<<<<<< HEAD
     LABS_ENABLE_RINGING_FOR_GROUP_CALLS_INDEX = 0,
+    LABS_ENABLE_POLLS,
     LABS_ENABLE_THREADS_INDEX
-=======
-    LABS_ENABLE_RINGING_FOR_GROUP_CALLS_INDEX,
-    LABS_ENABLE_POLLS
->>>>>>> c6c086ac
 };
 
 enum
@@ -557,12 +553,8 @@
     {
         Section *sectionLabs = [Section sectionWithTag:SECTION_TAG_LABS];
         [sectionLabs addRowWithTag:LABS_ENABLE_RINGING_FOR_GROUP_CALLS_INDEX];
-<<<<<<< HEAD
+        [sectionLabs addRowWithTag:LABS_ENABLE_POLLS];
         [sectionLabs addRowWithTag:LABS_ENABLE_THREADS_INDEX];
-=======
-        [sectionLabs addRowWithTag:LABS_ENABLE_POLLS];
-        
->>>>>>> c6c086ac
         sectionLabs.headerTitle = [VectorL10n settingsLabs];
         if (sectionLabs.hasAnyRows)
         {
@@ -2413,7 +2405,18 @@
             
             cell = labelAndSwitchCell;
         }
-<<<<<<< HEAD
+        else if (row == LABS_ENABLE_POLLS && BuildSettings.pollsEnabled)
+        {
+            MXKTableViewCellWithLabelAndSwitch *labelAndSwitchCell = [self getLabelAndSwitchCell:tableView forIndexPath:indexPath];
+            
+            labelAndSwitchCell.mxkLabel.text = [VectorL10n settingsLabsEnabledPolls];
+            labelAndSwitchCell.mxkSwitch.on = RiotSettings.shared.roomScreenAllowPollsAction;
+            labelAndSwitchCell.mxkSwitch.onTintColor = ThemeService.shared.theme.tintColor;
+            
+            [labelAndSwitchCell.mxkSwitch addTarget:self action:@selector(toggleEnablePolls:) forControlEvents:UIControlEventValueChanged];
+            
+            cell = labelAndSwitchCell;
+        }
         else if (row == LABS_ENABLE_THREADS_INDEX)
         {
             MXKTableViewCellWithLabelAndSwitch *labelAndSwitchCell = [self getLabelAndSwitchCell:tableView forIndexPath:indexPath];
@@ -2423,20 +2426,6 @@
             labelAndSwitchCell.mxkSwitch.onTintColor = ThemeService.shared.theme.tintColor;
             
             [labelAndSwitchCell.mxkSwitch addTarget:self action:@selector(toggleEnableThreads:) forControlEvents:UIControlEventValueChanged];
-=======
-        
-        if (row == LABS_ENABLE_POLLS && BuildSettings.pollsEnabled)
-        {
-            MXKTableViewCellWithLabelAndSwitch *labelAndSwitchCell = [self getLabelAndSwitchCell:tableView forIndexPath:indexPath];
-            
-            labelAndSwitchCell.mxkLabel.text = [VectorL10n settingsLabsEnabledPolls];
-            labelAndSwitchCell.mxkSwitch.on = RiotSettings.shared.roomScreenAllowPollsAction;
-            labelAndSwitchCell.mxkSwitch.onTintColor = ThemeService.shared.theme.tintColor;
-            
-            [labelAndSwitchCell.mxkSwitch addTarget:self action:@selector(toggleEnablePolls:) forControlEvents:UIControlEventValueChanged];
->>>>>>> c6c086ac
-            
-            cell = labelAndSwitchCell;
         }
     }
     else if (section == SECTION_TAG_FLAIR)
@@ -3172,16 +3161,15 @@
     RiotSettings.shared.enableRingingForGroupCalls = sender.isOn;
 }
 
-<<<<<<< HEAD
+- (void)toggleEnablePolls:(UISwitch *)sender
+{
+    RiotSettings.shared.roomScreenAllowPollsAction = sender.isOn;
+}
+
 - (void)toggleEnableThreads:(UISwitch *)sender
 {
     RiotSettings.shared.enableThreads = sender.isOn;
     [[MXKRoomDataSourceManager sharedManagerForMatrixSession:self.mainSession] reset];
-=======
-- (void)toggleEnablePolls:(UISwitch *)sender
-{
-    RiotSettings.shared.roomScreenAllowPollsAction = sender.isOn;
->>>>>>> c6c086ac
 }
 
 - (void)togglePinRoomsWithMissedNotif:(UISwitch *)sender
