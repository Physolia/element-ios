// File created from FlowTemplate
// $ createRootCoordinator.sh Spaces/SpaceRoomList ExploreRoom ShowSpaceExploreRoom
/*
 Copyright 2021 New Vector Ltd
 
 Licensed under the Apache License, Version 2.0 (the "License");
 you may not use this file except in compliance with the License.
 You may obtain a copy of the License at
 
 http://www.apache.org/licenses/LICENSE-2.0
 
 Unless required by applicable law or agreed to in writing, software
 distributed under the License is distributed on an "AS IS" BASIS,
 WITHOUT WARRANTIES OR CONDITIONS OF ANY KIND, either express or implied.
 See the License for the specific language governing permissions and
 limitations under the License.
 */

import UIKit

@objcMembers
final class ExploreRoomCoordinator: NSObject, ExploreRoomCoordinatorType {
    
    // MARK: - Properties
    
    // MARK: Private
    
    private let navigationRouter: NavigationRouterType
    private let session: MXSession
    private let spaceId: String
<<<<<<< HEAD
=======
    // We need to stack the ID of visited space and subspaces so we know what is the current space ID when navigating to a room
>>>>>>> f9a1fdfe
    private var spaceIdStack: [String]
    private weak var roomDetailCoordinator: SpaceChildRoomDetailCoordinator?
    private weak var currentExploreRoomCoordiantor: SpaceExploreRoomCoordinator?

    private lazy var slidingModalPresenter: SlidingModalPresenter = {
        return SlidingModalPresenter()
    }()

    // MARK: Public

    // Must be used only internally
    var childCoordinators: [Coordinator] = []
    
    weak var delegate: ExploreRoomCoordinatorDelegate?
    
    // MARK: - Setup
    
    init(session: MXSession, spaceId: String) {
        self.navigationRouter = NavigationRouter(navigationController: RiotNavigationController())
        self.session = session
        self.spaceId = spaceId
        self.spaceIdStack = [spaceId]
    }
    
    // MARK: - Public methods
    
    func start() {

        let rootCoordinator = self.createShowSpaceExploreRoomCoordinator(session: self.session, spaceId: self.spaceId, spaceName: self.session.spaceService.getSpace(withId: self.spaceId)?.summary?.displayname)

        rootCoordinator.start()

        self.add(childCoordinator: rootCoordinator)
        self.currentExploreRoomCoordiantor = rootCoordinator

        self.navigationRouter.setRootModule(rootCoordinator)
    }
    
    func toPresentable() -> UIViewController {
        return self.navigationRouter.toPresentable()
    }
    
    // MARK: - Private methods
    
    private func pushSpace(with item: SpaceExploreRoomListItemViewData) {
        let coordinator = self.createShowSpaceExploreRoomCoordinator(session: self.session, spaceId: item.childInfo.childRoomId, spaceName: item.childInfo.name)
        coordinator.start()
        
        self.add(childCoordinator: coordinator)
<<<<<<< HEAD
        self.currentExploreRoomCoordiantor = coordinator

        self.spaceIdStack.append(item.childInfo.childRoomId)
        
=======
        self.spaceIdStack.append(item.childInfo.childRoomId)
>>>>>>> f9a1fdfe
        self.navigationRouter.push(coordinator.toPresentable(), animated: true) {
            self.remove(childCoordinator: coordinator)
            self.spaceIdStack.removeLast()
        }
    }
    
    private func presentRoom(with item: SpaceExploreRoomListItemViewData, from sourceView: UIView?) {
        if let currentCoordinator = self.roomDetailCoordinator {
            self.remove(childCoordinator: currentCoordinator)
        }
        
        let summary = self.session.roomSummary(withRoomId: item.childInfo.childRoomId)
        let isJoined = summary?.isJoined ?? false

        if isJoined {
            self.navigateTo(roomWith: item.childInfo.childRoomId)
        } else {
            self.showRoomPreview(with: item, from: sourceView)
        }
    }

    private func showRoomPreview(with item: SpaceExploreRoomListItemViewData, from sourceView: UIView?) {
        let coordinator = self.createShowSpaceRoomDetailCoordinator(session: self.session, childInfo: item.childInfo)
        coordinator.start()
        self.add(childCoordinator: coordinator)
        self.roomDetailCoordinator = coordinator
        
        if UIDevice.current.isPhone {
            slidingModalPresenter.present(coordinator.toSlidingPresentable(), from: self.navigationRouter.toPresentable(), animated: true, completion: nil)
        } else {
            let viewController = coordinator.toPresentable()
            viewController.modalPresentationStyle = .popover
            if let sourceView = sourceView, let popoverPresentationController = viewController.popoverPresentationController {
                popoverPresentationController.sourceView = sourceView
                popoverPresentationController.sourceRect = sourceView.bounds
            }

            self.navigationRouter.present(viewController, animated: true)
        }
    }

    private func createShowSpaceExploreRoomCoordinator(session: MXSession, spaceId: String, spaceName: String?) -> SpaceExploreRoomCoordinator {
        let coordinator = SpaceExploreRoomCoordinator(parameters: SpaceExploreRoomCoordinatorParameters(session: session, spaceId: spaceId, spaceName: spaceName))
        coordinator.delegate = self
        return coordinator
    }
    
    private func createShowSpaceRoomDetailCoordinator(session: MXSession, childInfo: MXSpaceChildInfo) -> SpaceChildRoomDetailCoordinator {
        let coordinator = SpaceChildRoomDetailCoordinator(parameters: SpaceChildRoomDetailCoordinatorParameters(session: session, childInfo: childInfo))
        coordinator.delegate = self
        return coordinator
    }
    
    private func navigateTo(roomWith roomId: String) {
        let roomDataSourceManager = MXKRoomDataSourceManager.sharedManager(forMatrixSession: self.session)
        roomDataSourceManager?.roomDataSource(forRoom: roomId, create: true, onComplete: { [weak self] roomDataSource in
            
            let storyboard = UIStoryboard(name: "Main", bundle: Bundle.main)
            guard let roomViewController = storyboard.instantiateViewController(withIdentifier: "RoomViewControllerStoryboardId") as? RoomViewController else {
                return
            }
            
            self?.navigationRouter.push(roomViewController, animated: true, popCompletion: nil)
            roomViewController.parentSpaceId = self?.spaceIdStack.last
            roomViewController.displayRoom(roomDataSource)
            roomViewController.navigationItem.leftItemsSupplementBackButton = true
            roomViewController.showMissedDiscussionsBadge = false
        })
    }
    
    private func presentRoomCreation() {
        let space = session.spaceService.getSpace(withId: spaceIdStack.last ?? "")
        let createRoomCoordinator = CreateRoomCoordinator(session: self.session, parentSpace: space)
        createRoomCoordinator.delegate = self
        let presentable = createRoomCoordinator.toPresentable()
        presentable.presentationController?.delegate = self
        toPresentable().present(presentable, animated: true, completion: nil)
        createRoomCoordinator.start()
        self.add(childCoordinator: createRoomCoordinator)
    }
}

// MARK: - ShowSpaceExploreRoomCoordinatorDelegate
extension ExploreRoomCoordinator: SpaceExploreRoomCoordinatorDelegate {
    func spaceExploreRoomCoordinator(_ coordinator: SpaceExploreRoomCoordinatorType, didSelect item: SpaceExploreRoomListItemViewData, from sourceView: UIView?) {
        if item.childInfo.roomType == .space {
            self.pushSpace(with: item)
        } else if item.childInfo.roomType == .room {
            self.presentRoom(with: item, from: sourceView)
        }
    }

    func spaceExploreRoomCoordinatorDidCancel(_ coordinator: SpaceExploreRoomCoordinatorType) {
        self.delegate?.exploreRoomCoordinatorDidComplete(self)
    }
    
    func spaceExploreRoomCoordinatorDidAddRoom(_ coordinator: SpaceExploreRoomCoordinatorType) {
        self.presentRoomCreation()
    }
}

// MARK: - ShowSpaceChildRoomDetailCoordinator
extension ExploreRoomCoordinator: SpaceChildRoomDetailCoordinatorDelegate {
    func spaceChildRoomDetailCoordinator(_ coordinator: SpaceChildRoomDetailCoordinatorType, didOpenRoomWith roomId: String) {
        self.navigationRouter.toPresentable().dismiss(animated: true) {
            if let lastCoordinator = self.roomDetailCoordinator {
                self.remove(childCoordinator: lastCoordinator)
            }
            self.navigateTo(roomWith: roomId)
        }
    }
    
    func spaceChildRoomDetailCoordinatorDidCancel(_ coordinator: SpaceChildRoomDetailCoordinatorType) {
        if UIDevice.current.isPhone {
            slidingModalPresenter.dismiss(animated: true) {
                if let roomDetailCoordinator = self.roomDetailCoordinator {
                    self.remove(childCoordinator: roomDetailCoordinator)
                }
            }
        } else {
            self.roomDetailCoordinator?.toPresentable().dismiss(animated: true, completion: {
                if let roomDetailCoordinator = self.roomDetailCoordinator {
                    self.remove(childCoordinator: roomDetailCoordinator)
                }
            })
        }
    }
}

// MARK: - CreateRoomCoordinatorDelegate
extension ExploreRoomCoordinator: CreateRoomCoordinatorDelegate {
    
    func createRoomCoordinator(_ coordinator: CreateRoomCoordinatorType, didCreateNewRoom room: MXRoom) {
        self.currentExploreRoomCoordiantor?.reloadRooms()
        coordinator.toPresentable().dismiss(animated: true) {
            self.remove(childCoordinator: coordinator)
            self.navigateTo(roomWith: room.roomId)
        }
    }
    
    func createRoomCoordinator(_ coordinator: CreateRoomCoordinatorType, didAddRoomsWithId roomIds: [String]) {
        self.currentExploreRoomCoordiantor?.reloadRooms()
        coordinator.toPresentable().dismiss(animated: true) {
            self.remove(childCoordinator: coordinator)
        }
    }

    func createRoomCoordinatorDidCancel(_ coordinator: CreateRoomCoordinatorType) {
        coordinator.toPresentable().dismiss(animated: true) {
            self.remove(childCoordinator: coordinator)
        }
    }
    
}

// MARK: - UIAdaptivePresentationControllerDelegate
extension ExploreRoomCoordinator: UIAdaptivePresentationControllerDelegate {
    
    func presentationControllerDidDismiss(_ presentationController: UIPresentationController) {
        guard let lastCoordinator = childCoordinators.last else {
            return
        }
        self.remove(childCoordinator: lastCoordinator)
    }
    
}<|MERGE_RESOLUTION|>--- conflicted
+++ resolved
@@ -28,10 +28,7 @@
     private let navigationRouter: NavigationRouterType
     private let session: MXSession
     private let spaceId: String
-<<<<<<< HEAD
-=======
     // We need to stack the ID of visited space and subspaces so we know what is the current space ID when navigating to a room
->>>>>>> f9a1fdfe
     private var spaceIdStack: [String]
     private weak var roomDetailCoordinator: SpaceChildRoomDetailCoordinator?
     private weak var currentExploreRoomCoordiantor: SpaceExploreRoomCoordinator?
@@ -81,14 +78,10 @@
         coordinator.start()
         
         self.add(childCoordinator: coordinator)
-<<<<<<< HEAD
         self.currentExploreRoomCoordiantor = coordinator
 
         self.spaceIdStack.append(item.childInfo.childRoomId)
         
-=======
-        self.spaceIdStack.append(item.childInfo.childRoomId)
->>>>>>> f9a1fdfe
         self.navigationRouter.push(coordinator.toPresentable(), animated: true) {
             self.remove(childCoordinator: coordinator)
             self.spaceIdStack.removeLast()
