// File created from ScreenTemplate
// $ createScreen.sh Spaces/SpaceRoomList/ExploreRoom ShowSpaceExploreRoom
/*
 Copyright 2021 New Vector Ltd
 
 Licensed under the Apache License, Version 2.0 (the "License");
 you may not use this file except in compliance with the License.
 You may obtain a copy of the License at
 
 http://www.apache.org/licenses/LICENSE-2.0
 
 Unless required by applicable law or agreed to in writing, software
 distributed under the License is distributed on an "AS IS" BASIS,
 WITHOUT WARRANTIES OR CONDITIONS OF ANY KIND, either express or implied.
 See the License for the specific language governing permissions and
 limitations under the License.
 */

import UIKit

final class SpaceExploreRoomViewController: UIViewController {
    
    // MARK: - Constants
    
    private enum Constants {
        static let estimatedRowHeight: CGFloat = 64
    }

    // MARK: Outlets

    @IBOutlet private var tableSearchBar: UISearchBar!
    @IBOutlet private var tableView: UITableView!
    
    // MARK: Private

    private var viewModel: SpaceExploreRoomViewModelType!
    private var theme: Theme!
    private var keyboardAvoider: KeyboardAvoider?
    private var errorPresenter: MXKErrorPresentation!
    private var activityPresenter: ActivityIndicatorPresenter!
    private var titleView: MainTitleView!
    private var hasMore: Bool = false
    private let addRoomHeaderView = AddItemHeaderView.instantiate(title: VectorL10n.spacesAddRoom, icon: Asset.Images.spaceAddRoom.image)

    private var itemDataList: [SpaceExploreRoomListItemViewData] = [] {
        didSet {
            self.tableView.reloadData()
        }
    }
    
    private var emptyViewArtwork: UIImage {
        return ThemeService.shared().isCurrentThemeDark() ? Asset.Images.roomsEmptyScreenArtworkDark.image : Asset.Images.roomsEmptyScreenArtwork.image
    }
    
    // MARK: - Setup
    
    class func instantiate(with viewModel: SpaceExploreRoomViewModelType) -> SpaceExploreRoomViewController {
        let viewController = StoryboardScene.SpaceExploreRoomViewController.initialScene.instantiate()
        viewController.viewModel = viewModel
        viewController.theme = ThemeService.shared().theme
        return viewController
    }
    
    // MARK: - Life cycle
    
    override func viewDidLoad() {
        super.viewDidLoad()
        
        // Do any additional setup after loading the view.
        
        self.setupViews()
        self.keyboardAvoider = KeyboardAvoider(scrollViewContainerView: self.view, scrollView: self.tableView)
        self.activityPresenter = ActivityIndicatorPresenter()
        self.errorPresenter = MXKErrorAlertPresentation()
        
        self.registerThemeServiceDidChangeThemeNotification()
        self.update(theme: self.theme)
        
        self.viewModel.viewDelegate = self

        self.viewModel.process(viewAction: .loadData)
    }

    override func viewWillAppear(_ animated: Bool) {
        super.viewWillAppear(animated)
        
        self.keyboardAvoider?.startAvoiding()
    }
    
    override func viewDidDisappear(_ animated: Bool) {
        super.viewDidDisappear(animated)
        
        self.keyboardAvoider?.stopAvoiding()
    }
    
    override var preferredStatusBarStyle: UIStatusBarStyle {
        return self.theme.statusBarStyle
    }
    
    // MARK: - Private
    
    private func update(theme: Theme) {
        self.theme = theme
        
        self.view.backgroundColor = theme.headerBackgroundColor
        
        if let navigationBar = self.navigationController?.navigationBar {
            theme.applyStyle(onNavigationBar: navigationBar)
        }

        self.titleView.update(theme: theme)
        self.tableView.backgroundColor = theme.colors.background
        self.tableView.reloadData()
        theme.applyStyle(onSearchBar: self.tableSearchBar)
        
        self.addRoomHeaderView.update(theme: theme)
    }
    
    private func registerThemeServiceDidChangeThemeNotification() {
        NotificationCenter.default.addObserver(self, selector: #selector(themeDidChange), name: .themeServiceDidChangeTheme, object: nil)
    }
    
    @objc private func themeDidChange() {
        self.update(theme: ThemeService.shared().theme)
    }
    
    private func setupViews() {
        let cancelBarButtonItem = MXKBarButtonItem(title: VectorL10n.cancel, style: .plain) { [weak self] in
            self?.cancelButtonAction()
        }
        
        self.navigationItem.rightBarButtonItem = cancelBarButtonItem
        
        self.vc_removeBackTitle()

        self.titleView = MainTitleView()
        self.titleView.titleLabel.text = VectorL10n.titleRooms
        self.navigationItem.titleView = self.titleView
        
        self.tableSearchBar.placeholder = VectorL10n.searchDefaultPlaceholder

        self.tableView.keyboardDismissMode = .interactive
        self.setupTableView()
        
        self.setupTableViewHeader()
    }
    
    private func setupTableViewHeader() {
        addRoomHeaderView.delegate = self
        tableView.tableHeaderView = addRoomHeaderView
    }

    private func setupTableView() {
        self.tableView.separatorStyle = .none
        self.tableView.rowHeight = UITableView.automaticDimension
        self.tableView.estimatedRowHeight = Constants.estimatedRowHeight
        self.tableView.allowsSelection = true
        self.tableView.register(cellType: SpaceChildViewCell.self)
        self.tableView.register(cellType: SpaceChildSpaceViewCell.self)
        self.tableView.register(cellType: PaginationLoadingViewCell.self)
        self.tableView.tableFooterView = UIView()
    }

    private func render(viewState: SpaceExploreRoomViewState) {
        switch viewState {
        case .loading:
            self.renderLoading()
        case .spaceNameFound(let spaceName):
            self.titleView.subtitleLabel.text = spaceName
        case .loaded(let children, let hasMore):
            self.hasMore = hasMore
            self.renderLoaded(children: children)
        case .emptySpace:
            self.renderEmptySpace()
        case .emptyFilterResult:
            self.renderEmptyFilterResult()
        case .error(let error):
            self.render(error: error)
        }
    }
    
    private func renderLoading() {
        self.activityPresenter.presentActivityIndicator(on: self.view, animated: true)
    }
    
    private func renderLoaded(children: [SpaceExploreRoomListItemViewData]) {
        self.activityPresenter.removeCurrentActivityIndicator(animated: true)
        self.itemDataList = children
    }
    
    private func render(error: Error) {
        self.activityPresenter.removeCurrentActivityIndicator(animated: true)
        self.errorPresenter.presentError(from: self, forError: error, animated: true, handler: nil)
    }

    private func renderEmptySpace() {
        self.renderLoaded(children: [])
    }

    private func renderEmptyFilterResult() {
        self.renderLoaded(children: [])
    }
    
    // MARK: - Actions

    private func cancelButtonAction() {
        self.viewModel.process(viewAction: .cancel)
    }
    
<<<<<<< HEAD
=======
    @objc private func addRoomAction(semder: UIView) {
        self.errorPresenter.presentError(from: self, title: VectorL10n.spacesAddRoomsComingSoonTitle, message: VectorL10n.spacesComingSoonDetail(AppInfo.current.displayName), animated: true, handler: nil)
    }

>>>>>>> 95ee3cf0
    // MARK: - UISearchBarDelegate
    
    override func searchBar(_ searchBar: UISearchBar, textDidChange searchText: String) {
        self.viewModel.process(viewAction: .searchChanged(searchText))
    }
}

// MARK: - UITableViewDataSource
extension SpaceExploreRoomViewController: UITableViewDataSource {
    
    func numberOfSections(in tableView: UITableView) -> Int {
        return 1
    }
    
    func tableView(_ tableView: UITableView, numberOfRowsInSection section: Int) -> Int {
        return self.itemDataList.count + (self.hasMore ? 1 : 0)
    }
    
    func tableView(_ tableView: UITableView, cellForRowAt indexPath: IndexPath) -> UITableViewCell {
        guard indexPath.row < self.itemDataList.count else {
            let cell = tableView.dequeueReusableCell(for: indexPath, cellType: PaginationLoadingViewCell.self)
            cell.update(theme: self.theme)
            return cell
        }
        
        let viewData = self.itemDataList[indexPath.row]
        
        let cell = viewData.childInfo.roomType == .space ? tableView.dequeueReusableCell(for: indexPath, cellType: SpaceChildSpaceViewCell.self) : tableView.dequeueReusableCell(for: indexPath, cellType: SpaceChildViewCell.self)
        
        cell.update(theme: self.theme)
        cell.fill(with: viewData)
        cell.selectionStyle = .none
        
        return cell
    }
}

// MARK: - UITableViewDelegate
extension SpaceExploreRoomViewController: UITableViewDelegate {
    func tableView(_ tableView: UITableView, didSelectRowAt indexPath: IndexPath) {
        tableView.deselectRow(at: indexPath, animated: true)
        self.viewModel.process(viewAction: .complete(self.itemDataList[indexPath.row], tableView.cellForRow(at: indexPath)))
    }
    
    func tableView(_ tableView: UITableView, willDisplay cell: UITableViewCell, forRowAt indexPath: IndexPath) {
        if self.hasMore && indexPath.row >= self.itemDataList.count {
            self.viewModel.process(viewAction: .loadData)
        }
    }
}

// MARK: - SpaceExploreRoomViewModelViewDelegate
extension SpaceExploreRoomViewController: SpaceExploreRoomViewModelViewDelegate {

    func spaceExploreRoomViewModel(_ viewModel: SpaceExploreRoomViewModelType, didUpdateViewState viewSate: SpaceExploreRoomViewState) {
        self.render(viewState: viewSate)
    }
}

// MARK: - SpaceMemberListViewModelViewDelegate
extension SpaceExploreRoomViewController: AddItemHeaderViewDelegate {
    
    func addItemHeaderView(_ headerView: AddItemHeaderView, didTapButton button: UIButton) {
        self.errorPresenter.presentError(from: self, title: VectorL10n.spacesAddRoomsComingSoonTitle, message: VectorL10n.spacesComingSoonDetail, animated: true, handler: nil)
    }
    
}<|MERGE_RESOLUTION|>--- conflicted
+++ resolved
@@ -207,13 +207,10 @@
         self.viewModel.process(viewAction: .cancel)
     }
     
-<<<<<<< HEAD
-=======
     @objc private func addRoomAction(semder: UIView) {
         self.errorPresenter.presentError(from: self, title: VectorL10n.spacesAddRoomsComingSoonTitle, message: VectorL10n.spacesComingSoonDetail(AppInfo.current.displayName), animated: true, handler: nil)
     }
 
->>>>>>> 95ee3cf0
     // MARK: - UISearchBarDelegate
     
     override func searchBar(_ searchBar: UISearchBar, textDidChange searchText: String) {
@@ -277,7 +274,7 @@
 extension SpaceExploreRoomViewController: AddItemHeaderViewDelegate {
     
     func addItemHeaderView(_ headerView: AddItemHeaderView, didTapButton button: UIButton) {
-        self.errorPresenter.presentError(from: self, title: VectorL10n.spacesAddRoomsComingSoonTitle, message: VectorL10n.spacesComingSoonDetail, animated: true, handler: nil)
+        self.errorPresenter.presentError(from: self, title: VectorL10n.spacesAddRoomsComingSoonTitle, message: VectorL10n.spacesComingSoonDetail(AppInfo.current.displayName), animated: true, handler: nil)
     }
     
 }