--- conflicted
+++ resolved
@@ -89,9 +89,6 @@
     
     private func joinRoom() {
         self.update(viewState: .loading)
-<<<<<<< HEAD
-        self.session.joinRoom(self.childInfo.childRoomId, viaServers: nil, withSignUrl: nil) { [weak self] (response) in
-=======
         if let canonicalAlias = self.childInfo.canonicalAlias {
             self.session.matrixRestClient.resolveRoomAlias(canonicalAlias) { [weak self] (response) in
                 guard let self = self else { return }
@@ -111,7 +108,6 @@
     
     private func joinRoom(withId roomId: String, via viaServers: [String]?) {
         self.session.joinRoom(roomId, viaServers: viaServers, withSignUrl: nil) { [weak self] response in
->>>>>>> 8ed0f6be
             guard let self = self else { return }
             switch response {
             case .success:
