--- conflicted
+++ resolved
@@ -52,9 +52,7 @@
         static let roomCreationScreenAllowRoomTypeConfiguration = "roomCreationScreenAllowRoomTypeConfiguration"
         static let roomCreationScreenRoomIsPublic = "roomCreationScreenRoomIsPublic"
         static let allowInviteExernalUsers = "allowInviteExernalUsers"
-<<<<<<< HEAD
         static let roomsAllowToJoinPublicRooms = "roomsAllowToJoinPublicRooms"
-=======
         static let homeScreenShowFavouritesTab = "homeScreenShowFavouritesTab"
         static let homeScreenShowPeopleTab = "homeScreenShowPeopleTab"
         static let homeScreenShowRoomsTab = "homeScreenShowRoomsTab"
@@ -62,7 +60,6 @@
         static let roomScreenAllowVoIPForDirectRoom = "roomScreenAllowVoIPForDirectRoom"
         static let roomScreenAllowVoIPForNonDirectRoom = "roomScreenAllowVoIPForNonDirectRoom"
         static let unifiedSearchScreenShowPublicDirectory = "unifiedSearchScreenShowPublicDirectory"
->>>>>>> db92fb4f
     }
     
     static let shared = RiotSettings()
@@ -259,8 +256,8 @@
         }
     }
     
-<<<<<<< HEAD
     // MARK: -  Rooms Screen
+    
     var roomsAllowToJoinPublicRooms: Bool {
         get {
             guard defaults.object(forKey: UserDefaultsKeys.roomsAllowToJoinPublicRooms) != nil else {
@@ -269,7 +266,9 @@
             return defaults.bool(forKey: UserDefaultsKeys.roomsAllowToJoinPublicRooms)
         } set {
             defaults.set(newValue, forKey: UserDefaultsKeys.roomsAllowToJoinPublicRooms)
-=======
+        }
+    }
+
     // MARK: - Room Screen
     
     var roomScreenAllowVoIPForDirectRoom: Bool {
@@ -290,7 +289,6 @@
             return defaults.bool(forKey: UserDefaultsKeys.roomScreenAllowVoIPForNonDirectRoom)
         } set {
             defaults.set(newValue, forKey: UserDefaultsKeys.roomScreenAllowVoIPForNonDirectRoom)
->>>>>>> db92fb4f
         }
     }
 
