/*
 Copyright 2018 New Vector Ltd
 
 Licensed under the Apache License, Version 2.0 (the "License");
 you may not use this file except in compliance with the License.
 You may obtain a copy of the License at
 
 http://www.apache.org/licenses/LICENSE-2.0
 
 Unless required by applicable law or agreed to in writing, software
 distributed under the License is distributed on an "AS IS" BASIS,
 WITHOUT WARRANTIES OR CONDITIONS OF ANY KIND, either express or implied.
 See the License for the specific language governing permissions and
 limitations under the License.
 */

import Foundation

/// Store Riot specific app settings.
@objcMembers
final class RiotSettings: NSObject {
    
    // MARK: - Constants
    
    public enum UserDefaultsKeys {
        static let enableAnalytics = "enableAnalytics"
        static let matomoAnalytics = "enableCrashReport"
        static let notificationsShowDecryptedContent = "showDecryptedContent"
        static let allowStunServerFallback = "allowStunServerFallback"
        static let pinRoomsWithMissedNotificationsOnHome = "pinRoomsWithMissedNotif"
        static let pinRoomsWithUnreadMessagesOnHome = "pinRoomsWithUnread"
        static let showAllRoomsInHomeSpace = "showAllRoomsInHomeSpace"
        static let enableUISIAutoReporting = "enableUISIAutoReporting"
    }
    
    static let shared = RiotSettings()
    
    /// UserDefaults to be used on reads and writes.
    static var defaults: UserDefaults = {
        guard let userDefaults = UserDefaults(suiteName: BuildSettings.applicationGroupIdentifier) else {
            fatalError("[RiotSettings] Fail to load shared UserDefaults")
        }
        return userDefaults
    }()
    
    private override init() {
        super.init()
    }
    
    /// Indicate if UserDefaults suite has been migrated once.
    var isUserDefaultsMigrated: Bool {
        return RiotSettings.defaults.object(forKey: UserDefaultsKeys.notificationsShowDecryptedContent) != nil
    }
    
    func migrate() {
        //  read all values from standard
        let dictionary = UserDefaults.standard.dictionaryRepresentation()
        
        //  write values to suite
        //  remove redundant values from standard
        for (key, value) in dictionary {
            RiotSettings.defaults.set(value, forKey: key)
            UserDefaults.standard.removeObject(forKey: key)
        }
    }
    
    // MARK: Servers
    
    @UserDefault(key: "homeserverurl", defaultValue: BuildSettings.serverConfigDefaultHomeserverUrlString, storage: defaults)
    var homeserverUrlString
    
    @UserDefault(key: "identityserverurl", defaultValue: BuildSettings.serverConfigDefaultIdentityServerUrlString, storage: defaults)
    var identityServerUrlString
    
    // MARK: Notifications
    
    /// Indicate if `showDecryptedContentInNotifications` settings has been set once.
    var isShowDecryptedContentInNotificationsHasBeenSetOnce: Bool {
        return RiotSettings.defaults.object(forKey: UserDefaultsKeys.notificationsShowDecryptedContent) != nil
    }
    
    /// Indicate if encrypted messages content should be displayed in notifications.
    @UserDefault(key: UserDefaultsKeys.notificationsShowDecryptedContent, defaultValue: false, storage: defaults)
    var showDecryptedContentInNotifications
    
    /// Indicate if rooms with missed notifications should be displayed first on home screen.
    @UserDefault(key: UserDefaultsKeys.pinRoomsWithMissedNotificationsOnHome, defaultValue: false, storage: defaults)
    var pinRoomsWithMissedNotificationsOnHome
    
    /// Indicate if rooms with unread messages should be displayed first on home screen.
    @UserDefault(key: UserDefaultsKeys.pinRoomsWithUnreadMessagesOnHome, defaultValue: false, storage: defaults)
    var pinRoomsWithUnreadMessagesOnHome
    
    /// Indicate to show Not Safe For Work public rooms.
    @UserDefault(key: "showNSFWPublicRooms", defaultValue: false, storage: defaults)
    var showNSFWPublicRooms
    
    // MARK: User interface
    
    @UserDefault<String?>(key: "userInterfaceTheme", defaultValue: nil, storage: defaults)
    var userInterfaceTheme
    
    // MARK: Analytics & Rageshakes
    
    /// Whether the user was previously shown the Matomo analytics prompt.
    var hasSeenAnalyticsPrompt: Bool {
        RiotSettings.defaults.object(forKey: UserDefaultsKeys.enableAnalytics) != nil
    }
    
    /// Whether the user has both seen the Matomo analytics prompt and declined it.
    var hasDeclinedMatomoAnalytics: Bool {
        RiotSettings.defaults.object(forKey: UserDefaultsKeys.matomoAnalytics) != nil && !RiotSettings.defaults.bool(forKey: UserDefaultsKeys.matomoAnalytics)
    }
    
    /// Whether the user previously accepted the Matomo analytics prompt.
    /// This allows these users to be shown a different prompt to explain the changes.
    var hasAcceptedMatomoAnalytics: Bool {
        RiotSettings.defaults.bool(forKey: UserDefaultsKeys.matomoAnalytics)
    }
    
    /// `true` when the user has opted in to send analytics.
    @UserDefault(key: UserDefaultsKeys.enableAnalytics, defaultValue: false, storage: defaults)
    var enableAnalytics
    
    /// Indicates if the device has already called identify for this session to PostHog.
    /// This is separate to `enableAnalytics` as logging out will leave analytics
    /// enabled but reset identification.
    @UserDefault(key: "isIdentifiedForAnalytics", defaultValue: false, storage: defaults)
    var isIdentifiedForAnalytics
    
    @UserDefault(key: "enableRageShake", defaultValue: false, storage: defaults)
    var enableRageShake
    
    // MARK: User
    
    /// A dictionary of dictionaries keyed by user ID for storage of the `UserSessionProperties` from any active `UserSession`s.
    @UserDefault(key: "userSessionProperties", defaultValue: [:], storage: defaults)
    var userSessionProperties: [String: [String: Any]]
    
    // MARK: Labs
    
    /// Indicates if CallKit ringing is enabled for group calls. This setting does not disable the CallKit integration for group calls, only relates to ringing.
    @UserDefault(key: "enableRingingForGroupCalls", defaultValue: false, storage: defaults)
    var enableRingingForGroupCalls
    
<<<<<<< HEAD
=======
    /// Indicates if threads enabled in the timeline.
    @UserDefault(key: "enableThreads", defaultValue: false, storage: defaults)
    var enableThreads
    
    /// Indicates if auto reporting of decryption errors is enabled
    @UserDefault(key: UserDefaultsKeys.enableUISIAutoReporting, defaultValue: BuildSettings.cryptoUISIAutoReportingEnabled, storage: defaults)
    var enableUISIAutoReporting
    
>>>>>>> b12f6497
    // MARK: Calls
    
    /// Indicate if `allowStunServerFallback` settings has been set once.
    var isAllowStunServerFallbackHasBeenSetOnce: Bool {
        return RiotSettings.defaults.object(forKey: UserDefaultsKeys.allowStunServerFallback) != nil
    }
    
    @UserDefault(key: UserDefaultsKeys.allowStunServerFallback, defaultValue: false, storage: defaults)
    var allowStunServerFallback
    
    // MARK: Key verification
    
    @UserDefault(key: "hideVerifyThisSessionAlert", defaultValue: false, storage: defaults)
    var hideVerifyThisSessionAlert
    
    @UserDefault(key: "hideReviewSessionsAlert", defaultValue: false, storage: defaults)
    var hideReviewSessionsAlert
    
    @UserDefault(key: "matrixApps", defaultValue: false, storage: defaults)
    var matrixApps
    
    // MARK: -  Rooms Screen
    
    @UserDefault(key: "roomsAllowToJoinPublicRooms", defaultValue: BuildSettings.roomsAllowToJoinPublicRooms, storage: defaults)
    var roomsAllowToJoinPublicRooms
    
    @UserDefault(key: UserDefaultsKeys.showAllRoomsInHomeSpace, defaultValue: true, storage: defaults)
    var showAllRoomsInHomeSpace
    
    // MARK: - Room Screen
    
    @UserDefault(key: "roomScreenAllowVoIPForDirectRoom", defaultValue: BuildSettings.roomScreenAllowVoIPForDirectRoom, storage: defaults)
    var roomScreenAllowVoIPForDirectRoom
    
    @UserDefault(key: "roomScreenAllowVoIPForNonDirectRoom", defaultValue: BuildSettings.roomScreenAllowVoIPForNonDirectRoom, storage: defaults)
    var roomScreenAllowVoIPForNonDirectRoom
    
    @UserDefault(key: "roomScreenAllowCameraAction", defaultValue: BuildSettings.roomScreenAllowCameraAction, storage: defaults)
    var roomScreenAllowCameraAction
    
    @UserDefault(key: "roomScreenAllowMediaLibraryAction", defaultValue: BuildSettings.roomScreenAllowMediaLibraryAction, storage: defaults)
    var roomScreenAllowMediaLibraryAction
    
    @UserDefault(key: "roomScreenAllowStickerAction", defaultValue: BuildSettings.roomScreenAllowStickerAction, storage: defaults)
    var roomScreenAllowStickerAction
    
    @UserDefault(key: "roomScreenAllowFilesAction", defaultValue: BuildSettings.roomScreenAllowFilesAction, storage: defaults)
    var roomScreenAllowFilesAction
        
    @UserDefault(key: "roomScreenShowsURLPreviews", defaultValue: true, storage: defaults)
    var roomScreenShowsURLPreviews
    
    @UserDefault(key: "roomScreenEnableMessageBubbles", defaultValue: BuildSettings.isRoomScreenEnableMessageBubblesByDefault, storage: defaults)
    var roomScreenEnableMessageBubbles

    var roomTimelineStyleIdentifier: RoomTimelineStyleIdentifier {
        return self.roomScreenEnableMessageBubbles ? .bubble : .plain
    }

    /// A setting used to display the latest known display name and avatar in the timeline
    /// for both the sender and target, rather than the profile at the time of the event.
    ///
    /// Note: this is set up from Room perspective, which means that if a user updates their profile after
    /// leaving a Room, it will show up the latest profile used in the Room rather than the latest overall.
    @UserDefault(key: "roomScreenUseOnlyLatestUserAvatarAndName", defaultValue: BuildSettings.roomScreenUseOnlyLatestUserAvatarAndName, storage: defaults)
    var roomScreenUseOnlyLatestUserAvatarAndName
    
    // MARK: - Room Contextual Menu
    
    @UserDefault(key: "roomContextualMenuShowMoreOptionForMessages", defaultValue: BuildSettings.roomContextualMenuShowMoreOptionForMessages, storage: defaults)
    var roomContextualMenuShowMoreOptionForMessages
    
    @UserDefault(key: "roomContextualMenuShowMoreOptionForStates", defaultValue: BuildSettings.roomContextualMenuShowMoreOptionForStates, storage: defaults)
    var roomContextualMenuShowMoreOptionForStates
    
    @UserDefault(key: "roomContextualMenuShowReportContentOption", defaultValue: BuildSettings.roomContextualMenuShowReportContentOption, storage: defaults)
    var roomContextualMenuShowReportContentOption
    
    // MARK: - Room Info Screen
    
    @UserDefault(key: "roomInfoScreenShowIntegrations", defaultValue: BuildSettings.roomInfoScreenShowIntegrations, storage: defaults)
    var roomInfoScreenShowIntegrations
    
    // MARK: - Room Member Screen
    
    @UserDefault(key: "roomMemberScreenShowIgnore", defaultValue: BuildSettings.roomMemberScreenShowIgnore, storage: defaults)
    var roomMemberScreenShowIgnore
    
    // MARK: - Room Creation Screen
    
    @UserDefault(key: "roomCreationScreenAllowEncryptionConfiguration", defaultValue: BuildSettings.roomCreationScreenAllowEncryptionConfiguration, storage: defaults)
    var roomCreationScreenAllowEncryptionConfiguration
    
    @UserDefault(key: "roomCreationScreenRoomIsEncrypted", defaultValue: BuildSettings.roomCreationScreenRoomIsEncrypted, storage: defaults)
    var roomCreationScreenRoomIsEncrypted
    
    @UserDefault(key: "roomCreationScreenAllowRoomTypeConfiguration", defaultValue: BuildSettings.roomCreationScreenAllowRoomTypeConfiguration, storage: defaults)
    var roomCreationScreenAllowRoomTypeConfiguration
    
    @UserDefault(key: "roomCreationScreenRoomIsPublic", defaultValue: BuildSettings.roomCreationScreenRoomIsPublic, storage: defaults)
    var roomCreationScreenRoomIsPublic
    
    // MARK: Features
    
    @UserDefault(key: "allowInviteExernalUsers", defaultValue: BuildSettings.allowInviteExernalUsers, storage: defaults)
    var allowInviteExernalUsers
    
    /// When set to false the original image is sent and a 1080p preset is used for videos.
    /// If `BuildSettings.roomInputToolbarCompressionMode` has a value other than prompt, the build setting takes priority for images.
    @UserDefault(key: "showMediaCompressionPrompt", defaultValue: false, storage: defaults)
    var showMediaCompressionPrompt
    
    // MARK: - Main Tabs
    
    @UserDefault(key: "homeScreenShowFavouritesTab", defaultValue: BuildSettings.homeScreenShowFavouritesTab, storage: defaults)
    var homeScreenShowFavouritesTab
    
    @UserDefault(key: "homeScreenShowPeopleTab", defaultValue: BuildSettings.homeScreenShowPeopleTab, storage: defaults)
    var homeScreenShowPeopleTab
    
    @UserDefault(key: "homeScreenShowRoomsTab", defaultValue: BuildSettings.homeScreenShowRoomsTab, storage: defaults)
    var homeScreenShowRoomsTab
    
    @UserDefault(key: "homeScreenShowCommunitiesTab", defaultValue: BuildSettings.homeScreenShowCommunitiesTab, storage: defaults)
    var homeScreenShowCommunitiesTab
    
    // MARK: General Settings
    
    @UserDefault(key: "settingsScreenShowChangePassword", defaultValue: BuildSettings.settingsScreenShowChangePassword, storage: defaults)
    var settingsScreenShowChangePassword
    
    @UserDefault(key: "settingsScreenShowEnableStunServerFallback", defaultValue: BuildSettings.settingsScreenShowEnableStunServerFallback, storage: defaults)
    var settingsScreenShowEnableStunServerFallback
    
    @UserDefault(key: "settingsScreenShowNotificationDecodedContentOption", defaultValue: BuildSettings.settingsScreenShowNotificationDecodedContentOption, storage: defaults)
    var settingsScreenShowNotificationDecodedContentOption
    
    @UserDefault(key: "settingsScreenShowNsfwRoomsOption", defaultValue: BuildSettings.settingsScreenShowNsfwRoomsOption, storage: defaults)
    var settingsScreenShowNsfwRoomsOption
    
    @UserDefault(key: "settingsSecurityScreenShowSessions", defaultValue: BuildSettings.settingsSecurityScreenShowSessions, storage: defaults)
    var settingsSecurityScreenShowSessions
    
    @UserDefault(key: "settingsSecurityScreenShowSetupBackup", defaultValue: BuildSettings.settingsSecurityScreenShowSetupBackup, storage: defaults)
    var settingsSecurityScreenShowSetupBackup
    
    @UserDefault(key: "settingsSecurityScreenShowRestoreBackup", defaultValue: BuildSettings.settingsSecurityScreenShowRestoreBackup, storage: defaults)
    var settingsSecurityScreenShowRestoreBackup
    
    @UserDefault(key: "settingsSecurityScreenShowDeleteBackup", defaultValue: BuildSettings.settingsSecurityScreenShowDeleteBackup, storage: defaults)
    var settingsSecurityScreenShowDeleteBackup
    
    @UserDefault(key: "settingsSecurityScreenShowCryptographyInfo", defaultValue: BuildSettings.settingsSecurityScreenShowCryptographyInfo, storage: defaults)
    var settingsSecurityScreenShowCryptographyInfo
    
    @UserDefault(key: "settingsSecurityScreenShowCryptographyExport", defaultValue: BuildSettings.settingsSecurityScreenShowCryptographyExport, storage: defaults)
    var settingsSecurityScreenShowCryptographyExport
    
    @UserDefault(key: "settingsSecurityScreenShowAdvancedBlacklistUnverifiedDevices", defaultValue: BuildSettings.settingsSecurityScreenShowAdvancedUnverifiedDevices, storage: defaults)
    var settingsSecurityScreenShowAdvancedUnverifiedDevices
    
    // MARK: - Room Settings Screen
    
    @UserDefault(key: "roomSettingsScreenShowLowPriorityOption", defaultValue: BuildSettings.roomSettingsScreenShowLowPriorityOption, storage: defaults)
    var roomSettingsScreenShowLowPriorityOption
    
    @UserDefault(key: "roomSettingsScreenShowDirectChatOption", defaultValue: BuildSettings.roomSettingsScreenShowDirectChatOption, storage: defaults)
    var roomSettingsScreenShowDirectChatOption
    
    @UserDefault(key: "roomSettingsScreenAllowChangingAccessSettings", defaultValue: BuildSettings.roomSettingsScreenAllowChangingAccessSettings, storage: defaults)
    var roomSettingsScreenAllowChangingAccessSettings
    
    @UserDefault(key: "roomSettingsScreenAllowChangingHistorySettings", defaultValue: BuildSettings.roomSettingsScreenAllowChangingHistorySettings, storage: defaults)
    var roomSettingsScreenAllowChangingHistorySettings
    
    @UserDefault(key: "roomSettingsScreenShowAddressSettings", defaultValue: BuildSettings.roomSettingsScreenShowAddressSettings, storage: defaults)
    var roomSettingsScreenShowAddressSettings
    
    @UserDefault(key: "roomSettingsScreenShowFlairSettings", defaultValue: BuildSettings.roomSettingsScreenShowFlairSettings, storage: defaults)
    var roomSettingsScreenShowFlairSettings
    
    @UserDefault(key: "roomSettingsScreenShowAdvancedSettings", defaultValue: BuildSettings.roomSettingsScreenShowAdvancedSettings, storage: defaults)
    var roomSettingsScreenShowAdvancedSettings
    
    @UserDefault(key: "roomSettingsScreenAdvancedShowEncryptToVerifiedOption", defaultValue: BuildSettings.roomSettingsScreenAdvancedShowEncryptToVerifiedOption, storage: defaults)
    var roomSettingsScreenAdvancedShowEncryptToVerifiedOption
    
    // MARK: - Unified Search
    
    @UserDefault(key: "unifiedSearchScreenShowPublicDirectory", defaultValue: BuildSettings.unifiedSearchScreenShowPublicDirectory, storage: defaults)
    var unifiedSearchScreenShowPublicDirectory
    
    // MARK: - Secrets Recovery
    
    @UserDefault(key: "secretsRecoveryAllowReset", defaultValue: BuildSettings.secretsRecoveryAllowReset, storage: defaults)
    var secretsRecoveryAllowReset
    
    // MARK: - Beta
    
    @UserDefault(key: "hideSpaceBetaAnnounce", defaultValue: false, storage: defaults)
    var hideSpaceBetaAnnounce

    @UserDefault(key: "threadsNoticeDisplayed", defaultValue: false, storage: defaults)
    var threadsNoticeDisplayed

    // MARK: - Version check
    
    @UserDefault(key: "versionCheckNextDisplayDateTimeInterval", defaultValue: 0.0, storage: defaults)
    var versionCheckNextDisplayDateTimeInterval
    
    @UserDefault(key: "slideMenuRoomsCoachMessageHasBeenDisplayed", defaultValue: false, storage: defaults)
    var slideMenuRoomsCoachMessageHasBeenDisplayed
    
    // MARK: - Metrics
    
    /// Number of spaces previously tracked by the `AnalyticsSpaceTracker` instance.
    @UserDefault(key: "lastNumberOfTrackedSpaces", defaultValue: nil, storage: defaults)
    var lastNumberOfTrackedSpaces: Int?
}<|MERGE_RESOLUTION|>--- conflicted
+++ resolved
@@ -143,17 +143,10 @@
     @UserDefault(key: "enableRingingForGroupCalls", defaultValue: false, storage: defaults)
     var enableRingingForGroupCalls
     
-<<<<<<< HEAD
-=======
-    /// Indicates if threads enabled in the timeline.
-    @UserDefault(key: "enableThreads", defaultValue: false, storage: defaults)
-    var enableThreads
-    
     /// Indicates if auto reporting of decryption errors is enabled
     @UserDefault(key: UserDefaultsKeys.enableUISIAutoReporting, defaultValue: BuildSettings.cryptoUISIAutoReportingEnabled, storage: defaults)
     var enableUISIAutoReporting
     
->>>>>>> b12f6497
     // MARK: Calls
     
     /// Indicate if `allowStunServerFallback` settings has been set once.
