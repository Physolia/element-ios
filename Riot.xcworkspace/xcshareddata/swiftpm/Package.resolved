--- conflicted
+++ resolved
@@ -15,11 +15,7 @@
       "location" : "https://github.com/matrix-org/matrix-wysiwyg-composer-swift",
       "state" : {
         "branch" : "main",
-<<<<<<< HEAD
-        "revision" : "5781d7d45743554740d07dc5003a4443f30c96bd"
-=======
         "revision" : "532183124d973b8432694f29bce3619d184fe1a7"
->>>>>>> 507ef960
       }
     },
     {
